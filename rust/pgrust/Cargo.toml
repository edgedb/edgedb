[package]
name = "pgrust"
version = "0.1.0"
license = "MIT/Apache-2.0"
authors = ["MagicStack Inc. <hello@magic.io>"]
edition = "2021"

[lints]
workspace = true

[features]
python_extension = ["pyo3/serde"]
optimizer = []

[dependencies]
gel-auth.workspace = true
gel-stream = { workspace = true, features = ["client"] }
pyo3.workspace = true
tokio.workspace = true
tracing.workspace = true
db_proto.workspace = true

futures = "0"
<<<<<<< HEAD
thiserror = "2"
openssl = { version = "0.10.66", features = ["v111"] }
=======
thiserror = "1"
openssl = { version = "0.10.70", features = ["v111"] }
tokio-openssl = "0.6.4"
>>>>>>> 9ca3eaff
paste = "1"
base64 = "0.22"
rand = "0"
hexdump = "0"
url = "2"
serde = "1"
serde_derive = "1"
percent-encoding = "2"
bytemuck = { version = "1", features = ["derive"] }
derive_more = { version = "2", features = ["full"] }

[dev-dependencies]
tracing-subscriber.workspace = true
captive_postgres.workspace = true
gel-stream = { workspace = true, features = ["rustls"] }

scopeguard = "1"
pretty_assertions = "1.2.0"
test-log = { version = "0", features = ["trace"] }
rstest = "0"
clap = "4"
clap_derive = "4"
libc = "0.2.158"
hex-literal = "0.4.1"

[lib]<|MERGE_RESOLUTION|>--- conflicted
+++ resolved
@@ -21,14 +21,8 @@
 db_proto.workspace = true
 
 futures = "0"
-<<<<<<< HEAD
 thiserror = "2"
-openssl = { version = "0.10.66", features = ["v111"] }
-=======
-thiserror = "1"
 openssl = { version = "0.10.70", features = ["v111"] }
-tokio-openssl = "0.6.4"
->>>>>>> 9ca3eaff
 paste = "1"
 base64 = "0.22"
 rand = "0"

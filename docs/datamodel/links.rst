.. _ref_datamodel_links:

=====
Links
=====

:index: link one-to-one one-to-many many-to-one many-to-many

Links define a specific relationship between two :ref:`object
types <ref_datamodel_object_types>`.

Defining links
--------------

.. code-block:: sdl
    :version-lt: 3.0

    type Person {
      link best_friend -> Person;
    }

.. code-block:: sdl

    type Person {
      best_friend: Person;
    }

Links are *directional*; they have a source (the object type on which they are
declared) and a *target* (the type they point to).

Link cardinality
----------------

All links have a cardinality: either ``single`` or ``multi``. The default is
``single`` (a "to-one" link). Use the ``multi`` keyword to declare a "to-many"
link.

.. code-block:: sdl
    :version-lt: 3.0

    type Person {
      multi link friends -> Person;
    }

.. code-block:: sdl

    type Person {
      multi friends: Person;
    }

On the other hand, backlinks work in reverse to find objects that link to the
object, and thus assume ``multi`` as a default. Use the ``single`` keyword to
declare a "to-one" backlink.

.. code-block:: sdl
    :version-lt: 4.0

    type Author {
      link posts := .<authors[is Article];
    }

    type CompanyEmployee {
      single link company := .<employees[is Company];
    }

.. code-block:: sdl

    type Author {
      posts := .<authors[is Article];
    }

    type CompanyEmployee {
      single company := .<employees[is Company];
    }

Required links
--------------

All links are either ``optional`` or ``required``; the default is ``optional``.
Use the ``required`` keyword to declare a required link. A required link must
point to *at least one* target instance, and if the cardinality of the required
link is ``single``, it must point to *exactly one* target instance. In this
scenario, every ``Person`` must have *exactly one* ``best_friend``:

.. code-block:: sdl
    :version-lt: 3.0

    type Person {
      required link best_friend -> Person;
    }

.. code-block:: sdl

    type Person {
      required best_friend: Person;
    }

Links with cardinality ``multi`` can also be ``required``;
``required multi`` links must point to *at least one* target object.

.. code-block:: sdl
    :version-lt: 3.0

    type Person {
      property name -> str;
    }

    type GroupChat {
      required multi link members -> Person;
    }

.. code-block:: sdl

    type Person {
      name: str;
    }

    type GroupChat {
      required multi members: Person;
    }

In this scenario, each ``GroupChat`` must contain at least one person.
Attempting to create a ``GroupChat`` with no members would fail.

Exclusive constraints
---------------------

You can add an ``exclusive`` constraint to a link to guarantee that no other
instances can link to the same target(s).

.. code-block:: sdl
    :version-lt: 3.0

    type Person {
      property name -> str;
    }

    type GroupChat {
      required multi link members -> Person {
        constraint exclusive;
      }
    }

.. code-block:: sdl

    type Person {
      name: str;
    }

    type GroupChat {
      required multi members: Person {
        constraint exclusive;
      }
    }

In the ``GroupChat`` example, the ``GroupChat.members`` link is now
``exclusive``. Two ``GroupChat`` objects cannot link to the same ``Person``;
put differently, no ``Person`` can be a ``member`` of multiple ``GroupChat``
objects.

.. _ref_guide_modeling_relations:

Modeling relations
------------------

By combinining *link cardinality* and *exclusivity constraints*, we can model
every kind of relationship: one-to-one, one-to-many, many-to-one, and
many-to-many.

.. list-table::

  * - **Relation type**
    - **Cardinality**
    - **Exclusive**
  * - One-to-one
    - ``single``
    - Yes
  * - One-to-many
    - ``multi``
    - Yes
  * - Many-to-one
    - ``single``
    - No
  * - Many-to-many
    - ``multi``
    - No

.. _ref_guide_many_to_one:

Many-to-one
^^^^^^^^^^^

Many-to-one relationships typically represent concepts like ownership,
membership, or hierarchies. For example, ``Person`` and ``Shirt``. One person
may own many shirts, and a shirt is (usually) owned by just one person.

.. code-block:: sdl
    :version-lt: 3.0

    type Person {
      required property name -> str
    }

    type Shirt {
      required property color -> str;
      link owner -> Person;
    }

.. code-block:: sdl

    type Person {
      required name: str
    }

    type Shirt {
      required color: str;
      owner: Person;
    }

Since links are ``single`` by default, each ``Shirt`` only corresponds to
one ``Person``. In the absence of any exclusivity constraints, multiple shirts
can link to the same ``Person``. Thus, we have a one-to-many relationship
between ``Person`` and ``Shirt``.

When fetching a ``Person``, it's possible to deeply fetch their collection of
``Shirts`` by traversing the ``Shirt.owner`` link *in reverse*. This is known
as a **backlink**; read the :ref:`select docs <ref_eql_statements_select>` to
learn more.

.. _ref_guide_one_to_many:

One-to-many
^^^^^^^^^^^

Conceptually, one-to-many and many-to-one relationships are identical; the
"directionality" of a relation is just a matter of perspective. Here, the
same "shirt owner" relationship is represented with a ``multi`` link.

.. code-block:: sdl
    :version-lt: 3.0

    type Person {
      required property name -> str;
      multi link shirts -> Shirt {
        # ensures a one-to-many relationship
        constraint exclusive;
      }
    }

    type Shirt {
      required property color -> str;
    }

.. code-block:: sdl

    type Person {
      required name: str;
      multi shirts: Shirt {
        # ensures a one-to-many relationship
        constraint exclusive;
      }
    }

    type Shirt {
      required color: str;
    }

.. note::

    Don't forget the exclusive constraint! This is required to ensure that each
    ``Shirt`` corresponds to a single ``Person``. Without it, the relationship
    will be many-to-many.

Under the hood, a ``multi`` link is stored in an intermediate `association
table <https://en.wikipedia.org/wiki/Associative_entity>`_, whereas a
``single`` link is stored as a column in the object type where it is declared.
As a result, single links are marginally more efficient. Generally ``single``
links are recommended when modeling 1:N relations.

.. _ref_guide_one_to_one:

One-to-one
^^^^^^^^^^

Under a *one-to-one* relationship, the source object links to a single instance
of the target type, and vice versa. As an example consider a schema to
represent assigned parking spaces.

.. code-block:: sdl
    :version-lt: 3.0

    type Employee {
      required property name -> str;
      link assigned_space -> ParkingSpace {
        constraint exclusive;
      }
    }

    type ParkingSpace {
      required property number -> int64;
    }

.. code-block:: sdl

    type Employee {
      required name: str;
      assigned_space: ParkingSpace {
        constraint exclusive;
      }
    }

    type ParkingSpace {
      required number: int64;
    }

All links are ``single`` unless otherwise specified, so no ``Employee`` can
have more than one ``assigned_space``. Moreover, the
:eql:constraint:`exclusive` constraint guarantees that a given ``ParkingSpace``
can't be assigned to multiple employees at once. Together the ``single
link`` and exclusivity constraint constitute a *one-to-one* relationship.

.. _ref_guide_many_to_many:

Many-to-many
^^^^^^^^^^^^

A *many-to-many* relation is the least constrained kind of relationship. There
is no exclusivity or cardinality constraints in either direction. As an example
consider a simple app where a ``User`` can "like" their favorite ``Movies``.

.. code-block:: sdl
    :version-lt: 3.0

    type User {
      required property name -> str;
      multi link likes -> Movie;
    }
    type Movie {
      required property title -> str;
    }

.. code-block:: sdl

    type User {
      required name: str;
      multi likes: Movie;
    }
    type Movie {
      required title: str;
    }

A user can like multiple movies. And in the absence of an ``exclusive``
constraint, each movie can be liked by multiple users. Thus this is a
*many-to-many* relationship.

<<<<<<< HEAD
.. note::

  Links are always distinct. That means it's not possible to link the same
  objects twice.

  .. code-block:: sdl
    
    type User {
      required name: str;
      multi watch_history: Movie {
        property seen_at: datetime;
      };
    }
    type Movie {
      required title: str;
    }

  With this model it's not possible to watch the same movie twice.
  Instead the watch history must be modeled more traditionally as its own type.

  .. code-block:: sdl
    
    type User {
      required name: str;
      multi link watch_history := .<user[Is WatchHistory];
    }
    type Movie {
      required title: str;
    }
    type WatchHistory {
      required link user: User;
      required link movie: Movie;
      property seen_at: datetime;
    }

  Be sure to use single links in the join table instead of a multi link 
  otherwise there will be 4 tables in the database.
=======
Filtering, ordering, and limiting links
---------------------------------------

The clauses ``filter``, ``order by`` and ``limit`` can be used on links
as well.

If no properties of a link are selected, you can put the relevant clauses
into the shape itself. Assuming the same schema in the previous paragraph:

.. code-block:: edgeql

    select User { 
      likes order by .title desc limit 10 
    };

If properties are selected on that link, then place the clauses after
the link's shape:

.. code-block:: edgeql

    select User { 
      likes: { 
        id, 
        title 
      } order by .title desc limit 10 
    };

>>>>>>> 3965431b

Default values
--------------

Like properties, links can declare a default value in the form of an EdgeQL
expression, which will be executed upon insertion. In the example below, new
people are automatically assigned three random friends.

.. code-block:: sdl
    :version-lt: 3.0

    type Person {
      required property name -> str;
      multi link friends -> Person {
        default := (select Person order by random() limit 3);
      }
    }

.. code-block:: sdl

    type Person {
      required name: str;
      multi friends: Person {
        default := (select Person order by random() limit 3);
      }
    }

.. _ref_datamodel_link_properties:

Link properties
---------------

Like object types, links in EdgeDB can contain **properties**. Link properties
can be used to store metadata about links, such as *when* they were created or
the *nature/strength* of the relationship.

.. code-block:: sdl
    :version-lt: 3.0

    type Person {
      property name -> str;
      multi link family_members -> Person {
        property relationship -> str;
      }
    }

.. code-block:: sdl

    type Person {
      name: str;
      multi family_members: Person {
        relationship: str;
      }
    }

.. note::

    The divide between "link" and "property" is important when it comes to
    understanding what link properties can do. They are link **properties**,
    not link **links**. This means link properties can contain only primitive
    data — data of any of the :ref:`scalar types <ref_datamodel_scalars>` like
    ``str``, ``int32``, or ``bool``, :ref:`enums <ref_datamodel_enums>`,
    :ref:`arrays <ref_datamodel_arrays>`, and :ref:`tuples
    <ref_datamodel_tuples>`. They cannot contain links to other objects.

    That means this would not work:

    .. code-block::
        :version-lt: 3.0

        type Person {
          property name -> str;
          multi link friends -> Person {
            link introduced_by -> Person;
          }
        }

    .. code-block::

        type Person {
          name: str;
          multi friends: Person {
            introduced_by: Person;
          }
        }

.. note::

    Link properties cannot be made required. They are always optional.

Above, we model a family tree with a single ``Person`` type. The ``Person.
family_members`` link is a many-to-many relation; each ``family_members`` link
can contain a string ``relationship`` describing the relationship of the two
individuals.

Due to how they're persisted under the hood, link properties must always be
``single`` and ``optional``.

In practice, link properties are most useful with many-to-many relationships.
In that situation there's a significant difference between the *relationship*
described by the link and the *target object*. Thus it makes sense to separate
properties of the relationships and properties of the target objects. On the
other hand, for one-to-one, one-to-many, and many-to-one relationships there's
an exact correspondence between the link and one of the objects being linked.
In these situations any property of the relationship can be equally expressed
as the property of the source object (for one-to-many and one-to-one cases) or
as the property of the target object (for many-to-one and one-to-one cases).
It is generally advisable to use object properties instead of link properties
in these cases due to better ergonomics of selecting, updating, and even
casting into :eql:type:`json` when keeping all data in the same place rather
than spreading it across link and object properties.


Inserting and updating link properties
^^^^^^^^^^^^^^^^^^^^^^^^^^^^^^^^^^^^^^

To add a link with a link property, add the link property to a shape on the
linked object being added. Be sure to prepend the link property's name with
``@``.

.. code-block:: edgeql

    insert Person {
      name := "Bob",
      family_members := (
        select detached Person {
          @relationship := "sister"
        }
        filter .name = "Alice"
      )
    };

The shape could alternatively be included on an insert if the object being
linked (the ``Person`` named "Alice" in this example) is being inserted as part
of the query. If the outer person ("Bob" in the example) already exists and
only the links need to be added, this can be done in an ``update`` query
instead of an ``insert`` as shown in the example above.

Updating a link's property is similar to adding a new one except that you no
longer need to select from the object type being linked: you can instead select
the existing link on the object being updated because the link has already been
established. Here, we've discovered that Alice is actually Bob's *step*-sister,
so we want to change the link property on the already-established link between
the two:

.. code-block:: edgeql

    update Person
    filter .name = "Bob"
    set {
      family_members := (
        select .family_members {
          @relationship := "step-sister"
        }
        filter .name = "Alice"
      )
    };

Using ``select .family_members`` here with the shape including the link
property allows us to modify the link property of the existing link.

.. warning::

    A link property cannot be referenced in a set union *except* in the case of
    a :ref:`for loop <ref_eql_for>`. That means this will *not* work:

    .. code-block:: edgeql

        # 🚫
        insert Movie {
          title := 'The Incredible Hulk',
          characters := {(
              select Person {
                @character_name := 'The Hulk'
              } filter .name = 'Mark Ruffalo'
            ),
            (
              select Person {
                @character_name := 'Abomination'
              } filter .name = 'Tim Roth'
            )}
        };

    That query will produce an error: ``QueryError: invalid reference to link
    property in top level shape``

    You can use this workaround instead:

    .. code-block:: edgeql

        # ✅
        insert Movie {
          title := 'The Incredible Hulk',
          characters := assert_distinct((
            with actors := {
              ('The Hulk', 'Mark Ruffalo'),
              ('Abomination', 'Tim Roth')
            },
            for actor in actors union (
              select Person {
                @character_name := character.0
              } filter .name = character.1
            )
          ))
        };

    Note that we are also required to wrap the ``actors`` query with
    :eql:func:`assert_distinct` here to assure the compiler that the result set
    is distinct.


Querying link properties
^^^^^^^^^^^^^^^^^^^^^^^^

To query a link property, add the link property's name prepended with ``@`` to
a shape on the link.

.. code-block:: edgeql-repl

    db> select Person {
    ...   name,
    ...   family_members: {
    ...     name,
    ...     @relationship
    ...   }
    ... };
    {
      default::Person {name: 'Alice', family_members: {}},
      default::Person {
        name: 'Bob',
        family_members: {
          default::Person {name: 'Alice', @relationship: 'step-sister'}
        }
      },
    }

.. note::

    In the query results above, Alice appears to have no family members even
    though we know that, if she is Bob's step-sister, he must be her
    step-brother. We would need to update Alice manually before this is
    reflected in the database. Since link properties cannot be required, not
    setting one is always allowed and results in the value being the empty set
    (``{}``).

.. note::

    For a full guide on modeling, inserting, updating, and querying link
    properties, see the :ref:`Using Link Properties <ref_guide_linkprops>`
    guide.

.. _ref_datamodel_link_deletion:

Deletion policies
-----------------

Links can declare their own **deletion policy**. There are two kinds of events
that might trigger these policies: *target deletion* and *source deletion*.

Target deletion
^^^^^^^^^^^^^^^

Target deletion policies determine what action should be taken when the
*target* of a given link is deleted. They are declared with the ``on target
delete`` clause.

.. code-block:: sdl
    :version-lt: 3.0

    type MessageThread {
      property title -> str;
    }

    type Message {
      property content -> str;
      link chat -> MessageThread {
        on target delete delete source;
      }
    }

.. code-block:: sdl

    type MessageThread {
      title: str;
    }

    type Message {
      content: str;
      chat: MessageThread {
        on target delete delete source;
      }
    }

The ``Message.chat`` link in the example uses the ``delete source`` policy.
There are 4 available target deletion policies.

- ``restrict`` (default) - Any attempt to delete the target object immediately
  raises an exception.
- ``delete source`` - when the target of a link is deleted, the source
  is also deleted. This is useful for implementing cascading deletes.

  .. note::

    There is `a limit
    <https://github.com/edgedb/edgedb/issues/3063>`_ to the depth of a deletion
    cascade due to an upstream stack size limitation.

- ``allow`` - the target object is deleted and is removed from the
  set of the link targets.
- ``deferred restrict`` - any attempt to delete the target object
  raises an exception at the end of the transaction, unless by
  that time this object is no longer in the set of link targets.

.. _ref_datamodel_links_source_deletion:

Source deletion
^^^^^^^^^^^^^^^

.. versionadded:: 2.0

Source deletion policies determine what action should be taken when the
*source* of a given link is deleted. They are declared with the ``on source
delete`` clause.

.. code-block:: sdl
    :version-lt: 3.0

    type MessageThread {
      property title -> str;
      multi link messages -> Message {
        on source delete delete target;
      }
    }

    type Message {
      property content -> str;
    }

.. code-block:: sdl

    type MessageThread {
      title: str;
      multi messages: Message {
        on source delete delete target;
      }
    }

    type Message {
      content: str;
    }

Under this policy, deleting a ``MessageThread`` will *unconditionally* delete
its ``messages`` as well.

To avoid deleting a ``Message`` that is linked to by other ``MessageThread``
objects via their ``message`` link, append ``if orphan`` to that link's
deletion policy.

.. code-block:: sdl-diff
    :version-lt: 3.0

      type MessageThread {
        property title -> str;
        multi link messages -> Message {
    -     on source delete delete target;
    +     on source delete delete target if orphan;
        }
      }

.. code-block:: sdl-diff

      type MessageThread {
        title: str;
        multi messages: Message {
    -     on source delete delete target;
    +     on source delete delete target if orphan;
        }
      }

.. note::

    The ``if orphan`` qualifier does not apply globally across all links in the
    database or across any other links even if they're from the same type.
    Deletion policies using ``if orphan`` will result in the target being
    deleted unless

    1. it is linked by another object via **the same link the policy is on**,
       or
    2. its deletion is restricted by another link's ``on target delete`` policy
       (which defaults to ``restrict`` unless otherwise specified)

    For example, a ``Message`` might be linked from both a ``MessageThread``
    and a ``Channel``, which is defined like this:

    .. code-block:: sdl

        type Channel {
          title: str;
          multi messages: Message {
            on target delete allow;
          }
        }

    If the ``MessageThread`` linking to the ``Message`` is deleted, the source
    deletion policy would still result in the ``Message`` being deleted as long
    as no other ``MessageThread`` objects link to it on their ``messages`` link
    and the deletion isn't otherwise restricted (e.g., the default policy of
    ``on target delete restrict`` has been overridden, as in the schema above).
    The object is deleted despite not being orphaned with respect to *all*
    links because it *is* orphaned with respect to the ``MessageThread`` type's
    ``messages`` field, which is the link governed by the deletion policy.

    If the ``Channel`` type's ``messages`` link had the default policy, the
    outcome would change.

    .. code-block:: sdl-diff

        type Channel {
          title: str;
          multi messages: Message {
      -     on target delete allow;
          }
        }

    With this schema change, the ``Message`` object would *not* be deleted, but
    not because the message isn't globally orphaned. Deletion would be
    prevented because of the default target deletion policy of ``restrict``
    which would now be in force on the linking ``Channel`` object's
    ``messages`` link.

    The limited scope of ``if orphan`` holds true even when the two links to an
    object are from the same type. If ``MessageThread`` had two different links
    both linking to messages — maybe the existing ``messages`` link and another
    called ``related`` used to link other related ``Message`` objects that are
    not in the thread — ``if orphan`` on a deletion policy on ``message`` could
    result in linked messages being deleted even if they were also linked from
    another ``MessageThread`` object's ``related`` link because they were
    orphaned with respect to the ``messages`` link.


.. _ref_datamodel_link_polymorphic:

Polymorphic links
-----------------

Links can have ``abstract`` targets, in which case the link is considered
**polymorphic**. Consider the following schema:

.. code-block:: sdl
    :version-lt: 3.0

    abstract type Person {
      property name -> str;
    }

    type Hero extending Person {
      # additional fields
    }

    type Villain extending Person {
      # additional fields
    }

.. code-block:: sdl

    abstract type Person {
      name: str;
    }

    type Hero extending Person {
      # additional fields
    }

    type Villain extending Person {
      # additional fields
    }

The ``abstract`` type ``Person`` has two concrete subtypes: ``Hero`` and
``Villain``. Despite being abstract, ``Person`` can be used as a link target in
concrete object types.

.. code-block:: sdl
    :version-lt: 3.0

    type Movie {
      property title -> str;
      multi link characters -> Person;
    }

.. code-block:: sdl

    type Movie {
      title: str;
      multi characters: Person;
    }

In practice, the ``Movie.characters`` link can point to a ``Hero``,
``Villain``, or any other non-abstract subtype of ``Person``. For details on
how to write queries on such a link, refer to the :ref:`Polymorphic Queries
docs <ref_eql_select_polymorphic>`


Abstract links
--------------

It's possible to define ``abstract`` links that aren't tied to a particular
*source* or *target*. If you're declaring several links with the same set
of properties, annotations, constraints, or indexes, abstract links can be used
to eliminate repetitive SDL.

.. code-block:: sdl
    :version-lt: 3.0

    abstract link link_with_strength {
      property strength -> float64;
      index on (__subject__@strength);
    }

    type Person {
      multi link friends extending link_with_strength -> Person;
    }

.. code-block:: sdl

    abstract link link_with_strength {
      strength: float64;
      index on (__subject__@strength);
    }

    type Person {
      multi friends: Person {
        extending link_with_strength;
      };
    }


.. list-table::
  :class: seealso

  * - **See also**
  * - :ref:`SDL > Links <ref_eql_sdl_links>`
  * - :ref:`DDL > Links <ref_eql_ddl_links>`
  * - :ref:`Introspection > Object types
      <ref_datamodel_introspection_object_types>`<|MERGE_RESOLUTION|>--- conflicted
+++ resolved
@@ -353,7 +353,6 @@
 constraint, each movie can be liked by multiple users. Thus this is a
 *many-to-many* relationship.
 
-<<<<<<< HEAD
 .. note::
 
   Links are always distinct. That means it's not possible to link the same
@@ -391,7 +390,7 @@
 
   Be sure to use single links in the join table instead of a multi link 
   otherwise there will be 4 tables in the database.
-=======
+
 Filtering, ordering, and limiting links
 ---------------------------------------
 
@@ -419,7 +418,6 @@
       } order by .title desc limit 10 
     };
 
->>>>>>> 3965431b
 
 Default values
 --------------

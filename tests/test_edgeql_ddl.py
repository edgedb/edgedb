#
# This source file is part of the EdgeDB open source project.
#
# Copyright 2016-present MagicStack Inc. and the EdgeDB authors.
#
# Licensed under the Apache License, Version 2.0 (the "License");
# you may not use this file except in compliance with the License.
# You may obtain a copy of the License at
#
#     http://www.apache.org/licenses/LICENSE-2.0
#
# Unless required by applicable law or agreed to in writing, software
# distributed under the License is distributed on an "AS IS" BASIS,
# WITHOUT WARRANTIES OR CONDITIONS OF ANY KIND, either express or implied.
# See the License for the specific language governing permissions and
# limitations under the License.
#

import decimal
import os
import re
import textwrap
import uuid

import edgedb

from edb.testbase import server as tb
from edb.tools import test


class TestEdgeQLDDL(tb.DDLTestCase):

    async def test_edgeql_ddl_04(self):
        await self.con.execute("""
            CREATE TYPE A;
            CREATE TYPE B EXTENDING A;

            CREATE TYPE Object1 {
                CREATE REQUIRED LINK a -> A;
            };

            CREATE TYPE Object2 {
                CREATE LINK a -> B;
            };

            CREATE TYPE Object_12
                EXTENDING Object1, Object2;
        """)

    async def test_edgeql_ddl_type_05(self):
        await self.con.execute("""
            CREATE TYPE A5;
            CREATE TYPE Object5 {
                CREATE REQUIRED LINK a -> A5;
                CREATE REQUIRED PROPERTY b -> str;
            };
        """)

        await self.assert_query_result(
            r"""
                SELECT schema::ObjectType {
                    links: {
                        name,
                        required,
                    }
                    FILTER .name = 'a'
                    ORDER BY .name,

                    properties: {
                        name,
                        required,
                    }
                    FILTER .name = 'b'
                    ORDER BY .name
                }
                FILTER .name = 'default::Object5';
            """,
            [{
                'links': [{
                    'name': 'a',
                    'required': True,
                }],

                'properties': [{
                    'name': 'b',
                    'required': True,
                }],
            }],
        )

        await self.con.execute("""
            ALTER TYPE Object5 {
                ALTER LINK a SET OPTIONAL;
            };

            ALTER TYPE Object5 {
                ALTER PROPERTY b SET OPTIONAL;
            };
        """)

        await self.assert_query_result(
            r"""
                SELECT schema::ObjectType {
                    links: {
                        name,
                        required,
                    }
                    FILTER .name = 'a'
                    ORDER BY .name,

                    properties: {
                        name,
                        required,
                    }
                    FILTER .name = 'b'
                    ORDER BY .name
                }
                FILTER .name = 'default::Object5';
            """,
            [{
                'links': [{
                    'name': 'a',
                    'required': False,
                }],

                'properties': [{
                    'name': 'b',
                    'required': False,
                }],
            }],
        )

    async def test_edgeql_ddl_type_06(self):
        await self.con.execute("""
            CREATE TYPE A6 {
                CREATE PROPERTY name -> str;
            };

            CREATE TYPE Object6 {
                CREATE SINGLE LINK a -> A6;
                CREATE SINGLE PROPERTY b -> str;
            };

            INSERT A6 { name := 'a6' };
            INSERT Object6 {
                a := (SELECT A6 LIMIT 1),
                b := 'foo'
            };
            INSERT Object6;
        """)

        await self.assert_query_result(
            r"""
                SELECT schema::ObjectType {
                    links: {
                        name,
                        cardinality,
                    }
                    FILTER .name = 'a'
                    ORDER BY .name,

                    properties: {
                        name,
                        cardinality,
                    }
                    FILTER .name = 'b'
                    ORDER BY .name
                }
                FILTER .name = 'default::Object6';
            """,
            [{
                'links': [{
                    'name': 'a',
                    'cardinality': 'One',
                }],

                'properties': [{
                    'name': 'b',
                    'cardinality': 'One',
                }],
            }],
        )

        await self.assert_query_result(
            r"""
            SELECT Object6 {
                a: {name},
                b,
            } FILTER EXISTS .a
            """,
            [{
                'a': {'name': 'a6'},
                'b': 'foo',
            }]
        )

        await self.con.execute("""
            ALTER TYPE Object6 {
                ALTER LINK a SET MULTI;
            };

            ALTER TYPE Object6 {
                ALTER PROPERTY b SET MULTI;
            };
        """)

        await self.assert_query_result(
            """
                SELECT schema::ObjectType {
                    links: {
                        name,
                        cardinality,
                    }
                    FILTER .name = 'a'
                    ORDER BY .name,

                    properties: {
                        name,
                        cardinality,
                    }
                    FILTER .name = 'b'
                    ORDER BY .name
                }
                FILTER .name = 'default::Object6';
            """,
            [{
                'links': [{
                    'name': 'a',
                    'cardinality': 'Many',
                }],

                'properties': [{
                    'name': 'b',
                    'cardinality': 'Many',
                }],
            }],
        )

        # Check that the data has been migrated correctly.
        await self.assert_query_result(
            r"""
            SELECT Object6 {
                a: {name},
                b,
            } FILTER EXISTS .a
            """,
            [{
                'a': [{'name': 'a6'}],
                'b': ['foo'],
            }]
        )

        # Change it back.
        await self.con.execute("""
            ALTER TYPE Object6 {
                ALTER LINK a SET SINGLE USING (SELECT .a LIMIT 1);
            };

            ALTER TYPE Object6 {
                ALTER PROPERTY b SET SINGLE USING (SELECT .b LIMIT 1);
            };
        """)

        await self.assert_query_result(
            """
                SELECT schema::ObjectType {
                    links: {
                        name,
                        cardinality,
                    }
                    FILTER .name = 'a'
                    ORDER BY .name,

                    properties: {
                        name,
                        cardinality,
                    }
                    FILTER .name = 'b'
                    ORDER BY .name
                }
                FILTER .name = 'default::Object6';
            """,
            [{
                'links': [{
                    'name': 'a',
                    'cardinality': 'One',
                }],

                'properties': [{
                    'name': 'b',
                    'cardinality': 'One',
                }],
            }],
        )

        # Check that the data has been migrated correctly.
        await self.assert_query_result(
            r"""
            SELECT Object6 {
                a: {name},
                b,
            } FILTER EXISTS .a
            """,
            [{
                'a': {'name': 'a6'},
                'b': 'foo',
            }]
        )

    async def test_edgeql_ddl_type_07(self):
        await self.con.execute("""
            CREATE TYPE A IF NOT EXISTS;
        """)

        await self.assert_query_result(
            """
                SELECT schema::ObjectType {
                    name
                }
                FILTER .name = 'default::A';
            """,
            [{'name': 'default::A'}],
        )

        await self.con.execute("""
            CREATE TYPE A IF NOT EXISTS;
        """)

        await self.con.execute("""
            ALTER TYPE A IF EXISTS {
                CREATE SINGLE PROPERTY prop -> str;
            };
        """)

        await self.assert_query_result(
            """
                SELECT schema::ObjectType {
                    name,
                    properties: {
                        name,
                    } FILTER .name = 'prop'
                }
                FILTER .name = 'default::A';
            """,
            [{'name': 'default::A', 'properties': [{'name': 'prop'}]}],
        )

        await self.con.execute("""
            ALTER TYPE NonExistent IF EXISTS {
                CREATE SINGLE PROPERTY prop -> str;
            };
        """)

        await self.con.execute("""
            DROP TYPE A IF EXISTS;
        """)

        await self.assert_query_result(
            """
                SELECT schema::ObjectType {
                    name,
                }
                FILTER .name = 'default::A';
            """,
            [],
        )

        await self.con.execute("""
            DROP TYPE NonExistent IF EXISTS;
        """)

    @test.xerror(
        "Known collation issue on Heroku Postgres",
        unless=os.getenv("EDGEDB_TEST_BACKEND_VENDOR") != "heroku-postgres"
    )
    async def test_edgeql_ddl_rename_type_and_add_01(self):
        await self.con.execute("""

            CREATE TYPE Foo {
                CREATE PROPERTY x -> str;
            };
        """)

        await self.con.execute("""
            ALTER TYPE Foo {
                DROP PROPERTY x;
                RENAME TO Bar;
                CREATE PROPERTY a -> str;
                CREATE LINK b -> Object;
                CREATE CONSTRAINT expression ON (true);
                CREATE ANNOTATION description := 'hello';
            };
        """)

        await self.assert_query_result(
            r"""
            SELECT schema::ObjectType {
                links: {name} ORDER BY .name,
                properties: {name} ORDER BY .name,
                constraints: {name},
                annotations: {name}
            }
            FILTER .name = 'default::Bar';
            """,
            [
                {
                    "annotations": [{"name": "std::description"}],
                    "constraints": [{"name": "std::expression"}],
                    "links": [{"name": "__type__"}, {"name": "b"}],
                    "properties": [{"name": "a"}, {"name": "id"}],
                }
            ],
        )

        await self.con.execute("""
            ALTER TYPE Bar {
                DROP PROPERTY a;
                DROP link b;
                DROP CONSTRAINT expression ON (true);
                DROP ANNOTATION description;
            };
        """)

    @test.xerror(
        "Known collation issue on Heroku Postgres",
        unless=os.getenv("EDGEDB_TEST_BACKEND_VENDOR") != "heroku-postgres"
    )
    async def test_edgeql_ddl_rename_type_and_add_02(self):
        await self.con.execute("""

            CREATE TYPE Foo;
        """)

        await self.con.execute("""
            ALTER TYPE Foo {
                CREATE PROPERTY a -> str;
                CREATE LINK b -> Object;
                CREATE CONSTRAINT expression ON (true);
                CREATE ANNOTATION description := 'hello';
                RENAME TO Bar;
            };
        """)

        await self.assert_query_result(
            r"""
            SELECT schema::ObjectType {
                links: {name} ORDER BY .name,
                properties: {name} ORDER BY .name,
                constraints: {name},
                annotations: {name}
            }
            FILTER .name = 'default::Bar';
            """,
            [
                {
                    "annotations": [{"name": "std::description"}],
                    "constraints": [{"name": "std::expression"}],
                    "links": [{"name": "__type__"}, {"name": "b"}],
                    "properties": [{"name": "a"}, {"name": "id"}],
                }
            ],
        )

        await self.con.execute("""
            ALTER TYPE Bar {
                DROP PROPERTY a;
                DROP link b;
                DROP CONSTRAINT expression ON (true);
                DROP ANNOTATION description;
            };
        """)

    async def test_edgeql_ddl_rename_type_and_drop_01(self):
        await self.con.execute("""

            CREATE TYPE Foo {
                CREATE PROPERTY a -> str;
                CREATE LINK b -> Object;
                CREATE CONSTRAINT expression ON (true);
                CREATE ANNOTATION description := 'hello';
            };
        """)

        await self.con.execute("""
            ALTER TYPE Foo {
                RENAME TO Bar;
                DROP PROPERTY a;
                DROP link b;
                DROP CONSTRAINT expression ON (true);
                DROP ANNOTATION description;
            };
        """)

        await self.assert_query_result(
            r"""
            SELECT schema::ObjectType {
                links: {name} ORDER BY .name,
                properties: {name} ORDER BY .name,
                constraints: {name},
                annotations: {name}
            }
            FILTER .name = 'default::Bar';
            """,
            [
                {
                    "annotations": [],
                    "constraints": [],
                    "links": [{"name": "__type__"}],
                    "properties": [{"name": "id"}],
                }
            ],
        )

        await self.con.execute("""
            DROP TYPE Bar;
        """)

    async def test_edgeql_ddl_rename_type_and_drop_02(self):
        await self.con.execute("""

            CREATE TYPE Foo {
                CREATE PROPERTY a -> str;
                CREATE LINK b -> Object;
                CREATE CONSTRAINT expression ON (true);
                CREATE ANNOTATION description := 'hello';
            };
        """)

        await self.con.execute("""
            ALTER TYPE Foo {
                DROP PROPERTY a;
                DROP link b;
                DROP CONSTRAINT expression ON (true);
                DROP ANNOTATION description;
                RENAME TO Bar;
            };
        """)

        await self.assert_query_result(
            r"""
            SELECT schema::ObjectType {
                links: {name} ORDER BY .name,
                properties: {name} ORDER BY .name,
                constraints: {name},
                annotations: {name}
            }
            FILTER .name = 'default::Bar';
            """,
            [
                {
                    "annotations": [],
                    "constraints": [],
                    "links": [{"name": "__type__"}],
                    "properties": [{"name": "id"}],
                }
            ],
        )
        await self.con.execute("""
            DROP TYPE Bar;
        """)

    async def test_edgeql_ddl_rename_type_and_prop_01(self):
        await self.con.execute(r"""

            CREATE TYPE Note {
                CREATE PROPERTY note -> str;
                CREATE LINK friend -> Object;
            };
        """)

        await self.con.execute(r"""
            ALTER TYPE Note {
                RENAME TO Remark;
                ALTER PROPERTY note RENAME TO remark;
                ALTER LINK friend RENAME TO enemy;
            };
        """)

        await self.con.execute(r"""
            ALTER TYPE Remark {
                DROP PROPERTY remark;
                DROP LINK enemy;
            };
        """)

    async def test_edgeql_ddl_11(self):
        await self.con.execute(r"""
            CREATE TYPE TestContainerLinkObjectType {
                CREATE PROPERTY test_array_link -> array<std::str>;
                # FIXME: for now dimension specs on the array are
                # disabled pending a syntax change
                # CREATE PROPERTY test_array_link_2 ->
                #     array<std::str[10]>;
            };
        """)

    async def test_edgeql_ddl_12(self):
        with self.assertRaisesRegex(
                edgedb.EdgeQLSyntaxError,
                r"backtick-quoted names surrounded by double underscores "
                r"are forbidden"):
            await self.con.execute(r"""
                CREATE TYPE TestBadContainerLinkObjectType {
                    CREATE PROPERTY foo -> std::str {
                        CREATE CONSTRAINT expression
                            ON (`__subject__` = 'foo');
                    };
                };
            """)

    async def test_edgeql_ddl_13(self):
        with self.assertRaisesRegex(
                edgedb.InvalidReferenceError,
                "object type or alias 'default::self' does not exist"):
            await self.con.execute(r"""
                CREATE TYPE TestBadContainerLinkObjectType {
                    CREATE PROPERTY foo -> std::str {
                        CREATE CONSTRAINT expression ON (`self` = 'foo');
                    };
                };
            """)

    async def test_edgeql_ddl_14(self):
        with self.assertRaisesRegex(
                edgedb.QueryError,
                f'__source__ cannot be used in this expression'):
            await self.con.execute("""
                CREATE TYPE TestSelfLink1 {
                    CREATE PROPERTY foo1 -> std::str;
                    CREATE PROPERTY bar1 -> std::str {
                        SET default := __source__.foo1;
                    };
                };
            """)

    async def test_edgeql_ddl_15(self):
        await self.con.execute(r"""
            CREATE TYPE TestSelfLink2 {
                CREATE PROPERTY foo2 -> std::str;
                CREATE MULTI PROPERTY bar2 -> std::str {
                    # NOTE: this is a set of all TestSelfLink2.foo2
                    SET default := TestSelfLink2.foo2;
                };
            };

            INSERT TestSelfLink2 {
                foo2 := 'Alice'
            };
            INSERT TestSelfLink2 {
                foo2 := 'Bob'
            };
            INSERT TestSelfLink2 {
                foo2 := 'Carol'
            };
        """)

        await self.assert_query_result(
            r"""
                SELECT TestSelfLink2 {
                    foo2,
                    bar2,
                } ORDER BY TestSelfLink2.foo2;
            """,
            [
                {'bar2': [], 'foo2': 'Alice'},
                {'bar2': {'Alice'}, 'foo2': 'Bob'},
                {'bar2': {'Alice', 'Bob'}, 'foo2': 'Carol'}
            ],
        )

    async def test_edgeql_ddl_16(self):
        with self.assertRaisesRegex(
                edgedb.SchemaDefinitionError,
                'possibly more than one element'):
            await self.con.execute(r"""
                CREATE TYPE TestSelfLink3 {
                    CREATE PROPERTY foo3 -> std::str;
                    CREATE PROPERTY bar3 -> std::str {
                        # NOTE: this is a set of all TestSelfLink3.foo3
                        SET default := TestSelfLink3.foo3;
                    };
                };
            """)

    async def test_edgeql_ddl_18(self):
        await self.con.execute("""
            CREATE MODULE foo;
            CREATE MODULE bar;

            SET MODULE foo;
            SET ALIAS b AS MODULE bar;

            CREATE SCALAR TYPE foo_t EXTENDING int64 {
                CREATE CONSTRAINT expression ON (__subject__ > 0);
            };

            CREATE SCALAR TYPE b::bar_t EXTENDING int64;

            CREATE TYPE Obj {
                CREATE PROPERTY foo -> foo_t {
                    SET default := <foo::foo_t>20;
                };
                CREATE PROPERTY bar -> b::bar_t;
            };

            CREATE TYPE b::Obj2 {
                CREATE LINK obj -> Obj;
            };
        """)

        await self.assert_query_result(
            r"""
                WITH MODULE schema
                SELECT ScalarType {
                    name,
                    constraints: {
                        name,
                        subjectexpr,
                    }
                }
                FILTER .name LIKE '%bar%' OR .name LIKE '%foo%'
                ORDER BY .name;
            """,
            [
                {'name': 'bar::bar_t', 'constraints': []},
                {'name': 'foo::foo_t', 'constraints': [
                    {
                        'name': 'std::expression',
                        'subjectexpr': '(__subject__ > 0)',
                    },
                ]},
            ]
        )

        await self.con.execute("""
            ALTER SCALAR TYPE foo::foo_t RENAME TO foo::baz_t;
        """)

        await self.con.execute("""
            ALTER SCALAR TYPE foo::baz_t RENAME TO bar::quux_t;
        """)

        await self.con.execute("""
            DROP TYPE bar::Obj2;
            DROP TYPE foo::Obj;
            DROP SCALAR TYPE bar::quux_t;
        """)

    async def test_edgeql_ddl_19(self):
        await self.con.execute("""

            CREATE TYPE ActualType {
                CREATE REQUIRED PROPERTY foo -> str;
            };

            CREATE ALIAS Alias1 := ActualType {
                bar := 9
            };

            CREATE ALIAS Alias2 := ActualType {
                connected := (SELECT Alias1 ORDER BY Alias1.foo)
            };


            INSERT ActualType {
                foo := 'obj1'
            };
            INSERT ActualType {
                foo := 'obj2'
            };
        """)

        await self.assert_query_result(
            r"""
                SELECT Alias2 {
                    foo,
                    connected: {
                        foo,
                        bar
                    }
                }
                ORDER BY Alias2.foo;
            """,
            [
                {
                    'foo': 'obj1',
                    'connected': [{
                        'foo': 'obj1',
                        'bar': 9,
                    }, {
                        'foo': 'obj2',
                        'bar': 9,
                    }],
                },
                {
                    'foo': 'obj2',
                    'connected': [{
                        'foo': 'obj1',
                        'bar': 9,
                    }, {
                        'foo': 'obj2',
                        'bar': 9,
                    }],
                }
            ]
        )

    async def test_edgeql_ddl_20(self):
        await self.con.execute("""

            CREATE TYPE A20 {
                CREATE REQUIRED PROPERTY foo -> str;
            };

            CREATE TYPE B20 {
                CREATE LINK l -> A20;
            };
        """)

        await self.assert_query_result(
            r"""
                WITH MODULE schema
                SELECT ObjectType {
                    links: {
                        name,
                        bases: {
                            name
                        }
                    } FILTER .name = 'l'
                }
                FILTER .name = 'default::B20'
            """,
            [
                {
                    'links': [{
                        'name': 'l',
                        'bases': [{
                            'name': 'std::link',
                        }],
                    }],
                },
            ]
        )

        await self.con.execute("""

            CREATE ABSTRACT LINK l20;

            ALTER TYPE B20 {
                ALTER LINK l EXTENDING l20;
            };
        """)

        await self.assert_query_result(
            r"""
                WITH MODULE schema
                SELECT ObjectType {
                    links: {
                        name,
                        bases: {
                            name
                        }
                    } FILTER .name = 'l'
                }
                FILTER .name = 'default::B20'
            """,
            [
                {
                    'links': [{
                        'name': 'l',
                        'bases': [{
                            'name': 'default::l20',
                        }],
                    }],
                },
            ]
        )

        await self.con.execute("""

            ALTER TYPE B20 {
                ALTER LINK l DROP EXTENDING l20;
            };
        """)

        await self.assert_query_result(
            r"""
                WITH MODULE schema
                SELECT ObjectType {
                    links: {
                        name,
                        bases: {
                            name
                        }
                    } FILTER .name = 'l'
                }
                FILTER .name = 'default::B20'
            """,
            [
                {
                    'links': [{
                        'name': 'l',
                        'bases': [{
                            'name': 'std::link',
                        }],
                    }],
                },
            ]
        )

    async def test_edgeql_ddl_23(self):
        # Test that an unqualifed reverse link expression
        # as an alias pointer target is handled correctly and
        # manifests as std::BaseObject.
        await self.con.execute("""

            CREATE TYPE User;
            CREATE TYPE Award {
                CREATE LINK user -> User;
            };

            CREATE ALIAS Alias1 := (SELECT User {
                awards := .<user
            });
        """)

        await self.assert_query_result(
            r"""
                WITH
                    C := (SELECT schema::ObjectType
                          FILTER .name = 'default::Alias1')
                SELECT
                    C.pointers { target: { name } }
                FILTER
                    C.pointers.name = 'awards'
            """,
            [
                {
                    'target': {
                        'name': 'std::BaseObject'
                    }
                },
            ],
        )

    async def test_edgeql_ddl_24(self):
        # Test transition of property from inherited to owned.
        await self.con.execute("""
            CREATE TYPE Desc;
            CREATE TYPE Named {
                CREATE PROPERTY name -> str;
                CREATE LINK desc -> Desc;
            };
            CREATE TYPE User EXTENDING Named;
        """)

        await self.assert_query_result(
            r"""
                WITH
                    C := (SELECT schema::ObjectType
                          FILTER .name = 'default::User')
                SELECT
                    C {
                        pointers: { @owned }
                        FILTER .name IN {'name', 'desc'}
                    };
            """,
            [
                {
                    'pointers': [{
                        '@owned': False,
                    }, {
                        '@owned': False,
                    }],
                },
            ],
        )

        await self.con.execute("""
            ALTER TYPE User {
                ALTER PROPERTY name SET OWNED;
                ALTER LINK desc SET OWNED;
            };
        """)

        await self.assert_query_result(
            r"""
                WITH
                    C := (SELECT schema::ObjectType
                          FILTER .name = 'default::User')
                SELECT
                    C {
                        pointers: { @owned }
                        FILTER .name IN {'name', 'desc'}
                    };
            """,
            [
                {
                    'pointers': [{
                        '@owned': True,
                    }, {
                        '@owned': True,
                    }],
                },
            ],
        )

        await self.con.execute("""
            ALTER TYPE User {
                ALTER PROPERTY name {
                    SET REQUIRED;
                    CREATE CONSTRAINT exclusive;
                };

                ALTER LINK desc {
                    SET REQUIRED;
                    CREATE CONSTRAINT exclusive;
                };
            };
        """)

        await self.assert_query_result(
            r"""
                WITH
                    C := (SELECT schema::ObjectType
                          FILTER .name = 'default::User')
                SELECT
                    C {
                        pointers: {
                            @owned,
                            required,
                            constraints: {
                                name,
                            }
                        }
                        FILTER .name IN {'name', 'desc'}
                    };
            """,
            [
                {
                    'pointers': [{
                        '@owned': True,
                        'required': True,
                        'constraints': [{
                            'name': 'std::exclusive',
                        }],
                    }, {
                        '@owned': True,
                        'required': True,
                        'constraints': [{
                            'name': 'std::exclusive',
                        }],
                    }],
                },
            ],
        )

        # and drop it again
        await self.con.execute("""
            ALTER TYPE User {
                ALTER PROPERTY name DROP OWNED;
                ALTER LINK desc DROP OWNED;
            };
        """)

        await self.assert_query_result(
            r"""
                WITH
                    C := (SELECT schema::ObjectType
                          FILTER .name = 'default::User')
                SELECT
                    C {
                        pointers: {
                            @owned,
                            required,
                            constraints: {
                                name,
                            }
                        }
                        FILTER .name IN {'name', 'desc'}
                    };
            """,
            [
                {
                    'pointers': [{
                        '@owned': False,
                        'required': False,
                        'constraints': [],
                    }, {
                        '@owned': False,
                        'required': False,
                        'constraints': [],
                    }],
                },
            ],
        )

    async def test_edgeql_ddl_25(self):
        with self.assertRaisesRegex(
            edgedb.InvalidDefinitionError,
            "cannot drop owned property 'name'.*not inherited",
        ):
            await self.con.execute("""
                CREATE TYPE Named {
                    CREATE PROPERTY name -> str;
                };
                ALTER TYPE Named ALTER PROPERTY name DROP OWNED;
            """)

    async def test_edgeql_ddl_26(self):
        await self.con.execute("""
            CREATE TYPE Target;
            CREATE TYPE Source {
                CREATE LINK target -> Source;
            };
            CREATE TYPE Child EXTENDING Source {
                ALTER LINK target {
                    SET REQUIRED;
                    CREATE PROPERTY foo -> str;
                }
            };
            CREATE TYPE Grandchild EXTENDING Child {
                ALTER LINK target {
                    ALTER PROPERTY foo {
                        CREATE CONSTRAINT exclusive;
                    }
                }
            };
        """)

        await self.con.execute("""
            ALTER TYPE Child ALTER LINK target DROP OWNED;
        """)

        await self.assert_query_result(
            r"""
                WITH
                    C := (SELECT schema::ObjectType
                          FILTER .name = 'default::Child')
                SELECT
                    C {
                        links: {
                            @owned,
                            required,
                            properties: {
                                name,
                            } ORDER BY .name
                        }
                        FILTER .name = 'target'
                    };
            """,
            [
                {
                    'links': [{
                        '@owned': False,
                        'required': False,
                        'properties': [{"name": "source"}, {"name": "target"}],
                    }],
                },
            ],
        )

        await self.assert_query_result(
            r"""
                WITH
                    C := (SELECT schema::ObjectType
                          FILTER .name = 'default::Grandchild')
                SELECT
                    C {
                        links: {
                            @owned,
                            required,
                            properties: {
                                name,
                                @owned,
                                constraints: {
                                    name,
                                }
                            } FILTER .name = 'foo'
                        }
                        FILTER .name = 'target'
                    };
            """,
            [
                {
                    'links': [{
                        '@owned': True,
                        'required': True,
                        'properties': [{
                            'name': 'foo',
                            '@owned': True,
                            'constraints': [{
                                'name': 'std::exclusive',
                            }]
                        }],
                    }],
                },
            ],
        )

    async def test_edgeql_ddl_27(self):
        await self.con.execute("""
            CREATE TYPE Base {
                CREATE PROPERTY foo -> str;
            };
            CREATE TYPE Derived EXTENDING Base {
                ALTER PROPERTY foo SET REQUIRED;
            };
        """)

        await self.assert_query_result(
            r"""
                WITH
                    C := (SELECT schema::ObjectType
                          FILTER .name = 'default::Derived')
                SELECT
                    C {
                        properties: {
                            @owned,
                            required,
                            inherited_fields,
                        }
                        FILTER .name = 'foo'
                    };
            """,
            [
                {
                    'properties': [{
                        '@owned': True,
                        'required': True,
                        'inherited_fields': {
                            'cardinality',
                            'readonly',
                            'target',
                        },
                    }],
                },
            ],
        )

        await self.con.execute("""
            ALTER TYPE Base DROP PROPERTY foo;
        """)

        await self.assert_query_result(
            r"""
                WITH
                    C := (SELECT schema::ObjectType
                          FILTER .name = 'default::Derived')
                SELECT
                    C {
                        properties: {
                            @owned,
                            required,
                            inherited_fields,
                        }
                        FILTER .name = 'foo'
                    };
            """,
            [
                {
                    'properties': [{
                        '@owned': True,
                        'required': True,
                        'inherited_fields': [],
                    }],
                },
            ],
        )

    async def test_edgeql_ddl_28(self):
        # Test that identifiers that are SQL keywords get quoted.
        # Issue 1667
        await self.con.execute("""
            CREATE TYPE Foo {
                CREATE PROPERTY left -> str;
                CREATE PROPERTY smallint -> str;
                CREATE PROPERTY natural -> str;
                CREATE PROPERTY null -> str;
                CREATE PROPERTY `like` -> str;
                CREATE PROPERTY `create` -> str;
                CREATE PROPERTY `link` -> str;
            };
        """)

    async def test_edgeql_ddl_sequence_01(self):
        await self.con.execute("""
            CREATE TYPE Foo {
                CREATE REQUIRED PROPERTY index -> std::int64;
            };
        """)

        await self.con.execute("""
            CREATE SCALAR TYPE ctr EXTENDING std::sequence;
            ALTER TYPE Foo {
                ALTER PROPERTY index {
                    SET TYPE ctr;
                };
            };
        """)

        await self.con.execute("""
            INSERT Foo;
        """)

    async def test_edgeql_ddl_abstract_link_01(self):
        await self.con.execute("""
            CREATE ABSTRACT LINK test_link;
        """)

    async def test_edgeql_ddl_abstract_link_02(self):
        await self.con.execute("""
            CREATE ABSTRACT LINK test_object_link {
                CREATE PROPERTY test_link_prop -> std::int64;
            };

            CREATE TYPE TestObjectType {
                CREATE LINK test_object_link -> std::Object {
                    CREATE PROPERTY test_link_prop -> std::int64 {
                        CREATE ANNOTATION title := 'Test Property';
                    };
                };
            };
        """)

    async def test_edgeql_ddl_abstract_link_03(self):
        await self.con.execute("""
            CREATE ABSTRACT LINK test_object_link_prop {
                CREATE PROPERTY link_prop1 -> std::str;
            };
        """)

    async def test_edgeql_ddl_abstract_link_04(self):
        await self.con.execute("""

            CREATE ABSTRACT LINK test_object_link {
                CREATE PROPERTY test_link_prop -> int64;
                CREATE PROPERTY computed_prop := @test_link_prop * 2;
            };

            CREATE TYPE Target;
            CREATE TYPE TestObjectType {
                CREATE LINK test_object_link EXTENDING test_object_link
                   -> Target;
            };

            INSERT TestObjectType {
                test_object_link := (INSERT Target { @test_link_prop := 42 })
            };
        """)

        await self.assert_query_result(
            r"""
                SELECT TestObjectType {
                    test_object_link: { @test_link_prop, @computed_prop },
                };
            """,
            [{"test_object_link":
              {"@computed_prop": 84, "@test_link_prop": 42}}]
        )

    async def test_edgeql_ddl_abstract_link_05(self):
        await self.con.execute("""
            CREATE ABSTRACT LINK test_link IF NOT EXISTS {
                CREATE PROPERTY test_link_prop -> int64;
            };
        """)

        await self.con.execute("""
            CREATE ABSTRACT LINK test_link IF NOT EXISTS {
                CREATE PROPERTY test_link_prop2 -> int64;
            };
        """)

        await self.con.execute("""
            CREATE TYPE Target;
            CREATE TYPE TestObjectType {
                CREATE LINK test_object_link EXTENDING test_link
                   -> Target;
            };

            INSERT TestObjectType {
                test_object_link := (INSERT Target { @test_link_prop := 42 })
            };
        """)

        await self.assert_query_result(
            r"""
                SELECT TestObjectType {
                    test_object_link: { @test_link_prop },
                };
            """,
            [{"test_object_link": {"@test_link_prop": 42}}]
        )

        await self.con.execute("""
            ALTER ABSTRACT LINK test_link IF EXISTS {
                DROP PROPERTY test_link_prop;
            };
        """)

        async with self.assertRaisesRegexTx(
            edgedb.QueryError,
            "link 'test_object_link' of object type "
            "'default::TestObjectType' has no property 'test_link_prop'",
        ):
            await self.con.execute(
                r"""
                    SELECT TestObjectType {
                        test_object_link: { @test_link_prop },
                    };
                """
            )

        await self.con.execute("""
            DROP TYPE TestObjectType;
            DROP TYPE Target;
        """)

        await self.con.execute("""
            DROP ABSTRACT LINK test_link IF EXISTS;
        """)

        await self.con.execute("""
            DROP ABSTRACT LINK non_existent IF EXISTS;
        """)

    async def test_edgeql_ddl_drop_extending_01(self):
        await self.con.execute("""

            CREATE TYPE Parent {
                CREATE PROPERTY name -> str {
                    CREATE CONSTRAINT exclusive;
                };
            };
            CREATE TYPE Child EXTENDING Parent;
        """)

        await self.con.execute("""
            ALTER TYPE Child DROP EXTENDING Parent;
        """)

        async with self.assertRaisesRegexTx(
            edgedb.QueryError,
            "object type 'default::Child' has no link or property 'name'",
        ):
            await self.con.execute("""
                SELECT Child.name
            """)

        # Should be able to drop parent
        await self.con.execute("""
            DROP TYPE Parent;
        """)

    async def test_edgeql_ddl_drop_extending_02(self):
        await self.con.execute("""

            CREATE TYPE Parent {
                CREATE PROPERTY name -> str {
                    CREATE CONSTRAINT exclusive;
                };
            };
            CREATE TYPE Child EXTENDING Parent {
                ALTER PROPERTY name {
                    SET OWNED;
                    ALTER CONSTRAINT exclusive SET OWNED;
                };
            };
        """)

        await self.con.execute("""
            ALTER TYPE Child DROP EXTENDING Parent;
        """)

        # The constraint shouldn't be linked anymore
        await self.con.execute("""
            INSERT Child { name := "foo" };
            INSERT Parent { name := "foo" };
        """)
        await self.con.execute("""
            INSERT Parent { name := "bar" };
            INSERT Child { name := "bar" };
        """)

        async with self.assertRaisesRegexTx(
            edgedb.ConstraintViolationError,
            'name violates exclusivity constraint',
        ):
            await self.con.execute("""
                INSERT Parent { name := "bar" };
            """)

        async with self.assertRaisesRegexTx(
            edgedb.ConstraintViolationError,
            'name violates exclusivity constraint',
        ):
            await self.con.execute("""
                INSERT Child { name := "bar" };
            """)

        # Should be able to drop parent
        await self.con.execute("""
            DROP TYPE Parent;
        """)

    async def test_edgeql_ddl_drop_extending_03(self):
        await self.con.execute("""

            CREATE TYPE Parent {
                CREATE PROPERTY name -> str {
                    CREATE CONSTRAINT exclusive;
                };
            };
            CREATE TYPE Child EXTENDING Parent {
                ALTER PROPERTY name {
                    SET OWNED;
                    ALTER CONSTRAINT exclusive SET OWNED;
                };
            };
            CREATE TYPE Grandchild EXTENDING Child;
        """)

        await self.con.execute("""
            ALTER TYPE Child DROP EXTENDING Parent;
        """)

        # Should be able to drop parent
        await self.con.execute("""
            DROP TYPE Parent;
        """)

    async def test_edgeql_ddl_drop_extending_04(self):
        await self.con.execute("""

            CREATE TYPE Parent {
                CREATE PROPERTY name -> str {
                    CREATE CONSTRAINT exclusive;
                };
            };
            CREATE TYPE Child EXTENDING Parent {
                ALTER PROPERTY name {
                    SET OWNED;
                    ALTER CONSTRAINT exclusive SET OWNED;
                };
            };
            CREATE TYPE Grandchild EXTENDING Child {
                ALTER PROPERTY name {
                    SET OWNED;
                    ALTER CONSTRAINT exclusive SET OWNED;
                };
            };
        """)

        await self.con.execute("""
            ALTER TYPE Grandchild DROP EXTENDING Child;
        """)

        # Should be able to drop parent
        await self.con.execute("""
            DROP TYPE Child;
            DROP TYPE Parent;
        """)

        async with self.assertRaisesRegexTx(
            edgedb.ConstraintViolationError,
            'name violates exclusivity constraint',
        ):
            await self.con.execute("""
                INSERT Grandchild { name := "bar" };
                INSERT Grandchild { name := "bar" };
            """)

    async def test_edgeql_ddl_drop_extending_05(self):
        await self.con.execute("""

            CREATE TYPE Parent {
                CREATE PROPERTY name -> str {
                    CREATE CONSTRAINT exclusive;
                };
            };
            CREATE TYPE Child EXTENDING Parent {
                ALTER PROPERTY name {
                    SET OWNED;
                };
            };
        """)

        await self.con.execute("""
            ALTER TYPE Child DROP EXTENDING Parent;
        """)

        # The constraint on Child should be dropped
        await self.con.execute("""
            INSERT Child { name := "foo" };
            INSERT Child { name := "foo" };
        """)

    async def test_edgeql_ddl_drop_extending_06(self):
        await self.con.execute("""

            CREATE ABSTRACT TYPE Named {
                CREATE OPTIONAL SINGLE PROPERTY name -> str;
            };
            CREATE TYPE Foo EXTENDING Named;
        """)

        await self.con.execute("""
            INSERT Foo { name := "Phil Emarg" };
        """)

        await self.con.execute("""
            ALTER TYPE Foo {
                ALTER PROPERTY name {
                    SET OWNED;
                };
                DROP EXTENDING Named;
            };
            DROP TYPE Named;
        """)

        await self.assert_query_result(
            r"""
                SELECT Foo.name;
            """,
            ["Phil Emarg"],
        )

    async def test_edgeql_ddl_drop_extending_07(self):
        await self.con.execute("""

            CREATE ABSTRACT TYPE Named {
                CREATE PROPERTY name -> str;
            };
            CREATE ABSTRACT TYPE Noted {
                CREATE PROPERTY note -> str;
            };
            CREATE TYPE Foo EXTENDING Named {
                CREATE PROPERTY note -> str;
            };
        """)

        await self.con.execute("""
            INSERT Foo { name := "Phil Emarg", note := "foo" };
        """)

        # swap parent from Named to Noted, and drop ownership of note
        await self.con.execute("""
            ALTER TYPE Foo {
                ALTER PROPERTY name {
                    SET OWNED;
                };
                DROP EXTENDING Named;
                EXTENDING Noted LAST;
                ALTER PROPERTY note {
                    DROP OWNED;
                };
            };
            DROP TYPE Named;
        """)

        await self.assert_query_result(
            r"""
                SELECT Foo { note, name };
            """,
            [{"name": "Phil Emarg", "note": "foo"}],
        )

        await self.con.execute("""
            ALTER TYPE Foo {
                DROP EXTENDING Noted;
            };
        """)

        with self.assertRaisesRegex(
                edgedb.QueryError,
                "has no link or property 'note'"):
            await self.con.execute(r"""
                SELECT Foo.note;
            """)

    async def test_edgeql_ddl_drop_extending_08(self):
        await self.con.execute("""

            CREATE ABSTRACT TYPE Named {
                CREATE OPTIONAL SINGLE PROPERTY name -> str;
            };
            CREATE ABSTRACT TYPE Named2 {
                CREATE OPTIONAL SINGLE PROPERTY name -> str;
            };
            CREATE TYPE Foo EXTENDING Named;
        """)

        await self.con.execute("""
            INSERT Foo { name := "Phil Emarg" };
        """)

        # swap parent from Named to Named2; this should preserve the name prop
        await self.con.execute("""
            ALTER TYPE Foo {
                DROP EXTENDING Named;
                EXTENDING Named2 LAST;
            };
            DROP TYPE Named;
        """)

        await self.assert_query_result(
            r"""
                SELECT Foo.name;
            """,
            ["Phil Emarg"],
        )

    async def test_edgeql_ddl_add_extending_01(self):
        await self.con.execute("""

            CREATE TYPE Thing;

            CREATE TYPE Foo {
                CREATE LINK item -> Object {
                    CREATE PROPERTY foo -> str;
                };
            };

            INSERT Foo { item := (INSERT Thing { @foo := "test" }) };
        """)

        await self.con.execute("""
            CREATE TYPE Base {
                CREATE OPTIONAL SINGLE LINK item -> Object {
                    CREATE OPTIONAL SINGLE PROPERTY foo -> str;
                };
            };
        """)

        await self.con.execute("""
            ALTER TYPE Foo {
                EXTENDING Base LAST;
                ALTER LINK item {
                    ALTER PROPERTY foo {
                        DROP OWNED;
                    };
                    DROP OWNED;
                };
            };
        """)

        await self.assert_query_result(
            r"""
                SELECT Foo { item: {@foo} };
            """,
            [{"item": {"@foo": "test"}}],
        )

    async def test_edgeql_ddl_default_01(self):
        with self.assertRaisesRegex(
                edgedb.SchemaDefinitionError,
                'default expression is of invalid type: std::int64, '
                'expected std::str'):
            await self.con.execute(r"""
                CREATE TYPE TestDefault01 {
                    CREATE PROPERTY def01 -> str {
                        # int64 doesn't have an assignment cast into str
                        SET default := 42;
                    };
                };
            """)

    async def test_edgeql_ddl_default_02(self):
        with self.assertRaisesRegex(
                edgedb.SchemaDefinitionError,
                'default expression is of invalid type: std::int64, '
                'expected std::str'):
            await self.con.execute(r"""
                CREATE TYPE TestDefault02 {
                    CREATE PROPERTY def02 -> str {
                        SET default := '42';
                    };
                };

                ALTER TYPE TestDefault02 {
                    ALTER PROPERTY def02 SET default := 42;
                };
            """)

    async def test_edgeql_ddl_default_03(self):
        # Test INSERT as default link expression
        await self.con.execute(r"""
            CREATE TYPE TestDefaultInsert03;

            CREATE TYPE TestDefault03 {
                CREATE LINK def03 -> TestDefaultInsert03 {
                    SET default := (INSERT TestDefaultInsert03);
                };
            };
        """)

        await self.assert_query_result(
            r"""
                SELECT (
                    count(TestDefault03),
                    count(TestDefaultInsert03)
                );
            """,
            [[0, 0]],
        )

        await self.assert_query_result(
            r"""
                SELECT TestDefault03 {
                    def03
                };
            """,
            [],
        )

        # `assert_query_result` is used instead of `execute` to
        # highlight the issue #1721
        await self.assert_query_result(
            r"""INSERT TestDefault03;""",
            [{'id': uuid.UUID}]
        )

        await self.assert_query_result(
            r"""
                SELECT (
                    count(TestDefault03),
                    count(TestDefaultInsert03)
                );
            """,
            [[1, 1]],
        )

        await self.assert_query_result(
            r"""
                SELECT TestDefault03 {
                    def03
                };
            """,
            [{
                'def03': {
                    'id': uuid.UUID
                }
            }],
        )

    async def test_edgeql_ddl_default_04(self):
        # Test UPDATE as default link expression
        await self.con.execute(r"""
            CREATE TYPE TestDefaultUpdate04 {
                CREATE PROPERTY val -> str {
                    CREATE CONSTRAINT exclusive;
                };
            };

            CREATE TYPE TestDefault04 {
                CREATE LINK def04 -> TestDefaultUpdate04 {
                    SET default := (
                        UPDATE TestDefaultUpdate04
                        FILTER .val = 'def04'
                        SET {
                            val := .val ++ '!'
                        }
                    );
                };
            };

            INSERT TestDefaultUpdate04 {
                val := 'notdef04'
            };
            INSERT TestDefaultUpdate04 {
                val := 'def04'
            };
        """)

        await self.assert_query_result(
            r"""
                SELECT TestDefaultUpdate04.val;
            """,
            {'def04', 'notdef04'},
        )

        await self.assert_query_result(r"""
            SELECT {
                (INSERT TestDefault04),
                (INSERT TestDefault04)
            };
        """, [{'id': uuid.UUID}, {'id': uuid.UUID}])

        await self.assert_query_result(
            r"""
                SELECT TestDefaultUpdate04.val;
            """,
            {'def04!', 'notdef04'},
        )

        await self.assert_query_result(
            r"""
                SELECT TestDefault04 {
                    def04: {
                        val
                    }
                } ORDER BY .def04.val EMPTY FIRST;
            """,
            [{
                'def04': None
            }, {
                'def04': {
                    'val': 'def04!'
                }
            }],
        )

    async def test_edgeql_ddl_default_05(self):
        # Test DELETE as default property expression
        await self.con.execute(r"""
            CREATE TYPE TestDefaultDelete05 {
                CREATE PROPERTY val -> str;
            };

            CREATE TYPE TestDefault05 {
                CREATE PROPERTY def05 -> str {
                    SET default := (SELECT (
                        DELETE TestDefaultDelete05
                        FILTER .val = 'def05'
                        LIMIT 1
                    ).val);
                };
            };

            INSERT TestDefaultDelete05 {
                val := 'notdef05'
            };
            INSERT TestDefaultDelete05 {
                val := 'def05'
            };
        """)

        await self.assert_query_result(
            r"""
                SELECT TestDefaultDelete05.val;
            """,
            {'def05', 'notdef05'},
        )

        await self.con.execute(r"""
            INSERT TestDefault05;
            INSERT TestDefault05;
        """)

        await self.assert_query_result(
            r"""
                SELECT TestDefaultDelete05.val;
            """,
            {'notdef05'},
        )

        await self.assert_query_result(
            r"""
                SELECT TestDefault05 {
                    def05
                } ORDER BY .def05 EMPTY FIRST;
            """,
            [{
                'def05': None
            }, {
                'def05': 'def05'
            }],
        )

    async def test_edgeql_ddl_default_06(self):
        # Test DELETE as default link expression
        await self.con.execute(r"""
            CREATE TYPE TestDefaultDelete06 {
                CREATE PROPERTY val -> str;
            };

            CREATE TYPE TestDefault06 {
                CREATE REQUIRED LINK def06 -> TestDefaultDelete06 {
                    SET default := (
                        DELETE TestDefaultDelete06
                        FILTER .val = 'def06'
                        LIMIT 1
                    );
                };
            };

            INSERT TestDefaultDelete06 {
                val := 'notdef06'
            };
        """)

        await self.assert_query_result(
            r"""
                SELECT TestDefaultDelete06.val;
            """,
            {'notdef06'},
        )

        with self.assertRaisesRegex(
                edgedb.MissingRequiredError,
                r"missing value for required link 'def06'"):
            await self.con.execute(r"""
                INSERT TestDefault06;
            """)

    async def test_edgeql_ddl_default_07(self):
        await self.con.execute(r"""
            CREATE TYPE Foo;
            INSERT Foo;

            alter type Foo {
                create required property name -> str {
                    set default := 'something'
                }
            };
        """)

        await self.assert_query_result(
            r"""
                SELECT Foo.name;
            """,
            {'something'},
        )

    async def test_edgeql_ddl_default_08(self):
        await self.con.execute(r"""
            CREATE TYPE Foo;
            INSERT Foo;

            alter type Foo {
                create required multi property name -> str {
                    set default := 'something'
                }
            };
        """)

        await self.assert_query_result(
            r"""
                SELECT Foo.name;
            """,
            {'something'},
        )

    async def test_edgeql_ddl_default_09(self):
        await self.con.execute(r"""
            CREATE TYPE Foo;
        """)

        with self.assertRaisesRegex(
            edgedb.UnsupportedFeatureError,
            "default value for property 'x' of link 'asdf' of object type "
            "'default::Bar' is too complicated; "
            "link property defaults must not depend on database contents"
        ):
            await self.con.execute('''
                create type Bar {
                    create link asdf -> Foo {
                        create property x -> int64 {
                            set default := count(Object)
                        }
                    }
                };
            ''')

    async def test_edgeql_ddl_default_circular(self):
        await self.con.execute(r"""
            CREATE TYPE TestDefaultCircular {
                CREATE PROPERTY def01 -> int64 {
                    SET default := (SELECT count(TestDefaultCircular));
                };
            };
        """)

    async def test_edgeql_ddl_property_alter_01(self):
        await self.con.execute(r"""
            CREATE TYPE Foo {
                CREATE PROPERTY bar -> float32;
            };
        """)

        await self.con.execute(r"""
            CREATE TYPE TestDefaultCircular {
                CREATE PROPERTY def01 -> int64 {
                    SET default := (SELECT count(TestDefaultCircular));
                };
            };
        """)

    async def test_edgeql_ddl_link_target_bad_01(self):
        await self.con.execute('''

            CREATE TYPE A;
            CREATE TYPE B;

            CREATE TYPE Base0 {
                CREATE LINK foo -> A;
            };
            CREATE TYPE Base1 {
                CREATE LINK foo -> B;
            };
        ''')

        with self.assertRaisesRegex(
            edgedb.SchemaError,
            "inherited link 'foo' of object type 'default::Derived' has a "
            "type conflict"
        ):
            await self.con.execute('''
                CREATE TYPE Derived EXTENDING Base0, Base1;
            ''')

    async def test_edgeql_ddl_link_target_bad_02(self):
        await self.con.execute('''

            CREATE TYPE A;
            CREATE TYPE B;
            CREATE TYPE C;

            CREATE TYPE Base0 {
                CREATE LINK foo -> A | B;
            };
            CREATE TYPE Base1 {
                CREATE LINK foo -> C;
            };
        ''')

        with self.assertRaisesRegex(
            edgedb.SchemaError,
            "inherited link 'foo' of object type 'default::Derived' "
            "has a type conflict"
        ):
            await self.con.execute('''
                CREATE TYPE Derived EXTENDING Base0, Base1;
            ''')

    async def test_edgeql_ddl_link_target_bad_03(self):
        await self.con.execute('''
            CREATE TYPE A;
            CREATE TYPE Foo {
                CREATE LINK a -> A;
                CREATE PROPERTY b -> str;
            };
        ''')

        async with self.assertRaisesRegexTx(
                edgedb.SchemaError,
                "cannot RESET TYPE of link 'a' of object type 'default::Foo' "
                "because it is not inherited"):
            await self.con.execute('''
                ALTER TYPE Foo ALTER LINK a RESET TYPE;
            ''')

        async with self.assertRaisesRegexTx(
                edgedb.SchemaError,
                "cannot RESET TYPE of property 'b' of object type "
                "'default::Foo' because it is not inherited"):
            await self.con.execute('''
                ALTER TYPE Foo ALTER PROPERTY b RESET TYPE;
            ''')

    async def test_edgeql_ddl_link_target_bad_04(self):
        await self.con.execute('''
            CREATE TYPE Foo;
            CREATE TYPE Bar;
        ''')

        with self.assertRaisesRegex(
            edgedb.UnsupportedFeatureError,
            "unsupported type intersection in schema"
        ):
            await self.con.execute('''
                CREATE TYPE Spam {
                    CREATE MULTI LINK foobar := Foo[IS Bar]
                };
            ''')

    async def test_edgeql_ddl_link_target_merge_01(self):
        await self.con.execute('''

            CREATE TYPE A;
            CREATE TYPE B EXTENDING A;

            CREATE TYPE Base0 {
                CREATE LINK foo -> B;
            };
            CREATE TYPE Base1 {
                CREATE LINK foo -> A;
            };
            CREATE TYPE Derived EXTENDING Base0, Base1;
        ''')

    async def test_edgeql_ddl_link_target_merge_02(self):
        await self.con.execute('''

            CREATE TYPE A;
            CREATE TYPE B;
            CREATE TYPE C;

            CREATE TYPE Base0 {
                CREATE LINK foo -> A;
            };
            CREATE TYPE Base1 {
                CREATE LINK foo -> A | B;
            };
            CREATE TYPE Derived EXTENDING Base0, Base1;
        ''')

    async def test_edgeql_ddl_link_target_alter_01(self):
        await self.con.execute(r"""
            CREATE TYPE GrandParent01 {
                CREATE PROPERTY foo -> int64;
            };

            CREATE TYPE Parent01 EXTENDING GrandParent01;
            CREATE TYPE Parent02 EXTENDING GrandParent01;

            CREATE TYPE Child EXTENDING Parent01, Parent02;

            ALTER TYPE GrandParent01 {
                ALTER PROPERTY foo SET TYPE int16;
            };
        """)

        await self.assert_query_result(
            r"""
                WITH
                    C := (SELECT schema::ObjectType
                          FILTER .name IN
                          {'default::Child', 'default::Parent01'})
                SELECT
                    C.pointers { target: { name } }
                FILTER
                    C.pointers.name = 'foo'
            """,
            [
                {
                    'target': {
                        'name': 'std::int16'
                    }
                },
                {
                    'target': {
                        'name': 'std::int16'
                    }
                },
            ],
        )

    async def test_edgeql_ddl_link_target_alter_02(self):
        with self.assertRaisesRegex(
            edgedb.SchemaError,
            "inherited property 'foo' of object type 'default::Child'"
            " has a type conflict",
        ):
            await self.con.execute("""
                CREATE TYPE Parent01 {
                    CREATE PROPERTY foo -> int64;
                };

                CREATE TYPE Parent02 {
                    CREATE PROPERTY foo -> int64;
                };

                CREATE TYPE Child
                    EXTENDING Parent01, Parent02;

                ALTER TYPE Parent02 {
                    ALTER PROPERTY foo SET TYPE int16;
                };
            """)

    async def test_edgeql_ddl_link_target_alter_03(self):
        await self.con.execute("""
            CREATE TYPE Foo {
                CREATE PROPERTY bar -> int64;
            };

            CREATE TYPE Bar {
                CREATE MULTI PROPERTY foo -> int64 {
                    SET default := (SELECT Foo.bar);
                }
            };

            ALTER TYPE Foo ALTER PROPERTY bar SET TYPE int32;
        """)

    async def test_edgeql_ddl_link_target_alter_04(self):
        await self.con.execute('''

            CREATE TYPE A;
            CREATE TYPE B;

            CREATE TYPE Base0 {
                CREATE LINK foo -> A | B;
            };

            CREATE TYPE Derived EXTENDING Base0 {
                ALTER LINK foo SET TYPE B;
            }
        ''')

    async def test_edgeql_ddl_link_target_alter_05(self):
        await self.con.execute('''

            CREATE TYPE A;
            CREATE TYPE B EXTENDING A;

            CREATE TYPE Base0 {
                CREATE LINK foo -> B;
            };

            CREATE TYPE Base1;

            CREATE TYPE Derived EXTENDING Base0, Base1;

            ALTER TYPE Base1 CREATE LINK foo -> A;
        ''')

    async def test_edgeql_ddl_link_target_alter_06(self):
        await self.con.execute(r"""
            CREATE TYPE Foo {
                CREATE PROPERTY foo -> int64;
                CREATE PROPERTY bar := .foo + .foo;
            };
        """)

        await self.con.execute(r"""
            ALTER TYPE Foo {
                ALTER PROPERTY foo SET TYPE int16;
            };
        """)

        await self.assert_query_result(
            r"""
                WITH
                    C := (SELECT schema::ObjectType
                          FILTER .name = 'default::Foo')
                SELECT
                    C.pointers { target: { name } }
                FILTER
                    C.pointers.name = 'bar'
            """,
            [
                {
                    'target': {
                        'name': 'std::int16'
                    }
                },
            ],
        )

    async def test_edgeql_ddl_prop_target_alter_array_01(self):
        await self.con.execute(r"""
            CREATE TYPE Foo {
                CREATE PROPERTY foo -> array<int32>;
            };

            ALTER TYPE Foo {
                ALTER PROPERTY foo SET TYPE array<float64>;
            };

            ALTER TYPE Foo {
                ALTER PROPERTY foo {
                    SET TYPE array<int32> USING (<array<int32>>.foo);
                };
            };
        """)

    async def test_edgeql_ddl_prop_target_subtype_01(self):
        await self.con.execute(r"""
            CREATE SCALAR TYPE mystr EXTENDING std::str {
                CREATE CONSTRAINT std::max_len_value(5)
            };

            CREATE TYPE Foo {
                CREATE PROPERTY a -> std::str;
            };

            CREATE TYPE Bar EXTENDING Foo {
                ALTER PROPERTY a SET TYPE mystr;
            };
        """)

        await self.con.execute('INSERT Foo { a := "123456" }')

        async with self.assertRaisesRegexTx(
            edgedb.ConstraintViolationError,
            'must be no longer than 5 characters'
        ):
            await self.con.execute('INSERT Bar { a := "123456" }')

        await self.con.execute("""
            ALTER TYPE Bar ALTER PROPERTY a RESET TYPE;
        """)

        await self.con.execute('INSERT Bar { a := "123456" }')

    async def test_edgeql_ddl_ptr_set_type_using_01(self):
        await self.con.execute(r"""

            CREATE SCALAR TYPE mystr EXTENDING str;

            CREATE TYPE Bar {
                CREATE PROPERTY name -> str;
            };

            CREATE TYPE SubBar EXTENDING Bar;

            CREATE TYPE Foo {
                CREATE PROPERTY p -> str {
                    CREATE CONSTRAINT exclusive;
                };
                CREATE CONSTRAINT exclusive ON (.p);
                CREATE REQUIRED PROPERTY r_p -> str;
                CREATE MULTI PROPERTY m_p -> str;
                CREATE REQUIRED MULTI PROPERTY rm_p -> str;

                CREATE LINK l -> Bar {
                    CREATE PROPERTY lp -> str;
                };
                CREATE REQUIRED LINK r_l -> Bar {
                    CREATE PROPERTY lp -> str;
                };
                CREATE MULTI LINK m_l -> Bar {
                    CREATE PROPERTY lp -> str;
                };
                CREATE REQUIRED MULTI LINK rm_l -> Bar {
                    CREATE PROPERTY lp -> str;
                };
            };

            INSERT Bar {name := 'bar1'};
            INSERT SubBar {name := 'bar2'};

            WITH
                bar := (SELECT Bar FILTER .name = 'bar1' LIMIT 1),
                bars := (SELECT Bar),
            INSERT Foo {
                p := '1',
                r_p := '10',
                m_p := {'1', '2'},
                rm_p := {'10', '20'},

                l := bar { @lp := '1' },
                r_l := bar { @lp := '10' },
                m_l := (
                    FOR bar IN {enumerate(bars)}
                    UNION (SELECT bar.1 { @lp := <str>(bar.0 + 1) })
                ),
                rm_l := (
                    FOR bar IN {enumerate(bars)}
                    UNION (SELECT bar.1 { @lp := <str>((bar.0 + 1) * 10) })
                )
            };

            WITH
                bar := (SELECT Bar FILTER .name = 'bar2' LIMIT 1),
                bars := (SELECT Bar),
            INSERT Foo {
                p := '3',
                r_p := '30',
                m_p := {'3', '4'},
                rm_p := {'30', '40'},

                l := bar { @lp := '3' },
                r_l := bar { @lp := '30' },
                m_l := (
                    FOR bar IN {enumerate(bars)}
                    UNION (SELECT bar.1 { @lp := <str>(bar.0 + 3) })
                ),
                rm_l := (
                    FOR bar IN {enumerate(bars)}
                    UNION (SELECT bar.1 { @lp := <str>((bar.0 + 3) * 10) })
                )
            };
        """)

        # A normal cast of a property.
        async with self._run_and_rollback():
            await self.con.execute("""
                ALTER TYPE Foo ALTER PROPERTY p {
                    SET TYPE int64 USING (<int64>.p)
                }
            """)

            await self.assert_query_result(
                'SELECT Foo { p } ORDER BY .p',
                [
                    {'p': 1},
                    {'p': 3},
                ],
            )

            await self.con.execute("""
                ALTER TYPE Foo ALTER PROPERTY m_p {
                    SET TYPE int64 USING (<int64>.m_p)
                }
            """)

            await self.assert_query_result(
                'SELECT Foo { m_p } ORDER BY .p',
                [
                    {'m_p': {1, 2}},
                    {'m_p': {3, 4}},
                ],
            )

        # Cast to an already-compatible type, but with an explicit expression.
        async with self._run_and_rollback():
            await self.con.execute("""
                ALTER TYPE Foo ALTER PROPERTY p {
                    SET TYPE mystr USING (.p ++ '!')
                }
            """)

            await self.assert_query_result(
                'SELECT Foo { p } ORDER BY .p',
                [
                    {'p': '1!'},
                    {'p': '3!'},
                ],
            )

        # Cast to the _same_ type, but with an explicit expression.
        async with self._run_and_rollback():
            await self.con.execute("""
                ALTER TYPE Foo ALTER PROPERTY p {
                    SET TYPE str USING (.p ++ '!')
                }
            """)

            await self.assert_query_result(
                'SELECT Foo { p } ORDER BY .p',
                [
                    {'p': '1!'},
                    {'p': '3!'},
                ],
            )

        # A reference to another property of the same host type.
        async with self._run_and_rollback():
            await self.con.execute("""
                ALTER TYPE Foo ALTER PROPERTY p {
                    SET TYPE int64 USING (<int64>.r_p)
                }
            """)

            await self.assert_query_result(
                'SELECT Foo { p } ORDER BY .p',
                [
                    {'p': 10},
                    {'p': 30},
                ],
            )

            await self.con.execute("""
                ALTER TYPE Foo ALTER PROPERTY m_p {
                    SET TYPE int64 USING (<int64>.m_p + <int64>.r_p)
                }
            """)

            await self.assert_query_result(
                'SELECT Foo { m_p } ORDER BY .p',
                [
                    {'m_p': {11, 12}},
                    {'m_p': {33, 34}},
                ],
            )

        async with self._run_and_rollback():
            # This had trouble if there was a SELECT, at one point.
            await self.con.execute("""
                ALTER TYPE Foo ALTER PROPERTY m_p {
                    SET TYPE int64 USING (SELECT <int64>.m_p + <int64>.r_p)
                }
            """)

        # Conversion expression that reduces cardinality...
        async with self._run_and_rollback():
            await self.con.execute("""
                ALTER TYPE Foo ALTER PROPERTY p {
                    SET TYPE int64 USING (<int64>{})
                }
            """)

            await self.assert_query_result(
                'SELECT Foo { p } ORDER BY .p',
                [
                    {'p': None},
                    {'p': None},
                ],
            )

            await self.con.execute("""
                ALTER TYPE Foo ALTER PROPERTY m_p {
                    SET TYPE int64 USING (
                        <int64>{} IF <int64>.m_p % 2 = 0 ELSE <int64>.m_p
                    )
                }
            """)

            await self.assert_query_result(
                'SELECT Foo { m_p } ORDER BY .p',
                [
                    {'m_p': {1}},
                    {'m_p': {3}},
                ],
            )

        # ... should fail if empty set is produced and the property is required
        async with self.assertRaisesRegexTx(
            edgedb.MissingRequiredError,
            r"missing value for required property 'r_p'"
            r" of object type 'default::Foo'"
        ):
            await self.con.execute("""
                ALTER TYPE Foo ALTER PROPERTY r_p {
                    SET TYPE int64 USING (<int64>{})
                }
            """)

        async with self.assertRaisesRegexTx(
            edgedb.MissingRequiredError,
            r"missing value for required property 'rm_p'"
            r" of object type 'default::Foo'"
        ):
            await self.con.execute("""
                ALTER TYPE Foo ALTER PROPERTY rm_p {
                    SET TYPE int64 USING (
                        <int64>{} IF True ELSE <int64>.rm_p
                    )
                }
            """)

        # Straightforward link cast.
        async with self._run_and_rollback():
            await self.con.execute("""
                ALTER TYPE Foo ALTER LINK l {
                    SET TYPE SubBar USING (.l[IS SubBar])
                }
            """)

            await self.assert_query_result(
                'SELECT Foo { l: {name} } ORDER BY .p',
                [
                    {'l': None},
                    {'l': {'name': 'bar2'}},
                ],
            )

            await self.con.execute("""
                ALTER TYPE Foo ALTER LINK m_l {
                    SET TYPE SubBar USING (.m_l[IS SubBar])
                }
            """)

            await self.assert_query_result(
                'SELECT Foo { m_l: {name} } ORDER BY .p',
                [
                    {'m_l': [{'name': 'bar2'}]},
                    {'m_l': [{'name': 'bar2'}]},
                ],
            )

        # Use a more elaborate expression for the tranform.
        async with self._run_and_rollback():
            await self.con.execute("""
                ALTER TYPE Foo ALTER LINK l {
                    SET TYPE SubBar USING (SELECT .m_l[IS SubBar] LIMIT 1)
                }
            """)

            await self.assert_query_result(
                'SELECT Foo { l: {name, @lp} } ORDER BY .p',
                [
                    {'l': {'name': 'bar2', '@lp': '1'}},
                    {'l': {'name': 'bar2', '@lp': '3'}},
                ],
            )

        # Check that minimum cardinality constraint is enforced on links too...
        async with self.assertRaisesRegexTx(
            edgedb.MissingRequiredError,
            r"missing value for required link 'r_l'"
            r" of object type 'default::Foo'"
        ):
            await self.con.execute("""
                ALTER TYPE Foo ALTER LINK r_l {
                    SET TYPE SubBar USING (.r_l[IS SubBar])
                }
            """)

        async with self.assertRaisesRegexTx(
            edgedb.MissingRequiredError,
            r"missing value for required link 'rm_l'"
            r" of object type 'default::Foo'"
        ):
            await self.con.execute("""
                ALTER TYPE Foo ALTER LINK rm_l {
                    SET TYPE SubBar USING (SELECT SubBar FILTER False LIMIT 1)
                }
            """)

        # Test link property transforms now.
        async with self._run_and_rollback():
            await self.con.execute("""
                ALTER TYPE Foo ALTER LINK l ALTER PROPERTY lp {
                    SET TYPE int64 USING (<int64>@lp)
                }
            """)

            await self.assert_query_result(
                'SELECT Foo { l: { @lp } } ORDER BY .p',
                [
                    {'l': {'@lp': 1}},
                    {'l': {'@lp': 3}},
                ],
            )

        async with self._run_and_rollback():
            # Also once had SELECT trouble
            await self.con.execute("""
                ALTER TYPE Foo ALTER LINK l ALTER PROPERTY lp {
                    SET TYPE int64 USING (SELECT <int64>@lp)
                }
            """)

    async def test_edgeql_ddl_ptr_set_type_using_02(self):
        await self.con.execute(r"""

            CREATE ABSTRACT TYPE Parent {
                CREATE PROPERTY name -> str;
            };
            CREATE TYPE Child EXTENDING Parent;
            INSERT Child { name := "10" };
        """)

        await self.con.execute(r"""
            ALTER TYPE Parent {
                ALTER PROPERTY name {
                    SET TYPE int64 USING (<int64>.name)
                }
            }
        """)

        await self.assert_query_result(
            'SELECT Child { name }',
            [
                {'name': 10},
            ]
        )

    async def test_edgeql_ddl_ptr_set_type_using_03(self):
        # check that defaults don't break things
        await self.con.execute(r"""
            create type Foo {
                create property x -> str {
                    set default := '';
                };
                create multi property y -> str {
                    set default := '';
                };
            };
        """)

        await self.con.execute(r"""
            alter type Foo {
                alter property x {
                    set default := 0;
                    set type int64 using (<int64>.x);
                };
                alter property y {
                    set default := 0;
                    set type int64 using (<int64>.y);
                };
            };
        """)

        await self.con.execute(r"""
            create type Bar {
                create link l -> Foo {
                    create property x -> str {
                        set default := '';
                    }
                }
            };
        """)

        await self.con.execute(r"""
            alter type Bar {
                alter link l {
                    alter property x {
                        set default := 0;
                        set type int64 using (<int64>@x);
                    }
                }
            };
        """)

    async def test_edgeql_ddl_ptr_set_type_using_04(self):
        # check that defaults don't break things
        await self.con.execute(r"""
            create scalar type X extending sequence;
            create type Foo {
                create property x -> X;
            };
        """)

        await self.con.execute(r"""
            alter type Foo {
                alter property x {
                    set type array<str> using ([<str>.x]);
                }
            };
        """)

        await self.con.execute(r"""
            create type Bar {
                create property x -> int64;
            };
        """)
        await self.con.execute(r"""
            alter type Bar {
                alter property x {
                    set type X using (<X>.x);
                }
            };
        """)

        await self.con.execute(r"""
            create type Baz {
                create multi property x -> int64;
            };
        """)
        await self.con.execute(r"""
            alter type Baz {
                alter property x {
                    set type X using (<X>.x);
                }
            };
        """)

    async def test_edgeql_ddl_ptr_set_type_validation(self):
        await self.con.execute(r"""

            CREATE TYPE Bar;
            CREATE TYPE Spam;
            CREATE TYPE Egg;
            CREATE TYPE Foo {
                CREATE PROPERTY p -> str;
                CREATE LINK l -> Bar {
                    CREATE PROPERTY lp -> str;
                };
            };
        """)

        async with self.assertRaisesRegexTx(
            edgedb.SchemaError,
            r"property 'p' of object type 'default::Foo' cannot be cast"
            r" automatically from scalar type 'std::str' to scalar"
            r" type 'std::int64'"
        ):
            await self.con.execute("""
                ALTER TYPE Foo ALTER PROPERTY p SET TYPE int64;
            """)

        async with self.assertRaisesRegexTx(
            edgedb.SchemaError,
            r"result of USING clause for the alteration of"
            r" property 'p' of object type 'default::Foo' cannot be cast"
            r" automatically from scalar type 'std::float64' to scalar"
            r" type 'std::int64'"
        ):
            await self.con.execute("""
                ALTER TYPE Foo ALTER PROPERTY p
                    SET TYPE int64 USING (<float64>.p)
            """)

        async with self.assertRaisesRegexTx(
            edgedb.SchemaError,
            r"possibly more than one element returned by the USING clause for"
            r" the alteration of property 'p' of object type 'default::Foo',"
            r" while a singleton is expected"
        ):
            await self.con.execute("""
                ALTER TYPE Foo ALTER PROPERTY p SET TYPE int64 USING ({1, 2})
            """)

        async with self.assertRaisesRegexTx(
            edgedb.SchemaError,
            r"link 'l' of object type 'default::Foo' cannot be cast"
            r" automatically from object type 'default::Bar' to object"
            r" type 'default::Spam'"
        ):
            await self.con.execute("""
                ALTER TYPE Foo ALTER LINK l SET TYPE Spam;
            """)

        async with self.assertRaisesRegexTx(
            edgedb.SchemaError,
            r"result of USING clause for the alteration of"
            r" link 'l' of object type 'default::Foo' cannot be cast"
            r" automatically from object type 'default::Bar & default::Egg'"
            r" to object type 'default::Spam'"
        ):
            await self.con.execute("""
                ALTER TYPE Foo ALTER LINK l SET TYPE Spam USING (.l[IS Egg])
            """)

        async with self.assertRaisesRegexTx(
            edgedb.SchemaError,
            r"possibly more than one element returned by the USING clause for"
            r" the alteration of link 'l' of object type 'default::Foo', while"
            r" a singleton is expected"
        ):
            await self.con.execute("""
                ALTER TYPE Foo ALTER LINK l SET TYPE Spam USING (SELECT Spam)
            """)

    async def test_edgeql_ddl_ptr_set_cardinality_01(self):
        await self.con.execute(r'''
            CREATE TYPE Foo {
                CREATE MULTI PROPERTY bar -> str;
            };
            INSERT Foo { bar := "foo" };
            ALTER TYPE Foo { ALTER PROPERTY bar {
                SET SINGLE USING (assert_single(.bar))
            } };
        ''')

        await self.assert_query_result(
            r"""
                SELECT Foo { bar }
            """,
            [
                {'bar': "foo"}
            ]
        )

        # Make sure the delete triggers get cleaned up
        await self.assert_query_result(
            r"""
                DELETE Foo
            """,
            [
                {}
            ]
        )

    async def test_edgeql_ddl_ptr_set_cardinality_validation(self):
        await self.con.execute(r"""
            CREATE TYPE Bar;
            CREATE TYPE Egg;
            CREATE TYPE Foo {
                CREATE MULTI PROPERTY p -> str;
                CREATE MULTI LINK l -> Bar {
                    CREATE PROPERTY lp -> str;
                };
            };
        """)

        async with self.assertRaisesRegexTx(
            edgedb.SchemaError,
            r"cannot automatically convert property 'p' of object type"
            r" 'default::Foo' to 'single' cardinality"
        ):
            await self.con.execute("""
                ALTER TYPE Foo ALTER PROPERTY p SET SINGLE;
            """)

        async with self.assertRaisesRegexTx(
            edgedb.SchemaError,
            r"result of USING clause for the alteration of"
            r" property 'p' of object type 'default::Foo' cannot be cast"
            r" automatically from scalar type 'std::float64' to scalar"
            r" type 'std::int64'"
        ):
            await self.con.execute("""
                ALTER TYPE Foo ALTER PROPERTY p
                    SET TYPE int64 USING (<float64>.p)
            """)

        async with self.assertRaisesRegexTx(
            edgedb.SchemaError,
            r"possibly more than one element returned by the USING clause for"
            r" the alteration of property 'p' of object type 'default::Foo',"
            r" while a singleton is expected"
        ):
            await self.con.execute("""
                ALTER TYPE Foo ALTER PROPERTY p SET SINGLE USING ({1, 2})
            """)

        async with self.assertRaisesRegexTx(
            edgedb.SchemaError,
            r"cannot automatically convert link 'l' of object type"
            r" 'default::Foo' to 'single' cardinality"
        ):
            await self.con.execute("""
                ALTER TYPE Foo ALTER LINK l SET SINGLE;
            """)

        async with self.assertRaisesRegexTx(
            edgedb.SchemaError,
            r"result of USING clause for the alteration of"
            r" link 'l' of object type 'default::Foo' cannot be cast"
            r" automatically from object type 'default::Egg'"
            r" to object type 'default::Bar'"
        ):
            await self.con.execute("""
                ALTER TYPE Foo ALTER LINK l
                    SET SINGLE USING (SELECT Egg LIMIT 1);
            """)

        async with self.assertRaisesRegexTx(
            edgedb.SchemaError,
            r"possibly more than one element returned by the USING clause for"
            r" the alteration of link 'l' of object type 'default::Foo', while"
            r" a singleton is expected"
        ):
            await self.con.execute("""
                ALTER TYPE Foo ALTER LINK l SET SINGLE USING (SELECT Bar)
            """)

    async def test_edgeql_ddl_ptr_set_required_01(self):
        await self.con.execute(r"""

            CREATE TYPE Bar {
                CREATE PROPERTY name -> str {
                    CREATE CONSTRAINT std::exclusive;
                }
            };

            CREATE TYPE Foo {
                CREATE PROPERTY p -> str;
                CREATE PROPERTY p2 -> str;
                CREATE MULTI PROPERTY m_p -> str;

                CREATE LINK l -> Bar {
                    CREATE PROPERTY lp -> str;
                };
                CREATE MULTI LINK m_l -> Bar {
                    CREATE PROPERTY lp -> str;
                };
            };

            INSERT Bar {name := 'bar1'};
            INSERT Bar {name := 'bar2'};

            WITH
                bar := (SELECT Bar FILTER .name = 'bar1' LIMIT 1),
                bars := (SELECT Bar),
            INSERT Foo {
                p := '1',
                p2 := '1',
                m_p := {'1', '2'},

                l := bar { @lp := '1' },
                m_l := (
                    FOR bar IN {enumerate(bars)}
                    UNION (SELECT bar.1 { @lp := <str>(bar.0 + 1) })
                ),
            };

            INSERT Foo {
                p2 := '3',
            };
        """)

        async with self._run_and_rollback():
            await self.con.execute("""
                ALTER TYPE Foo ALTER PROPERTY p {
                    SET REQUIRED USING ('3')
                }
            """)

            await self.assert_query_result(
                'SELECT Foo { p } ORDER BY .p',
                [
                    {'p': '1'},
                    {'p': '3'},
                ],
            )

            await self.con.execute("""
                ALTER TYPE Foo ALTER PROPERTY m_p {
                    SET REQUIRED USING ('3')
                }
            """)

            await self.assert_query_result(
                'SELECT Foo { m_p } ORDER BY .p',
                [
                    {'m_p': {'1', '2'}},
                    {'m_p': {'3'}},
                ],
            )

        # A reference to another property of the same host type.
        async with self._run_and_rollback():
            await self.con.execute("""
                ALTER TYPE Foo ALTER PROPERTY p {
                    SET REQUIRED USING (.p2)
                }
            """)

            await self.assert_query_result(
                'SELECT Foo { p } ORDER BY .p',
                [
                    {'p': '1'},
                    {'p': '3'},
                ],
            )

            await self.con.execute("""
                ALTER TYPE Foo ALTER PROPERTY m_p {
                    SET REQUIRED USING (.p2)
                }
            """)

            await self.assert_query_result(
                'SELECT Foo { m_p } ORDER BY .p',
                [
                    {'m_p': {'1', '2'}},
                    {'m_p': {'3'}},
                ],
            )

        # ... should fail if empty set is produced by the USING clause
        async with self.assertRaisesRegexTx(
            edgedb.MissingRequiredError,
            r"missing value for required property 'p'"
            r" of object type 'default::Foo'"
        ):
            await self.con.execute("""
                ALTER TYPE Foo ALTER PROPERTY p {
                    SET REQUIRED USING (<str>{})
                }
            """)

        async with self.assertRaisesRegexTx(
            edgedb.MissingRequiredError,
            r"missing value for required property 'm_p'"
            r" of object type 'default::Foo'"
        ):
            await self.con.execute("""
                ALTER TYPE Foo ALTER PROPERTY m_p {
                    SET REQUIRED USING (
                        <str>{} IF True ELSE .p2
                    )
                }
            """)

        # And now see about the links.
        async with self._run_and_rollback():
            await self.con.execute("""
                ALTER TYPE Foo ALTER LINK l {
                    SET REQUIRED USING (SELECT Bar FILTER .name = 'bar2')
                }
            """)

            await self.assert_query_result(
                'SELECT Foo { l: {name} } ORDER BY .p EMPTY LAST',
                [
                    {'l': {'name': 'bar1'}},
                    {'l': {'name': 'bar2'}},
                ],
            )

            await self.con.execute("""
                ALTER TYPE Foo ALTER LINK m_l {
                    SET REQUIRED USING (SELECT Bar FILTER .name = 'bar2')
                }
            """)

            await self.assert_query_result(
                '''
                SELECT Foo { m_l: {name} ORDER BY .name }
                ORDER BY .p EMPTY LAST
                ''',
                [
                    {'m_l': [{'name': 'bar1'}, {'name': 'bar2'}]},
                    {'m_l': [{'name': 'bar2'}]},
                ],
            )

        # Check that minimum cardinality constraint is enforced on links too...
        async with self.assertRaisesRegexTx(
            edgedb.MissingRequiredError,
            r"missing value for required link 'l'"
            r" of object type 'default::Foo'"
        ):
            await self.con.execute("""
                ALTER TYPE Foo ALTER LINK l {
                    SET REQUIRED USING (SELECT Bar FILTER false LIMIT 1)
                }
            """)

        async with self.assertRaisesRegexTx(
            edgedb.MissingRequiredError,
            r"missing value for required link 'm_l'"
            r" of object type 'default::Foo'"
        ):
            await self.con.execute("""
                ALTER TYPE Foo ALTER LINK m_l {
                    SET REQUIRED USING (SELECT Bar FILTER false LIMIT 1)
                }
            """)

    async def test_edgeql_ddl_link_property_01(self):
        with self.assertRaisesRegex(
                edgedb.InvalidPropertyDefinitionError,
                r"link properties cannot be required"):
            await self.con.execute("""
                CREATE TYPE TestLinkPropType_01 {
                    CREATE LINK test_linkprop_link_01 -> std::Object {
                        CREATE REQUIRED PROPERTY test_link_prop_01
                            -> std::int64;
                    };
                };
            """)

    async def test_edgeql_ddl_link_property_02(self):
        with self.assertRaisesRegex(
                edgedb.InvalidPropertyDefinitionError,
                r"multi properties aren't supported for links"):
            await self.con.execute("""
                CREATE TYPE TestLinkPropType_02 {
                    CREATE LINK test_linkprop_link_02 -> std::Object {
                        CREATE MULTI PROPERTY test_link_prop_02 -> std::int64;
                    };
                };
            """)

    async def test_edgeql_ddl_link_property_03(self):
        with self.assertRaisesRegex(
                edgedb.InvalidPropertyDefinitionError,
                r"link properties cannot be required"):
            await self.con.execute("""
                CREATE TYPE TestLinkPropType_03 {
                    CREATE LINK test_linkprop_link_03 -> std::Object;
                };

                ALTER TYPE TestLinkPropType_03 {
                    ALTER LINK test_linkprop_link_03 {
                        CREATE REQUIRED PROPERTY test_link_prop_03
                            -> std::int64;
                    };
                };
            """)

    async def test_edgeql_ddl_link_property_04(self):
        with self.assertRaisesRegex(
                edgedb.InvalidPropertyDefinitionError,
                r"multi properties aren't supported for links"):
            await self.con.execute("""
                CREATE TYPE TestLinkPropType_04 {
                    CREATE LINK test_linkprop_link_04 -> std::Object;
                };

                ALTER TYPE TestLinkPropType_04 {
                    ALTER LINK test_linkprop_link_04 {
                        CREATE MULTI PROPERTY test_link_prop_04 -> std::int64;
                    };
                };
            """)

    async def test_edgeql_ddl_link_property_05(self):
        with self.assertRaisesRegex(
                edgedb.InvalidPropertyDefinitionError,
                r"link properties cannot be required"):
            await self.con.execute("""
                CREATE TYPE TestLinkPropType_05 {
                    CREATE LINK test_linkprop_link_05 -> std::Object {
                        CREATE PROPERTY test_link_prop_05 -> std::int64;
                    };
                };

                ALTER TYPE TestLinkPropType_05 {
                    ALTER LINK test_linkprop_link_05 {
                        ALTER PROPERTY test_link_prop_05 {
                            SET REQUIRED;
                        };
                    };
                };
            """)

    async def test_edgeql_ddl_link_property_06(self):
        with self.assertRaisesRegex(
                edgedb.InvalidPropertyDefinitionError,
                r"multi properties aren't supported for links"):
            await self.con.execute("""
                CREATE TYPE TestLinkPropType_06 {
                    CREATE LINK test_linkprop_link_06 -> std::Object {
                        CREATE MULTI PROPERTY test_link_prop_06 -> std::int64;
                    };
                };

                ALTER TYPE TestLinkPropType_06 {
                    ALTER LINK test_linkprop_link_06 {
                        ALTER PROPERTY test_link_prop_06 {
                            SET MULTI;
                        };
                    };
                };
            """)

    async def test_edgeql_ddl_link_property_07(self):
        await self.con.execute("""
            CREATE ABSTRACT LINK link_with_value {
                CREATE SINGLE PROPERTY value -> int64;
                CREATE INDEX on (__subject__@value);
                CREATE INDEX on ((__subject__@source, __subject__@value));
                CREATE INDEX on ((__subject__@target, __subject__@value));
                # FIXME: this is broken
                # CREATE INDEX on ((__subject__, __subject__@value));
            };

            CREATE TYPE Tgt;
            CREATE TYPE Foo {
                CREATE LINK l1 EXTENDING link_with_value -> Tgt;
            };
        """)

    async def test_edgeql_ddl_link_property_08(self):
        await self.con.execute("""
            CREATE TYPE Tgt;
            CREATE TYPE Foo {
                CREATE LINK l2 -> Tgt {
                    CREATE SINGLE PROPERTY value -> int64;
                    CREATE INDEX on (__subject__@value);
                    CREATE INDEX on ((__subject__@target, __subject__@value));
                };

            };

            ALTER TYPE Foo {
                ALTER LINK l2 {
                    ALTER INDEX on ((__subject__@target, __subject__@value)) {
                        CREATE ANNOTATION description := "woo";
                    };
                    CREATE INDEX on ((__subject__@source, __subject__@value));
                    DROP INDEX on (__subject__@value);
                }
            };
        """)

    async def test_edgeql_ddl_bad_01(self):
        with self.assertRaisesRegex(
                edgedb.InvalidReferenceError,
                r"type 'default::array' does not exist"):
            await self.con.execute(r"""
                CREATE TYPE Foo {
                    CREATE PROPERTY bar -> array;
                };
            """)

    async def test_edgeql_ddl_bad_02(self):
        with self.assertRaisesRegex(
                edgedb.InvalidReferenceError,
                r"type 'default::tuple' does not exist"):
            await self.con.execute(r"""
                CREATE TYPE Foo {
                    CREATE PROPERTY bar -> tuple;
                };
            """)

    async def test_edgeql_ddl_bad_03(self):
        with self.assertRaisesRegex(
                edgedb.SchemaError,
                r'unexpected number of subtypes, expecting 1'):
            await self.con.execute(r"""
                CREATE TYPE Foo {
                    CREATE PROPERTY bar -> array<int64, int64, int64>;
                };
            """)

    async def test_edgeql_ddl_bad_04(self):
        with self.assertRaisesRegex(
                edgedb.UnsupportedFeatureError,
                r'nested arrays are not supported'):
            await self.con.execute(r"""
                CREATE TYPE Foo {
                    CREATE PROPERTY bar -> array<array<int64>>;
                };
            """)

    async def test_edgeql_ddl_bad_05(self):
        with self.assertRaisesRegex(
                edgedb.EdgeQLSyntaxError,
                r'mixing named and unnamed subtype declarations is not '
                r'supported'):
            await self.con.execute(r"""
                CREATE TYPE Foo {
                    CREATE PROPERTY bar -> tuple<int64, foo:int64>;
                };
            """)

    async def test_edgeql_ddl_bad_07(self):
        with self.assertRaisesRegex(
                edgedb.SchemaDefinitionError,
                r"mutations are invalid in computed link 'foo'"):
            async with self.con.transaction():
                await self.con.execute(r"""
                    CREATE TYPE Foo;

                    CREATE TYPE Bar {
                        CREATE LINK foo := (INSERT Foo);
                    };
                """)

    async def test_edgeql_ddl_bad_08(self):
        with self.assertRaisesRegex(
                edgedb.SchemaDefinitionError,
                r"mutations are invalid in computed link 'foo'"):
            async with self.con.transaction():
                await self.con.execute(r"""
                    CREATE TYPE Foo;

                    CREATE TYPE Bar {
                        CREATE LINK foo := (
                            WITH x := (INSERT Foo)
                            SELECT x
                        );
                    };
                """)

    async def test_edgeql_ddl_bad_09(self):
        with self.assertRaisesRegex(
                edgedb.SchemaDefinitionError,
                r"mutations are invalid in computed property 'foo'"):
            async with self.con.transaction():
                await self.con.execute(r"""
                    CREATE TYPE Foo;

                    CREATE TYPE Bar {
                        CREATE PROPERTY foo := (INSERT Foo).id;
                    };
                """)

    async def test_edgeql_ddl_bad_10(self):
        with self.assertRaisesRegex(
                edgedb.SchemaDefinitionError,
                r"mutations are invalid in alias definition"):
            async with self.con.transaction():
                await self.con.execute(r"""
                    CREATE TYPE Foo;
                    CREATE TYPE Bar;

                    CREATE ALIAS Baz := Bar {
                        foo := (INSERT Foo)
                    };
                """)

    async def test_edgeql_ddl_bad_11(self):
        with self.assertRaisesRegex(
                edgedb.SchemaDefinitionError,
                r"mutations are invalid in alias definition"):
            async with self.con.transaction():
                await self.con.execute(r"""
                    CREATE TYPE Foo;
                    CREATE TYPE Bar;

                    CREATE ALIAS Baz := Bar {
                        foo := (INSERT Foo).id
                    };
                """)

    async def test_edgeql_ddl_bad_12(self):
        with self.assertRaisesRegex(
                edgedb.SchemaDefinitionError,
                r"mutations are invalid in alias definition"):
            async with self.con.transaction():
                await self.con.execute(r"""
                    CREATE TYPE Foo;
                    CREATE TYPE Bar {
                        CREATE LINK foo -> Foo;
                    };

                    CREATE ALIAS Baz := Bar {
                        foo: {
                            fuz := (INSERT Foo)
                        }
                    };
                """)

    async def test_edgeql_ddl_bad_13(self):
        with self.assertRaisesRegex(
                edgedb.SchemaDefinitionError,
                r"mutations are invalid in alias definition"):
            async with self.con.transaction():
                await self.con.execute(r"""
                    CREATE TYPE Foo;
                    CREATE TYPE Bar {
                        CREATE LINK foo -> Foo;
                    };

                    CREATE ALIAS Baz := (
                        WITH x := (INSERT Foo)
                        SELECT Bar {
                            foo: {
                                fuz := x
                            }
                        }
                    );
                """)

    async def test_edgeql_ddl_link_long_01(self):
        link_name = (
            'f123456789_123456789_123456789_123456789'
            '_123456789_123456789_123456789_123456789'
        )
        await self.con.execute(f"""
            CREATE ABSTRACT LINK {link_name};
        """)

        await self.con.execute(f"""
            CREATE TYPE Foo {{
                CREATE LINK {link_name} -> Foo;
            }};
        """)

        await self.con.query(f"SELECT Foo.{link_name}")

    async def test_edgeql_ddl_link_bad_02(self):
        with self.assertRaisesRegex(
                edgedb.EdgeQLSyntaxError,
                f'unexpected fully-qualified name'):
            async with self.con.transaction():
                await self.con.execute("""
                    CREATE TYPE Foo {
                        CREATE LINK foo::bar -> Foo;
                    };
                """)

    async def test_edgeql_ddl_link_bad_03(self):
        with self.assertRaisesRegex(
                edgedb.SchemaDefinitionError,
                f"'default' is not a valid field for an abstract link"):
            async with self.con.transaction():
                await self.con.execute("""
                    CREATE ABSTRACT LINK bar {
                        SET default := Object;
                    };
                """)

    async def test_edgeql_ddl_property_long_01(self):
        prop_name = (
            'f123456789_123456789_123456789_123456789'
            '_123456789_123456789_123456789_123456789'
        )
        await self.con.execute(f"""
            CREATE ABSTRACT PROPERTY {prop_name}
        """)

        await self.con.execute(f"""
            CREATE TYPE Foo {{
                CREATE PROPERTY {prop_name} -> std::str;
            }};
        """)

        await self.con.query(f"SELECT Foo.{prop_name}")

    async def test_edgeql_ddl_property_bad_02(self):
        with self.assertRaisesRegex(
                edgedb.EdgeQLSyntaxError,
                f'unexpected fully-qualified name'):
            async with self.con.transaction():
                await self.con.execute("""
                    CREATE TYPE Foo {
                        CREATE PROPERTY foo::bar -> Foo;
                    };
                """)

    async def test_edgeql_ddl_property_bad_03(self):
        with self.assertRaisesRegex(
                edgedb.SchemaDefinitionError,
                f"'default' is not a valid field for an abstract property"):
            async with self.con.transaction():
                await self.con.execute("""
                    CREATE ABSTRACT PROPERTY bar {
                        SET default := 'bad';
                    };
                """)

    async def test_edgeql_ddl_function_01(self):
        await self.con.execute("""
            CREATE FUNCTION my_lower(s: std::str) -> std::str
                USING SQL FUNCTION 'lower';
        """)

        with self.assertRaisesRegex(edgedb.DuplicateFunctionDefinitionError,
                                    r'cannot create.*my_lower.*func'):

            async with self.con.transaction():
                await self.con.execute("""
                    CREATE FUNCTION my_lower(s: SET OF std::str)
                        -> std::str {
                        SET initial_value := '';
                        USING SQL FUNCTION 'count';
                    };
                """)

        await self.con.execute("""
            DROP FUNCTION my_lower(s: std::str);
        """)

        await self.con.execute("""
            CREATE FUNCTION my_lower(s: SET OF anytype)
                -> std::str {
                USING SQL FUNCTION 'count';
                SET initial_value := '';
            };
        """)

        with self.assertRaisesRegex(edgedb.DuplicateFunctionDefinitionError,
                                    r'cannot create.*my_lower.*func'):

            async with self.con.transaction():
                await self.con.execute("""
                    CREATE FUNCTION my_lower(s: anytype) -> std::str
                        USING SQL FUNCTION 'lower';
                """)

        await self.con.execute("""
            DROP FUNCTION my_lower(s: anytype);
        """)

    async def test_edgeql_ddl_function_02(self):
        long_func_name = 'my_sql_func5_' + 'abc' * 50

        await self.con.execute(f"""
            CREATE FUNCTION my_sql_func1()
                -> std::str
                USING SQL $$
                    SELECT 'spam'::text
                $$;

            CREATE FUNCTION my_sql_func2(foo: std::str)
                -> std::str
                USING SQL $$
                    SELECT "foo"::text
                $$;

            CREATE FUNCTION my_sql_func4(VARIADIC s: std::str)
                -> std::str
                USING SQL $$
                    SELECT array_to_string(s, '-')
                $$;

            CREATE FUNCTION {long_func_name}()
                -> std::str
                USING SQL $$
                    SELECT '{long_func_name}'::text
                $$;

            CREATE FUNCTION my_sql_func6(a: std::str='a' ++ 'b')
                -> std::str
                USING SQL $$
                    SELECT $1 || 'c'
                $$;

            CREATE FUNCTION my_sql_func7(s: array<std::int64>)
                -> std::int64
                USING SQL $$
                    SELECT sum(s)::bigint FROM UNNEST($1) AS s
                $$;
        """)

        await self.assert_query_result(
            r"""
                SELECT my_sql_func1();
            """,
            ['spam'],
        )
        await self.assert_query_result(
            r"""
                SELECT my_sql_func2('foo');
            """,
            ['foo'],
        )
        await self.assert_query_result(
            r"""
                SELECT my_sql_func4('fizz', 'buzz');
            """,
            ['fizz-buzz'],
        )
        await self.assert_query_result(
            fr"""
                SELECT {long_func_name}();
            """,
            [long_func_name],
        )
        await self.assert_query_result(
            r"""
                SELECT my_sql_func6();
            """,
            ['abc'],
        )
        await self.assert_query_result(
            r"""
                SELECT my_sql_func6('xy');
            """,
            ['xyc'],
        )
        await self.assert_query_result(
            r"""
                SELECT my_sql_func7([1, 2, 3, 10]);
            """,
            [16],
        )

        await self.con.execute(f"""
            DROP FUNCTION my_sql_func1();
            DROP FUNCTION my_sql_func2(foo: std::str);
            DROP FUNCTION my_sql_func4(VARIADIC s: std::str);
            DROP FUNCTION {long_func_name}();
            DROP FUNCTION my_sql_func6(a: std::str='a' ++ 'b');
            DROP FUNCTION my_sql_func7(s: array<std::int64>);
        """)

    async def test_edgeql_ddl_function_03(self):
        with self.assertRaisesRegex(edgedb.InvalidFunctionDefinitionError,
                                    r'invalid default value'):
            await self.con.execute(f"""
                CREATE FUNCTION broken_sql_func1(
                    a: std::int64=(SELECT schema::ObjectType))
                -> std::str
                USING SQL $$
                    SELECT 'spam'::text
                $$;
            """)

    async def test_edgeql_ddl_function_04(self):
        await self.con.execute(f"""
            CREATE FUNCTION my_edgeql_func1()
                -> std::str
                USING EdgeQL $$
                    SELECT 'sp' ++ 'am'
                $$;

            CREATE FUNCTION my_edgeql_func2(s: std::str)
                -> OPTIONAL schema::ObjectType
                USING EdgeQL $$
                    SELECT
                        schema::ObjectType
                    FILTER schema::ObjectType.name = s
                    LIMIT 1
                $$;

            CREATE FUNCTION my_edgeql_func3(s: std::int64)
                -> std::int64
                USING EdgeQL $$
                    SELECT s + 10
                $$;

            CREATE FUNCTION my_edgeql_func4(i: std::int64)
                -> array<std::int64>
                USING EdgeQL $$
                    SELECT [i, 1, 2, 3]
                $$;
        """)

        await self.assert_query_result(
            r"""
                SELECT my_edgeql_func1();
            """,
            ['spam'],
        )
        await self.assert_query_result(
            r"""
                SELECT my_edgeql_func2('schema::Object').name;
            """,
            ['schema::Object'],
        )
        await self.assert_query_result(
            r"""
                SELECT (SELECT my_edgeql_func2('schema::Object')).name;
            """,
            ['schema::Object'],
        )
        await self.assert_query_result(
            r"""
                SELECT my_edgeql_func3(1);
            """,
            [11],
        )
        await self.assert_query_result(
            r"""
                SELECT my_edgeql_func4(42);
            """,
            [[42, 1, 2, 3]]
        )

        await self.con.execute(f"""
            DROP FUNCTION my_edgeql_func1();
            DROP FUNCTION my_edgeql_func2(s: std::str);
            DROP FUNCTION my_edgeql_func3(s: std::int64);
            DROP FUNCTION my_edgeql_func4(i: std::int64);
        """)

    async def test_edgeql_ddl_function_05(self):
        await self.con.execute("""
            CREATE FUNCTION attr_func_1() -> std::str {
                CREATE ANNOTATION description := 'hello';
                USING EdgeQL "SELECT '1'";
            };
        """)

        await self.assert_query_result(
            r"""
                SELECT schema::Function {
                    annotations: {
                        @value
                    } FILTER .name = 'std::description'
                } FILTER .name = 'default::attr_func_1';
            """,
            [{
                'annotations': [{
                    '@value': 'hello'
                }]
            }],
        )

        await self.con.execute("""
            DROP FUNCTION attr_func_1();
        """)

    async def test_edgeql_ddl_function_06(self):
        await self.con.execute("""
            CREATE FUNCTION int_func_1() -> std::int64 {
                USING EdgeQL "SELECT 1";
            };
        """)

        await self.assert_query_result(
            r"""
                SELECT int_func_1();
            """,
            [1],
        )

    async def test_edgeql_ddl_function_07(self):
        with self.assertRaisesRegex(
                edgedb.InvalidFunctionDefinitionError,
                r'cannot create.*my_agg.*function:.+anytype.+cannot '
                r'have a non-empty default'):
            await self.con.execute(r"""
                CREATE FUNCTION my_agg(
                        s: anytype = [1]) -> array<anytype>
                    USING SQL FUNCTION "my_agg";
            """)

    async def test_edgeql_ddl_function_08(self):
        with self.assertRaisesRegex(
                edgedb.InvalidFunctionDefinitionError,
                r'invalid declaration.*unexpected type of the default'):

            await self.con.execute("""
                CREATE FUNCTION ddlf_08(s: std::str = 1) -> std::str
                    USING EdgeQL $$ SELECT "1" $$;
            """)

    async def test_edgeql_ddl_function_09(self):
        await self.con.execute("""
            CREATE FUNCTION ddlf_09(
                NAMED ONLY a: int64,
                NAMED ONLY b: int64
            ) -> std::str
                USING EdgeQL $$ SELECT "1" $$;
        """)

        with self.assertRaisesRegex(
                edgedb.DuplicateFunctionDefinitionError,
                r'already defined'):

            async with self.con.transaction():
                await self.con.execute("""
                    CREATE FUNCTION ddlf_09(
                        NAMED ONLY b: int64,
                        NAMED ONLY a: int64 = 1
                    ) -> std::str
                        USING EdgeQL $$ SELECT "1" $$;
                """)

        await self.con.execute("""
            CREATE FUNCTION ddlf_09(
                NAMED ONLY b: str,
                NAMED ONLY a: int64
            ) -> std::str
                USING EdgeQL $$ SELECT "2" $$;
        """)

        await self.assert_query_result(
            r'''
                SELECT ddlf_09(a:=1, b:=1);
            ''',
            ['1'],
        )
        await self.assert_query_result(
            r'''
                SELECT ddlf_09(a:=1, b:='a');
            ''',
            ['2'],
        )

    async def test_edgeql_ddl_function_10(self):
        with self.assertRaisesRegex(
                edgedb.QueryError,
                r'parameter `sum` is not callable',
                _line=6, _col=39):

            await self.con.execute('''
                CREATE FUNCTION ddlf_10(
                    sum: int64
                ) -> int64
                    USING (
                        SELECT <int64>sum(sum)
                    );
            ''')

    async def test_edgeql_ddl_function_11(self):
        await self.con.execute(r'''
            CREATE FUNCTION ddlf_11_1() -> str
                USING EdgeQL $$
                    SELECT '\u0062'
                $$;

            CREATE FUNCTION ddlf_11_2() -> str
                USING EdgeQL $$
                    SELECT r'\u0062'
                $$;

            CREATE FUNCTION ddlf_11_3() -> str
                USING EdgeQL $$
                    SELECT $a$\u0062$a$
                $$;
        ''')

        try:
            await self.assert_query_result(
                r'''
                    SELECT ddlf_11_1();
                ''',
                ['b'],
            )
            await self.assert_query_result(
                r'''
                    SELECT ddlf_11_2();
                ''',
                [r'\u0062'],
            )
            await self.assert_query_result(
                r'''
                    SELECT ddlf_11_3();
                ''',
                [r'\u0062'],
            )
        finally:
            await self.con.execute("""
                DROP FUNCTION ddlf_11_1();
                DROP FUNCTION ddlf_11_2();
                DROP FUNCTION ddlf_11_3();
            """)

    async def test_edgeql_ddl_function_12(self):
        with self.assertRaisesRegex(
                edgedb.DuplicateFunctionDefinitionError,
                r'cannot create.*ddlf_12\(a: std::int64\).*'
                r'function with the same signature is already defined'):

            await self.con.execute(r'''
                CREATE FUNCTION ddlf_12(a: int64) -> int64
                    USING EdgeQL $$ SELECT 11 $$;

                CREATE FUNCTION ddlf_12(a: int64) -> float64
                    USING EdgeQL $$ SELECT 11 $$;
            ''')

    async def test_edgeql_ddl_function_13(self):
        with self.assertRaisesRegex(
                edgedb.UnsupportedFeatureError,
                r'cannot create.*ddlf_13\(a: SET OF std::int64\).*'
                r'SET OF parameters in user-defined EdgeQL functions are '
                r'not supported'):

            async with self.con.transaction():
                await self.con.execute(r'''
                    CREATE FUNCTION ddlf_13(a: SET OF int64) -> int64
                        USING EdgeQL $$ SELECT 11 $$;
                ''')

        with self.assertRaises(edgedb.InvalidReferenceError):
            await self.con.execute("""
                DROP FUNCTION ddlf_13(a: SET OF int64);
            """)

    async def test_edgeql_ddl_function_14(self):
        await self.con.execute(r'''
            CREATE FUNCTION ddlf_14(
                    a: int64, NAMED ONLY f: int64) -> int64
                USING EdgeQL $$ SELECT 11 $$;

            CREATE FUNCTION ddlf_14(
                    a: int32, NAMED ONLY f: str) -> int64
                USING EdgeQL $$ SELECT 12 $$;
        ''')

        try:
            await self.assert_query_result(
                r'''
                    SELECT ddlf_14(<int64>10, f := 11);
                ''',
                [11],
            )
            await self.assert_query_result(
                r'''
                    SELECT ddlf_14(<int32>10, f := '11');
                ''',
                [12],
            )
        finally:
            await self.con.execute("""
                DROP FUNCTION ddlf_14(a: int64, NAMED ONLY f: int64);
                DROP FUNCTION ddlf_14(a: int32, NAMED ONLY f: str);
            """)

    async def test_edgeql_ddl_function_15(self):
        with self.assertRaisesRegex(
                edgedb.InvalidFunctionDefinitionError,
                r'cannot create.*ddlf_15.*NAMED ONLY h:.*'
                r'different named only parameters'):

            await self.con.execute(r'''
                CREATE FUNCTION ddlf_15(
                        a: int64, NAMED ONLY f: int64) -> int64
                    USING EdgeQL $$ SELECT 11 $$;

                CREATE FUNCTION ddlf_15(
                        a: int32, NAMED ONLY h: str) -> int64
                    USING EdgeQL $$ SELECT 12 $$;
            ''')

    async def test_edgeql_ddl_function_16(self):
        with self.assertRaisesRegex(
                edgedb.InvalidFunctionDefinitionError,
                r'cannot create the polymorphic.*ddlf_16.*'
                r'function with different return type'):

            await self.con.execute(r'''
                CREATE FUNCTION ddlf_16(
                        a: anytype, b: int64) -> OPTIONAL int64
                    USING EdgeQL $$ SELECT 11 $$;

                CREATE FUNCTION ddlf_16(a: anytype, b: float64) -> str
                    USING EdgeQL $$ SELECT '12' $$;
            ''')

    async def test_edgeql_ddl_function_17(self):
        await self.con.execute(r'''
            CREATE FUNCTION ddlf_17(str: std::str) -> int32
                USING SQL FUNCTION 'char_length';
        ''')

        with self.assertRaisesRegex(
                edgedb.InvalidFunctionDefinitionError,
                r'cannot create.*ddlf_17.*'
                r'overloading "USING SQL FUNCTION"'):

            async with self.con.transaction():
                await self.con.execute(r'''
                    CREATE FUNCTION ddlf_17(str: std::int64) -> int32
                        USING SQL FUNCTION 'whatever2';
                ''')

        await self.con.execute("""
            DROP FUNCTION ddlf_17(str: std::str);
        """)

    async def test_edgeql_ddl_function_18(self):
        with self.assertRaisesRegex(
                edgedb.InvalidFunctionDefinitionError,
                r'cannot create.*ddlf_18.*'
                r'function returns a generic type but has no '
                r'generic parameters'):

            await self.con.execute(r'''
                CREATE FUNCTION ddlf_18(str: std::str) -> anytype
                    USING EdgeQL $$ SELECT 1 $$;
            ''')

    async def test_edgeql_ddl_function_19(self):
        with self.assertRaisesRegex(
                edgedb.InvalidReferenceError,
                r"type 'std::anytype' does not exist"):

            await self.con.execute(r'''
                CREATE FUNCTION ddlf_19(f: std::anytype) -> int64
                    USING EdgeQL $$ SELECT 1 $$;
            ''')

    async def test_edgeql_ddl_function_20(self):
        with self.assertRaisesRegex(
                edgedb.EdgeQLSyntaxError,
                r"Unexpected ';'"):

            await self.con.execute(r'''
                CREATE FUNCTION ddlf_20(f: int64) -> int64
                    USING EdgeQL $$ SELECT 1; SELECT f; $$;
            ''')

    async def test_edgeql_ddl_function_22(self):
        with self.assertRaisesRegex(
            edgedb.InvalidFunctionDefinitionError,
            r"return type mismatch.*scalar type 'std::int64'"
        ):
            await self.con.execute(r"""
                CREATE FUNCTION broken_edgeql_func22(
                    a: std::str) -> std::int64
                USING EdgeQL $$
                    SELECT a
                $$;
            """)

    async def test_edgeql_ddl_function_23(self):
        with self.assertRaisesRegex(
            edgedb.InvalidFunctionDefinitionError,
            r"return type mismatch.*scalar type 'std::int64'"
        ):
            await self.con.execute(r"""
                CREATE FUNCTION broken_edgeql_func23(
                    a: std::str) -> std::int64
                USING EdgeQL $$
                    SELECT [a]
                $$;
            """)

    async def test_edgeql_ddl_function_24(self):
        with self.assertRaisesRegex(
            edgedb.InvalidFunctionDefinitionError,
            r"return type mismatch.*scalar type 'std::str'"
        ):
            await self.con.execute(r"""
                CREATE FUNCTION broken_edgeql_func24(
                    a: std::str) -> std::str
                USING EdgeQL $$
                    SELECT [a]
                $$;
            """)

    async def test_edgeql_ddl_function_25(self):
        with self.assertRaisesRegex(
            edgedb.InvalidFunctionDefinitionError,
            r"return cardinality mismatch"
        ):
            await self.con.execute(r"""
                CREATE FUNCTION broken_edgeql_func25(
                    a: std::str) -> std::str
                USING EdgeQL $$
                    SELECT {a, a}
                $$;
            """)

    async def test_edgeql_ddl_function_26(self):
        await self.con.execute(r"""
            CREATE ABSTRACT ANNOTATION foo26;

            CREATE FUNCTION edgeql_func26(a: std::str) -> std::str {
                USING EdgeQL $$
                    SELECT a ++ 'aaa'
                $$;
                # volatility must be case insensitive
                SET volatility := 'Volatile';
            };

            ALTER FUNCTION edgeql_func26(a: std::str) {
                CREATE ANNOTATION foo26 := 'aaaa';
            };

            ALTER FUNCTION edgeql_func26(a: std::str) {
                # volatility must be case insensitive
                SET volatility := 'immutable';
            };
        """)

        await self.assert_query_result(
            r'''
                SELECT edgeql_func26('b')
            ''',
            [
                'baaa'
            ],
        )

        await self.assert_query_result(
            r'''
                WITH MODULE schema
                SELECT Function {
                    name,
                    annotations: {
                        name,
                        @value,
                    },
                    vol := <str>.volatility,
                }
                FILTER
                    .name = 'default::edgeql_func26';
            ''',
            [
                {
                    'name': 'default::edgeql_func26',
                    'annotations': [
                        {
                            'name': 'default::foo26',
                            '@value': 'aaaa',
                        },
                    ],
                    'vol': 'Immutable',
                },
            ]
        )

        await self.con.execute(r"""
            ALTER FUNCTION edgeql_func26(a: std::str) {
                DROP ANNOTATION foo26;
            };
        """)

        await self.assert_query_result(
            r'''
                WITH MODULE schema
                SELECT Function {
                    name,
                    annotations: {
                        name,
                        @value,
                    },
                }
                FILTER
                    .name = 'default::edgeql_func26';
            ''',
            [
                {
                    'name': 'default::edgeql_func26',
                    'annotations': [],
                },
            ]
        )

        await self.con.execute(r"""
            ALTER FUNCTION edgeql_func26(a: std::str) {
                USING (
                    SELECT a ++ 'bbb'
                )
            };
        """)

        await self.assert_query_result(
            r'''
                SELECT edgeql_func26('b')
            ''',
            [
                'bbbb'
            ],
        )

        await self.con.execute(r"""
            ALTER FUNCTION edgeql_func26(a: std::str) {
                USING EdgeQL $$
                    SELECT a ++ 'zzz'
                $$
            };
        """)

        await self.assert_query_result(
            r'''
                SELECT edgeql_func26('b')
            ''',
            [
                'bzzz'
            ],
        )

    async def test_edgeql_ddl_function_27(self):
        # This test checks constants, but we have to do DDLs to test them
        # with constant extraction disabled
        await self.con.execute('''
            CREATE FUNCTION constant_int() -> std::int64 {
                USING (SELECT 1_024);
            };
            CREATE FUNCTION constant_bigint() -> std::bigint {
                USING (SELECT 1_024n);
            };
            CREATE FUNCTION constant_float() -> std::float64 {
                USING (SELECT 1_024.1_250);
            };
            CREATE FUNCTION constant_decimal() -> std::decimal {
                USING (SELECT 1_024.1_024n);
            };
        ''')
        try:
            await self.assert_query_result(
                r'''
                    SELECT (
                        int := constant_int(),
                        bigint := constant_bigint(),
                        float := constant_float(),
                        decimal := constant_decimal(),
                    )
                ''',
                [{
                    "int": 1024,
                    "bigint": 1024,
                    "float": 1024.125,
                    "decimal": 1024.1024,
                }],
                [{
                    "int": 1024,
                    "bigint": 1024,
                    "float": 1024.125,
                    "decimal": decimal.Decimal('1024.1024'),
                }],
            )
        finally:
            await self.con.execute("""
                DROP FUNCTION constant_int();
                DROP FUNCTION constant_float();
                DROP FUNCTION constant_bigint();
                DROP FUNCTION constant_decimal();
            """)

    async def test_edgeql_ddl_function_28(self):
        with self.assertRaisesRegex(
                edgedb.SchemaError,
                r"'default::foo' already exists"):

            await self.con.execute('''\
                CREATE TYPE foo;
                CREATE FUNCTION foo() -> str USING ('a');
            ''')

    async def test_edgeql_ddl_function_29(self):
        with self.assertRaisesRegex(
                edgedb.SchemaError,
                r"'default::foo\(\)' already exists"):

            await self.con.execute('''\
                CREATE FUNCTION foo() -> str USING ('a');
                CREATE TYPE foo;
            ''')

    async def test_edgeql_ddl_function_30(self):
        with self.assertRaisesRegex(
            edgedb.InternalServerError,
            r'declared to return SQL type "int8", but the underlying '
            r'SQL function returns "integer"'
        ):
            await self.con.execute(r'''
                CREATE FUNCTION ddlf_30(str: std::str) -> int64
                    USING SQL FUNCTION 'char_length';
            ''')

    async def test_edgeql_ddl_function_31(self):
        await self.con.execute(r'''
            CREATE FUNCTION foo() -> str USING ('a');
        ''')

        with self.assertRaisesRegex(
                edgedb.InvalidFunctionDefinitionError,
                r"return type mismatch"):
            await self.con.execute(r'''
                ALTER FUNCTION foo() USING (1);
            ''')

    async def test_edgeql_ddl_function_32(self):
        await self.con.execute(r'''
            CREATE TYPE Foo;
            CREATE TYPE Bar;
            INSERT Foo;
            INSERT Bar;
        ''')

        # All these overloads are OK.
        await self.con.execute(r"""
            CREATE FUNCTION func32_ok(obj: Foo, a: int64) -> str
                USING ('Foo int64');
            CREATE FUNCTION func32_ok(obj: Bar, a: int64) -> str
                USING ('Bar int64');
            CREATE FUNCTION func32_ok(s: str, a: int64) -> str
                USING ('str int64');
            CREATE FUNCTION func32_ok(s: str, a: Foo) -> str
                USING ('str Foo');
            CREATE FUNCTION func32_ok(s: str, a: Bar) -> str
                USING ('str Bar');
            CREATE FUNCTION func32_ok(s: str, a: str, b: str) -> str
                USING ('str str str');
        """)

        await self.assert_query_result(
            r"""
                WITH
                    Foo := assert_single(Foo),
                    Bar := assert_single(Bar),
                SELECT {
                    Foo_int64 := func32_ok(Foo, 1),
                    Bar_int64 := func32_ok(Bar, 1),
                    str_int64 := func32_ok("a", 1),
                    str_Foo := func32_ok("a", Foo),
                    str_Bar := func32_ok("a", Bar),
                    str_str_str := func32_ok("a", "b", "c"),
                }
            """,
            [{
                "Foo_int64": "Foo int64",
                "Bar_int64": "Bar int64",
                "str_int64": "str int64",
                "str_Foo": "str Foo",
                "str_Bar": "str Bar",
                "str_str_str": "str str str",
            }]
        )

        async with self.assertRaisesRegexTx(
            edgedb.UnsupportedFeatureError,
            r"cannot create the .* function: overloading an object "
            r"type-receiving function with differences in the remaining "
            r"parameters is not supported",
        ):
            await self.con.execute(r"""
                CREATE FUNCTION func32_a(obj: Foo, a: int32) -> str
                    USING ('foo');
                CREATE FUNCTION func32_a(obj: Bar, a: int64) -> str
                    USING ('bar');
            """)

        async with self.assertRaisesRegexTx(
            edgedb.UnsupportedFeatureError,
            r"cannot create the .* function: overloading an object "
            r"type-receiving function with differences in the remaining "
            r"parameters is not supported",
        ):
            await self.con.execute(r"""
                CREATE FUNCTION func32_a(obj: Foo, obj2: Bar) -> str
                    USING ('foo');
                CREATE FUNCTION func32_a(obj: Bar, obj2: Foo) -> str
                    USING ('bar');
            """)

        async with self.assertRaisesRegexTx(
            edgedb.UnsupportedFeatureError,
            r"cannot create the .* function: overloading an object "
            r"type-receiving function with differences in the remaining "
            r"parameters is not supported",
        ):
            await self.con.execute(r"""
                CREATE FUNCTION func32_a(obj: Foo, a: int32, b: int64) -> str
                    USING ('foo');
                CREATE FUNCTION func32_a(obj: Bar, a: int32) -> str
                    USING ('bar');
            """)

        async with self.assertRaisesRegexTx(
            edgedb.UnsupportedFeatureError,
            r"cannot create the .* function: overloading an object "
            r"type-receiving function with differences in the names "
            r"of parameters is not supported",
        ):
            await self.con.execute(r"""
                CREATE FUNCTION func32_a(obj: Foo, a: int32) -> str
                    USING ('foo');
                CREATE FUNCTION func32_a(obj: Bar, b: int32) -> str
                    USING ('bar');
            """)

    async def test_edgeql_ddl_function_33(self):
        await self.con.execute(r"""
            CREATE TYPE Parent;
            CREATE TYPE Foo EXTENDING Parent;
            CREATE TYPE Bar EXTENDING Parent;
            INSERT Foo;
            INSERT Bar;
            CREATE FUNCTION func33(obj: Parent) -> str USING ('parent');
            CREATE FUNCTION func33(obj: Foo) -> str USING ('foo');
            CREATE FUNCTION func33(obj: Bar) -> str USING ('bar');
        """)

        await self.assert_query_result(
            r"""
                SELECT {
                    foo := assert_single(func33(Foo)),
                    bar := assert_single(func33(Bar)),
                }
            """,
            [{
                "foo": "foo",
                "bar": "bar",
            }],
        )

        await self.con.execute(r'''
            CREATE TYPE Baz EXTENDING Parent;
            INSERT Baz;
        ''')

        # Baz haven't got a specific overload, so it defaults to
        # Parent's implementation.
        await self.assert_query_result(
            r"""
                SELECT {
                    baz := assert_single(func33(Baz)),
                }
            """,
            [{
                "baz": "parent",
            }],
        )

        await self.con.execute(r"""
            CREATE FUNCTION func33(obj: Baz) -> str USING ('baz');
        """)

        # There is a specific impl now.
        await self.assert_query_result(
            r"""
                SELECT {
                    baz := assert_single(func33(Baz)),
                }
            """,
            [{
                "baz": "baz",
            }],
        )

        await self.con.execute(r"""
            DROP FUNCTION func33(obj: Baz);
        """)

        # Now there isn't.
        await self.assert_query_result(
            r"""
                SELECT {
                    foo := assert_single(func33(Foo)),
                    bar := assert_single(func33(Bar)),
                    baz := assert_single(func33(Baz)),
                }
            """,
            [{
                "foo": "foo",
                "bar": "bar",
                "baz": "parent",
            }],
        )

        await self.con.execute(r'''
            CREATE TYPE PriorityParent;
            ALTER TYPE Baz EXTENDING PriorityParent FIRST;
            CREATE FUNCTION func33(obj: PriorityParent) -> str
                USING ('priority parent');
        ''')

        # Now there is a new parent earlier in ancestor resolution order.
        await self.assert_query_result(
            r"""
                SELECT {
                    foo := assert_single(func33(Foo)),
                    bar := assert_single(func33(Bar)),
                    baz := assert_single(func33(Baz)),
                }
            """,
            [{
                "foo": "foo",
                "bar": "bar",
                "baz": "priority parent",
            }],
        )

        # Test that named-only stuff works just as well.
        await self.con.execute(
            r"""
                CREATE FUNCTION func33_no(NAMED ONLY obj: Parent) -> str
                    USING ('parent');
                CREATE FUNCTION func33_no(NAMED ONLY obj: Foo) -> str
                    USING ('foo');
                CREATE FUNCTION func33_no(NAMED ONLY obj: Bar) -> str
                    USING ('bar');
            """,
        )

        await self.assert_query_result(
            r"""
                SELECT {
                    foo := assert_single(func33_no(obj := Foo)),
                    bar := assert_single(func33_no(obj := Bar)),
                    baz := assert_single(func33_no(obj := Baz)),
                }
            """,
            [{
                "foo": "foo",
                "bar": "bar",
                "baz": "parent",
            }],
        )

    async def test_edgeql_ddl_function_34(self):
        with self.assertRaisesRegex(
            edgedb.InvalidFunctionDefinitionError,
            r"return cardinality mismatch"
        ):
            await self.con.execute(r"""
                CREATE FUNCTION broken_edgeql_func25(
                    a: std::int64) -> std::int64
                USING EdgeQL $$
                    SELECT a FILTER a > 0
                $$;
            """)

    async def test_edgeql_ddl_function_35(self):
        with self.assertRaisesRegex(
            edgedb.InvalidFunctionDefinitionError,
            r"return cardinality mismatch"
        ):
            await self.con.execute(r"""
                CREATE FUNCTION broken_edgeql_func35(
                    a: optional std::int64) -> std::int64
                USING EdgeQL $$
                    SELECT a
                $$;
            """)

    async def test_edgeql_ddl_function_36(self):
        await self.con.execute(r"""
            CREATE FUNCTION f1(a: std::int64) -> std::int64
            IF NOT EXISTS
            USING EdgeQL $$
                SELECT a
            $$;
        """)

        await self.assert_query_result(
            r"""
                SELECT f1(2)
            """,
            [2],
        )

        await self.con.execute(r"""
            CREATE FUNCTION f1(a: std::int64) -> std::int64
            IF NOT EXISTS
            USING EdgeQL $$
                SELECT a*a
            $$;
        """)

        await self.assert_query_result(
            r"""
                SELECT f1(2)
            """,
            [2],
        )

        await self.con.execute(r"""
            ALTER FUNCTION f1(a: std::int64)
            IF EXISTS
            RENAME TO new_f1
        """)

        await self.assert_query_result(
            r"""
                SELECT new_f1(1)
            """,
            [1],
        )

        await self.con.execute(r"""
            ALTER FUNCTION non_existent(a: std::int64)
            IF EXISTS
            RENAME TO non_existent2
        """)

        await self.con.execute(r"""
            DROP FUNCTION new_f1(a: std::int64) IF EXISTS
        """)

        await self.con.execute(r"""
            DROP FUNCTION non_existent(a: std::int64) IF EXISTS
        """)

    async def test_edgeql_ddl_function_rename_01(self):
        await self.con.execute("""
            CREATE FUNCTION foo(s: str) -> str {
                USING (SELECT s)
            }
        """)

        await self.assert_query_result(
            """SELECT foo("a")""",
            ["a"],
        )

        await self.con.execute("""
            ALTER FUNCTION foo(s: str)
            RENAME TO bar;
        """)

        await self.assert_query_result(
            """SELECT bar("a")""",
            ["a"],
        )

        await self.con.execute("""
            DROP FUNCTION bar(s: str)
        """)

    async def test_edgeql_ddl_function_rename_02(self):
        await self.con.execute("""
            CREATE FUNCTION foo(s: str) -> str {
                USING (SELECT s)
            };

            CREATE FUNCTION bar(s: int64) -> str {
                USING (SELECT <str>s)
            };
        """)

        with self.assertRaisesRegex(
                edgedb.SchemaError,
                r"can not rename function to 'default::foo' because "
                r"a function with the same name already exists"):
            await self.con.execute("""
                ALTER FUNCTION bar(s: int64)
                RENAME TO foo;
            """)

    async def test_edgeql_ddl_function_rename_03(self):
        await self.con.execute("""
            CREATE FUNCTION foo(s: str) -> str {
                USING (SELECT s)
            };

            CREATE FUNCTION foo(s: int64) -> str {
                USING (SELECT <str>s)
            };
        """)

        with self.assertRaisesRegex(
                edgedb.SchemaError,
                r"renaming an overloaded function is not allowed"):
            await self.con.execute("""
                ALTER FUNCTION foo(s: int64)
                RENAME TO bar;
            """)

    async def test_edgeql_ddl_function_rename_04(self):
        await self.con.execute("""
            CREATE FUNCTION foo(s: str) -> str {
                USING (SELECT s)
            };
            CREATE MODULE foo;
        """)

        await self.assert_query_result(
            """SELECT foo("a")""",
            ["a"],
        )

        await self.con.execute("""
            ALTER FUNCTION foo(s: str)
            RENAME TO foo::bar;
        """)

        await self.assert_query_result(
            """SELECT foo::bar("a")""",
            ["a"],
        )

        await self.con.execute("""
            DROP FUNCTION foo::bar(s: str)
        """)

    async def test_edgeql_ddl_function_rename_05(self):
        await self.con.execute("""
            CREATE FUNCTION foo(s: str) -> str {
                USING (SELECT s)
            };
            CREATE FUNCTION call(s: str) -> str {
                USING (SELECT foo(s))
            };
        """)

        await self.con.execute("""
            ALTER FUNCTION foo(s: str) RENAME TO bar;
        """)

        await self.assert_query_result(
            """SELECT call("a")""",
            ["a"],
        )

    async def test_edgeql_ddl_function_rename_06(self):
        await self.con.execute("""
            CREATE FUNCTION foo(s: str) -> str {
                USING (SELECT s)
            };
            CREATE FUNCTION call(s: str) -> str {
                USING (SELECT foo(s))
            };
        """)

        await self.con.execute("""
            CREATE MODULE foo;
            ALTER FUNCTION foo(s: str) RENAME TO foo::foo;
        """)

        await self.assert_query_result(
            """SELECT call("a")""",
            ["a"],
        )

    async def test_edgeql_ddl_function_volatility_01(self):
        await self.con.execute('''
            CREATE FUNCTION foo() -> int64 {
                USING (SELECT 1)
            }
        ''')

        await self.assert_query_result(
            r'''
            SELECT schema::Function { volatility }
            FILTER .name = 'default::foo';
            ''',
            [{
                "volatility": "Immutable",
            }]
        )

        await self.assert_query_result(
            '''SELECT (foo(), {1,2})''',
            [[1, 1], [1, 2]]
        )

    async def test_edgeql_ddl_function_volatility_02(self):
        await self.con.execute('''
            CREATE FUNCTION foo() -> int64 {
                USING (SELECT <int64>random())
            }
        ''')

        await self.assert_query_result(
            r'''
            SELECT schema::Function {volatility}
            FILTER .name = 'default::foo';
            ''',
            [{
                "volatility": "Volatile",
            }]
        )

        with self.assertRaisesRegex(
                edgedb.QueryError,
                r"can not take cross product of volatile operation"):
            await self.con.query(
                '''SELECT (foo(), {1,2})'''
            )

    async def test_edgeql_ddl_function_volatility_03(self):
        await self.con.execute('''
            CREATE FUNCTION foo() -> int64 {
                USING (SELECT 1);
                SET volatility := "volatile";
            }
        ''')

        await self.assert_query_result(
            r'''
            SELECT schema::Function {volatility}
            FILTER .name = 'default::foo';
            ''',
            [{
                "volatility": "Volatile",
            }]
        )

        with self.assertRaisesRegex(
                edgedb.QueryError,
                r"can not take cross product of volatile operation"):
            await self.con.query(
                '''SELECT (foo(), {1,2})'''
            )

    async def test_edgeql_ddl_function_volatility_04(self):
        with self.assertRaisesRegex(
                edgedb.InvalidFunctionDefinitionError,
                r"(?s)volatility mismatch in function declared as stable"):
            await self.con.execute('''
                CREATE FUNCTION foo() -> int64 {
                    USING (SELECT <int64>random());
                    SET volatility := "stable";
                }
            ''')

    async def test_edgeql_ddl_function_volatility_05(self):
        with self.assertRaisesRegex(
                edgedb.InvalidFunctionDefinitionError,
                r"(?s)volatility mismatch in function declared as immutable"):
            await self.con.execute('''
                CREATE FUNCTION foo() -> int64 {
                    USING (SELECT count(Object));
                    SET volatility := "immutable";
                }
            ''')

    async def test_edgeql_ddl_function_volatility_06(self):
        await self.con.execute('''
            CREATE FUNCTION foo() -> float64 {
                USING (1);
            };
            CREATE FUNCTION bar() -> float64 {
                USING (foo());
            };
        ''')

        await self.assert_query_result(
            r'''
            SELECT schema::Function {name, volatility}
            FILTER .name LIKE 'default::%'
            ORDER BY .name;
            ''',
            [
                {"name": "default::bar", "volatility": "Immutable"},
                {"name": "default::foo", "volatility": "Immutable"},
            ]
        )

        await self.con.execute('''
            ALTER FUNCTION foo() SET volatility := "stable";
        ''')

        await self.assert_query_result(
            r'''
            SELECT schema::Function {name, volatility, computed_fields}
            FILTER .name LIKE 'default::%'
            ORDER BY .name;
            ''',
            [
                {"name": "default::bar", "volatility": "Stable",
                 "computed_fields": ["volatility"]},
                {"name": "default::foo", "volatility": "Stable",
                 "computed_fields": []},
            ]
        )

        await self.con.execute('''
            ALTER FUNCTION foo() {
                RESET volatility;
            }
        ''')

        await self.assert_query_result(
            r'''
            SELECT schema::Function {name, volatility, computed_fields}
            FILTER .name LIKE 'default::%'
            ORDER BY .name;
            ''',
            [
                {"name": "default::bar", "volatility": "Immutable",
                 "computed_fields": ["volatility"]},
                {"name": "default::foo", "volatility": "Immutable",
                 "computed_fields": ["volatility"]},
            ]
        )

        await self.con.execute('''
            ALTER FUNCTION foo() {
                RESET volatility;
                USING (random());
            }
        ''')

        await self.assert_query_result(
            r'''
            SELECT schema::Function {name, volatility}
            FILTER .name LIKE 'default::%'
            ORDER BY .name;
            ''',
            [
                {"name": "default::bar", "volatility": "Volatile"},
                {"name": "default::foo", "volatility": "Volatile"},
            ]
        )

    async def test_edgeql_ddl_function_volatility_07(self):
        await self.con.execute('''
            CREATE FUNCTION foo() -> float64 {
                USING (1);
            };
            CREATE FUNCTION bar() -> float64 {
                USING (foo());
            };
            CREATE FUNCTION baz() -> float64 {
                USING (bar());
            };
        ''')

        # Test that the alter propagates multiple times
        await self.con.execute('''
            ALTER FUNCTION foo() SET volatility := "stable";
        ''')

        await self.assert_query_result(
            r'''
            SELECT schema::Function {name, volatility}
            FILTER .name LIKE 'default::%'
            ORDER BY .name;
            ''',
            [
                {"name": "default::bar", "volatility": "Stable"},
                {"name": "default::baz", "volatility": "Stable"},
                {"name": "default::foo", "volatility": "Stable"},
            ]
        )

    async def test_edgeql_ddl_function_volatility_08(self):
        await self.con.execute('''
            CREATE FUNCTION foo() -> float64 {
                USING (1);
            };
            CREATE FUNCTION bar() -> float64 {
                SET volatility := "stable";
                USING (foo());
            };
        ''')

        async with self.assertRaisesRegexTx(
            edgedb.SchemaDefinitionError,
            r"cannot alter function 'default::foo\(\)' because this affects "
            r".*function 'default::bar\(\)'",

        ):
            await self.con.execute('''
                ALTER FUNCTION foo() SET volatility := "volatile";
            ''')

    async def test_edgeql_ddl_function_volatility_09(self):
        await self.con.execute('''
            CREATE TYPE FuncVol { CREATE REQUIRED PROPERTY i -> int64 };
            CREATE FUNCTION obj_func(obj: FuncVol) -> int64 {
                USING (obj.i)
            };
            CREATE FUNCTION obj_func_tuple(
                obj: tuple<array<FuncVol>>
            ) -> SET OF int64 {
                USING (array_unpack(obj.0).i)
            };
            CREATE FUNCTION obj_func_tuple_not_referring(
                arg: tuple<array<FuncVol>, int64>
            ) -> int64 {
                USING (arg.1)
            };
            CREATE FUNCTION obj_func_const(obj: FuncVol) -> int64 {
                USING (1)
            };
        ''')

        await self.assert_query_result(
            r'''
            SELECT schema::Function { name, volatility }
            FILTER .name LIKE 'default::obj_func%'
            ORDER BY .name;
            ''',
            [{
                "name": "default::obj_func",
                "volatility": "Stable",
            }, {
                "name": "default::obj_func_const",
                "volatility": "Immutable",
            }, {
                "name": "default::obj_func_tuple",
                "volatility": "Stable",
            }, {
                "name": "default::obj_func_tuple_not_referring",
                "volatility": "Immutable",
            }]
        )

    async def test_edgeql_ddl_function_fallback_01(self):
        with self.assertRaisesRegex(
                edgedb.InvalidFunctionDefinitionError,
                r'cannot create.*foo\(a: anytype\).*'
                r'only one generic fallback per polymorphic function '
                r'is allowed'):
            await self.con.execute(r'''
                CREATE FUNCTION foo(a: int64) -> str {
                    USING (SELECT 'foo' ++ <str>(a + 1));
                };
                CREATE FUNCTION foo(a: bytes) -> str {
                    USING (SELECT 'foobytes' ++ <str>len(a));
                };
                CREATE FUNCTION foo(a: array<anytype>) -> str {
                    SET fallback := True;
                    USING (SELECT 'fooarray' ++ <str>len(a));
                };
                CREATE FUNCTION foo(a: anytype) -> str {
                    SET fallback := True;
                    USING (SELECT 'foo' ++ <str>a);
                };
            ''')

    async def test_edgeql_ddl_function_fallback_02(self):
        await self.con.execute(r'''
            CREATE FUNCTION foo(a: int64) -> str {
                USING (SELECT 'foo' ++ <str>(a + 1));
            };
            CREATE FUNCTION foo(a: bytes) -> str {
                USING (SELECT 'foobytes' ++ <str>len(a));
            };
            CREATE FUNCTION foo(a: array<anytype>) -> str {
                USING (SELECT 'fooarray' ++ <str>len(a));
            };
            CREATE FUNCTION foo(a: anytype) -> str {
                USING (SELECT 'foo' ++ <str>a);
            };
        ''')
        await self.con.execute(r'''
            ALTER FUNCTION foo(a: array<anytype>) {
                SET fallback := true;
            };
        ''')

        with self.assertRaisesRegex(
                edgedb.InvalidFunctionDefinitionError,
                r'cannot alter.*foo\(a: anytype\).*'
                r'only one generic fallback per polymorphic function '
                r'is allowed'):
            await self.con.execute(r'''
                ALTER FUNCTION foo(a: anytype) {
                    SET fallback := true;
                };
            ''')

    async def test_edgeql_ddl_module_01(self):
        with self.assertRaisesRegex(
                edgedb.SchemaError,
                r"'spam' already exists"):

            await self.con.execute('''\
                CREATE MODULE spam;
                CREATE MODULE spam;
            ''')

    async def test_edgeql_ddl_module_02(self):
        await self.con.execute('''\
            CREATE MODULE spam IF NOT EXISTS;
            CREATE MODULE spam IF NOT EXISTS;

            # Just to validate that the module was indeed created,
            # make something inside it.
            CREATE TYPE spam::Test;
        ''')

    async def test_edgeql_ddl_module_03(self):
        await self.con.execute('''\
            CREATE MODULE spam IF NOT EXISTS;
        ''')

        await self.con.execute('''\
            DROP MODULE spam IF EXISTS;
        ''')

        await self.con.execute('''\
            DROP MODULE spam IF EXISTS;
        ''')

        with self.assertRaisesRegex(
                edgedb.UnknownModuleError,
                r"module 'spam' is not in this schema"):
            await self.con.execute('''\
                CREATE TYPE spam::Foo;
            ''')

    async def test_edgeql_ddl_operator_01(self):
        await self.con.execute('''
            CREATE INFIX OPERATOR `+++`
                (left: int64, right: int64) -> int64
            {
                SET commutator := 'default::+++';
                USING SQL OPERATOR r'+';
            };
        ''')

        await self.assert_query_result(
            r'''
                WITH MODULE schema
                SELECT Operator {
                    name,
                    params: {
                        name,
                        type: {
                            name
                        },
                        typemod
                    } ORDER BY .name,
                    operator_kind,
                    return_typemod
                }
                FILTER
                    .name = 'default::+++';
            ''',
            [{
                'name': 'default::+++',
                'params': [
                    {
                        'name': 'left',
                        'type': {
                            'name': 'std::int64'
                        },
                        'typemod': 'SingletonType'
                    },
                    {
                        'name': 'right',
                        'type': {
                            'name': 'std::int64'
                        },
                        'typemod': 'SingletonType'}
                ],
                'operator_kind': 'Infix',
                'return_typemod': 'SingletonType'
            }]
        )

        await self.con.execute('''
            ALTER INFIX OPERATOR `+++`
                (left: int64, right: int64)
                CREATE ANNOTATION description := 'my plus';
        ''')

        await self.assert_query_result(
            r'''
                WITH MODULE schema
                SELECT Operator {
                    name,
                }
                FILTER
                    .name = 'default::+++'
                    AND .annotations.name = 'std::description'
                    AND .annotations@value = 'my plus';
            ''',
            [{
                'name': 'default::+++',
            }]
        )

        await self.con.execute("""
            DROP INFIX OPERATOR `+++` (left: int64, right: int64);
        """)

        await self.assert_query_result(
            r'''
                WITH MODULE schema
                SELECT Operator {
                    name,
                    params: {
                        name,
                        type: {
                            name
                        },
                        typemod
                    },
                    operator_kind,
                    return_typemod
                }
                FILTER
                    .name = 'default::+++';
            ''',
            []
        )

    async def test_edgeql_ddl_operator_02(self):
        try:
            await self.con.execute('''
                CREATE PREFIX OPERATOR `!`
                    (operand: int64) -> int64
                {
                    USING SQL OPERATOR r'+';
                };

                CREATE INFIX OPERATOR `!`
                    (l: int64, r: int64) -> int64
                {
                    SET commutator := 'default::!';
                    USING SQL OPERATOR r'+';
                };
            ''')

            await self.assert_query_result(
                r'''
                    WITH MODULE schema
                    SELECT Operator {
                        name,
                        operator_kind,
                    }
                    FILTER
                        .name = 'default::!'
                    ORDER BY
                        .operator_kind;
                ''',
                [
                    {
                        'name': 'default::!',
                        'operator_kind': 'Infix',
                    },
                    {
                        'name': 'default::!',
                        'operator_kind': 'Prefix',
                    }
                ]
            )

        finally:
            await self.con.execute('''
                DROP INFIX OPERATOR `!`
                    (l: int64, r: int64);

                DROP PREFIX OPERATOR `!`
                    (operand: int64);
            ''')

    async def test_edgeql_ddl_operator_03(self):
        with self.assertRaisesRegex(
                edgedb.InvalidOperatorDefinitionError,
                r'cannot create the `default::NOT\(\)` operator: '
                r'an operator must have operands'):
            await self.con.execute('''
                CREATE PREFIX OPERATOR `NOT`() -> bool
                    USING SQL EXPRESSION;
            ''')

    async def test_edgeql_ddl_operator_04(self):
        with self.assertRaisesRegex(
                edgedb.InvalidOperatorDefinitionError,
                r'cannot create the '
                r'`default::=\(l: array<anytype>, r: std::str\)` operator: '
                r'operands of a recursive operator must either be '
                r'all arrays or all tuples'):
            await self.con.execute('''
                CREATE INFIX OPERATOR
                `=` (l: array<anytype>, r: str) -> std::bool {
                    USING SQL EXPRESSION;
                    SET recursive := true;
                };
            ''')

    async def test_edgeql_ddl_operator_05(self):
        with self.assertRaisesRegex(
                edgedb.InvalidOperatorDefinitionError,
                r'cannot create the '
                r'`default::=\(l: array<anytype>, r: anytuple\)` operator: '
                r'operands of a recursive operator must either be '
                r'all arrays or all tuples'):
            await self.con.execute('''
                CREATE INFIX OPERATOR
                `=` (l: array<anytype>, r: anytuple) -> std::bool {
                    USING SQL EXPRESSION;
                    SET recursive := true;
                };
            ''')

    async def test_edgeql_ddl_operator_06(self):
        with self.assertRaisesRegex(
                edgedb.InvalidOperatorDefinitionError,
                r'cannot create the non-recursive '
                r'`default::=\(l: array<std::int64>, '
                r'r: array<std::int64>\)` operator: '
                r'overloading a recursive operator '
                r'`array<anytype> = array<anytype>` with a non-recursive one '
                r'is not allowed'):
            # attempt to overload a recursive `=` from std with a
            # non-recursive version
            await self.con.execute('''
                CREATE INFIX OPERATOR
                `=` (l: array<anytype>, r: array<anytype>) -> std::bool {
                    SET recursive := true;
                    USING SQL EXPRESSION;
                };

                CREATE INFIX OPERATOR
                `=` (l: array<int64>, r: array<int64>) -> std::bool {
                    USING SQL EXPRESSION;
                };
            ''')

    async def test_edgeql_ddl_operator_07(self):
        with self.assertRaisesRegex(
                edgedb.InvalidOperatorDefinitionError,
                r'cannot create the recursive '
                r'`default::=\(l: array<std::int64>, '
                r'r: array<std::int64>\)` operator: '
                r'overloading a non-recursive operator '
                r'`array<anytype> = array<anytype>` with a recursive one '
                r'is not allowed'):
            # create 2 operators in test: non-recursive first, then a
            # recursive one
            await self.con.execute('''
                CREATE INFIX OPERATOR
                `=` (l: array<anytype>, r: array<anytype>)
                    -> std::bool {
                    USING SQL EXPRESSION;
                };

                CREATE INFIX OPERATOR
                `=` (l: array<int64>, r: array<int64>) -> std::bool {
                    USING SQL EXPRESSION;
                    SET recursive := true;
                };
            ''')

    async def test_edgeql_ddl_operator_08(self):
        try:
            await self.con.execute('''
                CREATE ABSTRACT INFIX OPERATOR `>`
                    (left: anytype, right: anytype) -> bool;
            ''')

            await self.assert_query_result(
                r'''
                    WITH MODULE schema
                    SELECT Operator {
                        name,
                        abstract,
                    }
                    FILTER
                        .name = 'default::>'
                ''',
                [
                    {
                        'name': 'default::>',
                        'abstract': True,
                    },
                ]
            )

        finally:
            await self.con.execute('''
                DROP INFIX OPERATOR `>`
                    (left: anytype, right: anytype);
            ''')

    async def test_edgeql_ddl_operator_09(self):
        with self.assertRaisesRegex(
                edgedb.InvalidOperatorDefinitionError,
                r'unexpected USING clause in abstract operator definition'):
            await self.con.execute('''
                CREATE ABSTRACT INFIX OPERATOR
                `=` (l: array<anytype>, r: array<anytype>) -> std::bool {
                    USING SQL EXPRESSION;
                };
            ''')

    async def test_edgeql_ddl_operator_10(self):
        with self.assertRaisesRegex(
                edgedb.DuplicateOperatorDefinitionError,
                r'cannot create the '
                r'`default::IN\(l: std::int64, r: std::int64\)` operator: '
                r'there exists a derivative operator of the same name'):
            # create 2 operators in test: derivative first, then a
            # non-derivative one
            await self.con.execute('''
                CREATE INFIX OPERATOR
                `IN` (l: std::float64, r: std::float64) -> std::bool {
                    USING SQL EXPRESSION;
                    SET derivative_of := 'std::=';
                };

                CREATE INFIX OPERATOR
                `IN` (l: std::int64, r: std::int64) -> std::bool {
                    USING SQL EXPRESSION;
                };
            ''')

    async def test_edgeql_ddl_operator_11(self):
        with self.assertRaisesRegex(
                edgedb.DuplicateOperatorDefinitionError,
                r'cannot create '
                r'`default::IN\(l: std::int64, r: std::int64\)` as a '
                r'derivative operator: there already exists an operator '
                r'of the same name'):
            # create 2 operators in test: non-derivative first, then a
            # derivative one
            await self.con.execute('''
                CREATE INFIX OPERATOR
                `IN` (l: std::float64, r: std::float64) -> std::bool {
                    USING SQL EXPRESSION;
                };

                CREATE INFIX OPERATOR
                `IN` (l: std::int64, r: std::int64) -> std::bool {
                    USING SQL EXPRESSION;
                    SET derivative_of := 'std::=';
                };
            ''')

    async def test_edgeql_ddl_operator_12(self):
        with self.assertRaisesRegex(
            edgedb.InternalServerError,
            r'operator "! std::int64" is declared to return SQL type "int8", '
            r'but the underlying SQL function returns "numeric"',
        ):
            await self.con.execute('''
                CREATE PREFIX OPERATOR
                `!` (l: std::int64) -> std::int64 {
                    USING SQL FUNCTION 'factorial';
                };
            ''')

    async def test_edgeql_ddl_scalar_01(self):
        with self.assertRaisesRegex(
                edgedb.SchemaError,
                r'may not have more than one concrete base type'):
            await self.con.execute('''
                CREATE SCALAR TYPE myint EXTENDING std::int64, std::str;
            ''')

    async def test_edgeql_ddl_scalar_02(self):
        await self.con.execute('''
            CREATE ABSTRACT SCALAR TYPE a EXTENDING std::int64;
            CREATE ABSTRACT SCALAR TYPE b EXTENDING std::str;
        ''')

        with self.assertRaisesRegex(
                edgedb.SchemaError,
                r'may not have more than one concrete base type'):
            await self.con.execute('''
                CREATE SCALAR TYPE myint EXTENDING a, b;
            ''')

    async def test_edgeql_ddl_scalar_03(self):
        await self.con.execute('''
            CREATE ABSTRACT SCALAR TYPE a EXTENDING std::int64;
            CREATE ABSTRACT SCALAR TYPE b EXTENDING std::str;
            CREATE SCALAR TYPE myint EXTENDING a;
        ''')

        with self.assertRaisesRegex(
                edgedb.SchemaError,
                r'scalar type may not have more than one concrete base type'):
            await self.con.execute('''
                ALTER SCALAR TYPE myint EXTENDING b;
            ''')

    async def test_edgeql_ddl_scalar_04(self):
        await self.con.execute('''
            CREATE ABSTRACT SCALAR TYPE a;
            CREATE SCALAR TYPE myint EXTENDING int64, a;
        ''')

        with self.assertRaisesRegex(
                edgedb.SchemaError,
                r'scalar type may not have more than one concrete base type'):
            await self.con.execute('''
                ALTER SCALAR TYPE a EXTENDING str;
            ''')

    async def test_edgeql_ddl_scalar_05(self):
        await self.con.execute('''
            CREATE ABSTRACT SCALAR TYPE a EXTENDING std::int64;
            CREATE ABSTRACT SCALAR TYPE b EXTENDING std::int64;
            CREATE SCALAR TYPE myint EXTENDING a, b;
        ''')

    async def test_edgeql_ddl_scalar_06(self):
        await self.con.execute('''
            CREATE SCALAR TYPE myint EXTENDING int64;
            CREATE SCALAR TYPE myint2 EXTENDING myint;
        ''')

    async def test_edgeql_ddl_scalar_07(self):
        await self.con.execute('''
            CREATE SCALAR TYPE a EXTENDING std::str;
            CREATE SCALAR TYPE b EXTENDING std::str;
        ''')

        # I think we want to prohibit this kind of diamond pattern
        with self.assertRaisesRegex(
                edgedb.SchemaError,
                r'may not have more than one concrete base type'):
            await self.con.execute('''
                CREATE SCALAR TYPE myint EXTENDING a, b;
            ''')

    async def test_edgeql_ddl_scalar_08(self):
        await self.con.execute('''

            CREATE SCALAR TYPE myint EXTENDING int64;
            CREATE TYPE Bar {
                CREATE PROPERTY b1 -> tuple<myint, tuple<myint>>;
                CREATE PROPERTY b2 -> tuple<myint, tuple<myint>>;
                CREATE MULTI PROPERTY b3 -> tuple<z: myint, y: array<myint>>;
            };
            CREATE TYPE Foo {
                CREATE PROPERTY a1 -> array<myint>;
                CREATE PROPERTY a2 -> tuple<array<myint>>;
                CREATE PROPERTY a3 -> array<tuple<array<myint>>>;
                CREATE PROPERTY a4 -> tuple<myint, str>;
                CREATE PROPERTY a5 -> tuple<myint, myint>;
                CREATE PROPERTY a6 -> tuple<myint, tuple<myint>>;
                CREATE PROPERTY a6b -> tuple<myint, tuple<myint>>;
                CREATE LINK l -> Bar {
                    CREATE PROPERTY l1 -> tuple<str, myint>;
                    CREATE PROPERTY l2 -> tuple<myint, tuple<myint>>;
                };
            };
        ''')

        count_query = "SELECT count(schema::CollectionType);"
        orig_count = await self.con.query_single(count_query)

        await self.con.execute('''
            ALTER SCALAR TYPE myint CREATE CONSTRAINT std::one_of(1, 2);
        ''')

        self.assertEqual(await self.con.query_single(count_query), orig_count)

        async with self.assertRaisesRegexTx(
                edgedb.ConstraintViolationError,
                'myint must be one of'):
            await self.con.execute('''
                INSERT Foo { a4 := (10, "oops") };
            ''')

        await self.con.execute('''
            INSERT Foo { a3 := [([2],)] };
        ''')

        async with self.assertRaisesRegexTx(
                edgedb.ConstraintViolationError,
                'myint must be one of:'):
            await self.con.execute('''
                ALTER SCALAR TYPE myint DROP CONSTRAINT std::one_of(1, 2);
                ALTER SCALAR TYPE myint CREATE CONSTRAINT std::one_of(1);
            ''')

    async def test_edgeql_ddl_scalar_09(self):
        # We need to support CREATE FINAL SCALAR for enums because it
        # is written out into old migrations.
        await self.con.execute('''
            CREATE FINAL SCALAR TYPE my_enum EXTENDING enum<'foo', 'bar'>;
        ''')

        with self.assertRaisesRegex(
                edgedb.UnsupportedFeatureError,
                r'FINAL is not supported'):
            await self.con.execute('''
                CREATE FINAL SCALAR TYPE myint EXTENDING std::int64;
            ''')

    async def test_edgeql_ddl_scalar_10(self):
        with self.assertRaisesRegex(
                edgedb.SchemaError,
                r'scalar type must have a concrete base type'):
            await self.con.execute('''
                create scalar type Foo;
            ''')

    async def test_edgeql_ddl_scalar_11(self):
        await self.con.execute('''
            create scalar type Foo extending str;
        ''')
        with self.assertRaisesRegex(
                edgedb.SchemaError,
                r'scalar type must have a concrete base type'):
            await self.con.execute('''
                alter scalar type Foo drop extending str;
            ''')

    async def test_edgeql_ddl_scalar_12(self):
        await self.con.execute('''
            create scalar type Foo extending str;
        ''')
        with self.assertRaisesRegex(
                edgedb.SchemaError,
                r'cannot change concrete base of a scalar type'):
            await self.con.execute('''
                alter scalar type Foo {
                    drop extending str;
                    extending int64 LAST;
                };
            ''')

    async def test_edgeql_ddl_scalar_13(self):
        async with self.assertRaisesRegexTx(
                edgedb.SchemaError,
                r'scalar type may not have a collection base type'):
            await self.con.execute('''
                create scalar type Foo extending array<str>;
            ''')

        await self.con.execute('''
            create scalar type Foo extending str;
        ''')

        async with self.assertRaisesRegexTx(
                edgedb.SchemaError,
                r'scalar type may not have a collection base type'):
            await self.con.execute('''
                alter scalar type Foo {
                    drop extending str; extending array<str> last;
                };
            ''')

    async def test_edgeql_ddl_scalar_14(self):
        await self.con.execute('''
            CREATE ABSTRACT SCALAR TYPE a EXTENDING std::int64 IF NOT EXISTS;
        ''')

        await self.con.execute('''
            CREATE ABSTRACT SCALAR TYPE a EXTENDING std::int64 IF NOT EXISTS;
        ''')

        await self.con.execute('''
            CREATE SCALAR TYPE b EXTENDING std::int64 IF NOT EXISTS;
        ''')

        await self.con.execute('''
            CREATE SCALAR TYPE b EXTENDING std::int64 IF NOT EXISTS;
        ''')

        await self.con.execute('''
            ALTER SCALAR TYPE b IF EXISTS
            CREATE CONSTRAINT std::one_of(1, 2);
        ''')

        await self.con.execute('''
            ALTER SCALAR TYPE non_existent IF EXISTS
            CREATE CONSTRAINT std::one_of(1, 2);
        ''')

        await self.con.execute('''
            DROP SCALAR TYPE a IF EXISTS;
        ''')

        await self.con.execute('''
            DROP SCALAR TYPE a IF EXISTS;
        ''')

        await self.con.execute('''
            DROP SCALAR TYPE non_existent IF EXISTS;
        ''')

    async def test_edgeql_ddl_cast_01(self):
        await self.con.execute('''
            CREATE SCALAR TYPE type_a EXTENDING std::str;
            CREATE SCALAR TYPE type_b EXTENDING std::int64;
            CREATE SCALAR TYPE type_c EXTENDING std::datetime;

            CREATE CAST FROM type_a TO type_b {
                USING SQL CAST;
                ALLOW IMPLICIT;
            };

            CREATE CAST FROM type_a TO type_c {
                USING SQL CAST;
                ALLOW ASSIGNMENT;
            };
        ''')

        await self.assert_query_result(
            r'''
                WITH MODULE schema
                SELECT Cast {
                    from_type: {name},
                    to_type: {name},
                    allow_implicit,
                    allow_assignment,
                }
                FILTER
                    .from_type.name LIKE 'default::%'
                ORDER BY
                    .allow_implicit;
            ''',
            [
                {
                    'from_type': {'name': 'default::type_a'},
                    'to_type': {'name': 'default::type_c'},
                    'allow_implicit': False,
                    'allow_assignment': True,
                },
                {
                    'from_type': {'name': 'default::type_a'},
                    'to_type': {'name': 'default::type_b'},
                    'allow_implicit': True,
                    'allow_assignment': False,
                }
            ]
        )

        await self.con.execute("""
            DROP CAST FROM type_a TO type_b;
            DROP CAST FROM type_a TO type_c;
        """)

        await self.assert_query_result(
            r'''
                WITH MODULE schema
                SELECT Cast {
                    from_type: {name},
                    to_type: {name},
                    allow_implicit,
                    allow_assignment,
                }
                FILTER
                    .from_type.name LIKE 'default::%'
                ORDER BY
                    .allow_implicit;
            ''',
            []
        )

    async def test_edgeql_ddl_policies_01(self):
        await self.con.execute(r"""
            create required global filtering -> bool { set default := false };
            create global cur -> str;

            create type User {
                create required property name -> str;
                create access policy all_on allow all using (true);
                create access policy filtering
                    when (global filtering)
                    deny select, delete using (.name ?!= global cur);
            };
            create type Bot extending User;
        """)

        await self.assert_query_result(
            '''
                select schema::AccessPolicy {
                    name, condition, expr, action, access_kinds,
                    sname := .subject.name, root := not exists .bases }
                filter .sname like 'default::%'
            ''',
            tb.bag([
                {
                    "access_kinds": {
                        "Select", "UpdateRead", "UpdateWrite", "Delete",
                        "Insert"
                    },
                    "action": "Allow",
                    "condition": None,
                    "expr": "true",
                    "name": "all_on",
                    "sname": "default::User",
                    "root": True,
                },
                {
                    "access_kinds": {"Select", "Delete"},
                    "action": "Deny",
                    "condition": "global default::filtering",
                    "expr": "(.name ?!= global default::cur)",
                    "name": "filtering",
                    "sname": "default::User",
                    "root": True,
                },
                {
                    "access_kinds": {
                        "Select", "UpdateRead", "UpdateWrite", "Delete",
                        "Insert"
                    },
                    "action": "Allow",
                    "condition": None,
                    "expr": "true",
                    "name": "all_on",
                    "sname": "default::Bot",
                    "root": False,
                },
                {
                    "access_kinds": {"Select", "Delete"},
                    "action": "Deny",
                    "condition": "global default::filtering",
                    "expr": "(.name ?!= global default::cur)",
                    "name": "filtering",
                    "sname": "default::Bot",
                    "root": False,
                },
            ])
        )

        await self.con.execute(r"""
            alter type User {
                alter access policy filtering {
                    reset when;
                    deny select;
                    using (false);
                }
            };
        """)

        await self.assert_query_result(
            '''
                select schema::AccessPolicy {
                    name, condition, expr, action, access_kinds,
                    sname := .subject.name, root := not exists .bases }
                filter .sname = 'default::User' and .name = 'filtering'
            ''',
            [
                {
                    "access_kinds": {"Select"},
                    "action": "Deny",
                    "condition": None,
                    "expr": "false",
                    "name": "filtering",
                    "sname": "default::User",
                    "root": True,
                },
            ]
        )

        async with self.assertRaisesRegexTx(
            edgedb.SchemaDefinitionError,
            r"cannot alter the definition of inherited access policy",
        ):
            await self.con.execute('''
                alter type Bot alter access policy filtering allow all;
            ''')

    async def test_edgeql_ddl_policies_02(self):
        async with self.assertRaisesRegexTx(
            edgedb.SchemaDefinitionError,
            r"when expression.* is of invalid type",
        ):
            await self.con.execute("""
                create type X {
                    create access policy test
                        when (1)
                        allow all using (true);
                };
            """)

        async with self.assertRaisesRegexTx(
            edgedb.SchemaDefinitionError,
            r"using expression.* is of invalid type",
        ):
            await self.con.execute("""
                create type X {
                    create access policy test
                        allow all using (1);
                };
            """)

        async with self.assertRaisesRegexTx(
            edgedb.SchemaDefinitionError,
            r"possibly an empty set returned",
        ):
            await self.con.execute("""
                create type X {
                    create property x -> str;
                    create access policy test
                        allow all using (.x not like '%redacted%');
                };
            """)

        async with self.assertRaisesRegexTx(
            edgedb.SchemaDefinitionError,
            r"possibly more than one element returned",
        ):
            await self.con.execute("""
                create type X {
                    create access policy test
                        allow all using ({true, false});
                };
            """)

        async with self.assertRaisesRegexTx(
            edgedb.SchemaDefinitionError,
            r"has a volatile using expression",
        ):
            await self.con.execute("""
                create type X {
                    create access policy test
                        allow all using (random() < 0.5);
                };
            """)

    async def test_edgeql_ddl_policies_03(self):
        # Ideally we will make this actually work instead of rejecting it!
        await self.con.execute("""
            CREATE TYPE Tgt;
            CREATE TYPE Foo {
                CREATE MULTI LINK tgt -> Tgt {
                    CREATE PROPERTY foo -> str;
                };
                CREATE ACCESS POLICY asdf
                    ALLOW ALL USING (all(.tgt@foo LIKE '%!'));
            };
        """)
        async with self.assertRaisesRegexTx(
            edgedb.UnsupportedFeatureError,
            r"may not refer to link properties with default values"
        ):
            await self.con.execute("""
                ALTER TYPE Foo ALTER LINK tgt ALTER property foo
                  SET default := "!!!";
            """)

    # A big collection of tests to make sure that functions get
    # updated when access policies change
    async def test_edgeql_ddl_func_policies_01(self):
        await self.con.execute(r"""
            create type X;
            insert X;
            create function get_x() -> set of uuid using (X.id);
            alter type X {
                create access policy test allow select using (false) };
        """)

        await self.assert_query_result(
            'select get_x()',
            [],
        )

    async def test_edgeql_ddl_func_policies_02(self):
        await self.con.execute(r"""
            create type Y;
            create type X extending Y;
            insert X;
            create function get_x() -> set of uuid using (X.id);
            alter type Y {
                create access policy test allow select using (false) };
        """)

        await self.assert_query_result(
            'select get_x()',
            [],
        )

    async def test_edgeql_ddl_func_policies_03(self):
        await self.con.execute(r"""
            create type X;
            create type W extending X;
            insert W;
            create function get_x() -> set of uuid using (X.id);
            alter type W {
                create access policy test allow select using (false) };
        """)

        await self.assert_query_result(
            'select get_x()',
            [],
        )

    async def test_edgeql_ddl_func_policies_04(self):
        await self.con.execute(r"""
            create type Y;
            create type X;
            create type W extending X, Y;
            insert W;
            create function get_x() -> set of uuid using (X.id);
            alter type Y {
                create access policy test allow select using (false) };
        """)

        await self.assert_query_result(
            'select get_x()',
            [],
        )

    async def test_edgeql_ddl_func_policies_05(self):
        # links
        await self.con.execute(r"""
            create type X;
            create type T { create link x -> X };
            insert T { x := (insert X) };
            create function get_x() -> set of uuid using (T.x.id);
            alter type X {
                create access policy test allow select using (false) };
        """)

        await self.assert_query_result(
            'select get_x()',
            [],
        )

    async def test_edgeql_ddl_func_policies_06(self):
        # links
        await self.con.execute(r"""
            create type T;
            create type X { create link t -> T };

            insert X { t := (insert T) };
            create function get_x() -> set of uuid using (T.<t[IS X].id);
            alter type X {
                create access policy test allow select using (false) };
        """)

        await self.assert_query_result(
            'select get_x()',
            [],
        )

    async def test_edgeql_ddl_func_policies_07(self):
        # links
        await self.con.execute(r"""
            create type T;
            create type X { create link t -> T };

            insert X { t := (insert T) };
            create function get_x() -> set of uuid using (T.<t.id);
            alter type X {
                create access policy test allow select using (false) };
        """)

        await self.assert_query_result(
            'select get_x()',
            [],
        )

    async def test_edgeql_ddl_func_policies_08(self):
        # links
        await self.con.execute(r"""
            create type X;
            create type Y;
            create type T { create link x -> X | Y };
            insert T { x := (insert X) };
            create function get_x() -> set of uuid using (T.x.id);
            alter type X {
                create access policy test allow select using (false) };
        """)

        await self.assert_query_result(
            'select get_x()',
            [],
        )

    async def test_edgeql_ddl_func_policies_09(self):
        await self.con.execute(r"""
            create type X;
            insert X;
            create alias Y := X;
            create function get_x() -> set of uuid using (Y.id);
            alter type X {
                create access policy test allow select using (false) };
        """)

        await self.assert_query_result(
            'select get_x()',
            [],
        )

    async def test_edgeql_ddl_func_policies_10(self):
        # Make sure we succesfully update multiple functions to thread
        # through globals when an access policy is created.
        await self.con.execute(r"""
            create type X;
            insert X;
            create function get_xi() -> set of uuid using (X.id);
            create function get_x() -> set of uuid using (get_xi());
            create required global en -> bool { set default := false };
            alter type X {
                create access policy test allow select using (global en) };
        """)

        await self.assert_query_result(
            'select get_x()',
            [],
        )

        await self.con.execute('''
            set global en := true;
        ''')

        await self.assert_query_result(
            'select get_x()',
            [str],
        )

    async def test_edgeql_ddl_global_01(self):
        INTRO_Q = '''
            select schema::Global {
                required, typ := .target.name, default }
            filter .name = 'default::foo';
        '''

        await self.con.execute(r"""
            create global foo -> str;
        """)

        await self.assert_query_result(
            INTRO_Q,
            [{
                "required": False,
                "typ": "std::str",
                "default": None,
            }]
        )

        async with self.assertRaisesRegexTx(
            edgedb.SchemaDefinitionError,
            r"required globals must have a default",
        ):
            await self.con.execute("""
                alter global foo set required;
            """)

        await self.con.execute(r"""
            drop global foo;
            create required global foo -> str { set default := "" };
        """)

        await self.assert_query_result(
            INTRO_Q,
            [{
                "required": True,
                "typ": "std::str",
                "default": "''",
            }]
        )

        async with self.assertRaisesRegexTx(
            edgedb.SchemaDefinitionError,
            r"default expression is of invalid type",
        ):
            await self.con.execute("""
                alter global foo set type array<uuid> reset to default;
            """)

        async with self.assertRaisesRegexTx(
            edgedb.SchemaDefinitionError,
            r"required globals must have a default",
        ):
            await self.con.execute("""
                alter global foo reset default;
            """)

        await self.con.execute("""
            alter global foo set optional;
            alter global foo reset default;
            alter global foo set type array<int64> reset to default;
        """)

        await self.assert_query_result(
            INTRO_Q,
            [{
                "required": False,
                "typ": "array<std::int64>",
                "default": None,
            }]
        )

    async def test_edgeql_ddl_global_02(self):
        async with self.assertRaisesRegexTx(
            edgedb.SchemaDefinitionError,
            "non-computed globals may not be multi",
        ):
            await self.con.execute("""
                create multi global foo -> str;
            """)

        async with self.assertRaisesRegexTx(
            edgedb.SchemaDefinitionError,
            r"possibly more than one element returned",
        ):
            await self.con.execute("""
                create global foo -> str {
                    set default := {"foo", "bar"}
                };
            """)

        async with self.assertRaisesRegexTx(
            edgedb.SchemaDefinitionError,
            r"possibly no elements returned",
        ):
            await self.con.execute("""
                create required global foo -> str {
                    set default := (select "foo" filter false)
                };
            """)

        async with self.assertRaisesRegexTx(
            edgedb.SchemaDefinitionError,
            r"non-computed globals may not have have object type",
        ):
            await self.con.execute("""
                create global foo -> Object;
            """)

        async with self.assertRaisesRegexTx(
            edgedb.SchemaDefinitionError,
            r"non-computed globals may not have have object type",
        ):
            await self.con.execute("""
                create global foo -> array<Object>;
            """)

        async with self.assertRaisesRegexTx(
            edgedb.SchemaDefinitionError,
            r"has a volatile default expression, which is not allowed",
        ):
            await self.con.execute("""
                create global foo -> float64 { set default := random(); };
            """)

        async with self.assertRaisesRegexTx(
            edgedb.SchemaDefinitionError,
            "computed globals may not have default values",
        ):
            await self.con.execute("""
                create global test {
                    using ('abc');
                    set default := 'def';
                }
            """)

    async def test_edgeql_ddl_global_03(self):
        await self.con.execute("""
            create global foo -> str;
        """)

        async with self.assertRaisesRegexTx(
            edgedb.SchemaDefinitionError,
            r"global variables cannot be referenced from constraint"
        ):
            await self.con.execute("""
                create type X {
                    create property foo -> str {
                        create constraint expression on (
                            __subject__ != global foo)
                    }
                }
            """)

        async with self.assertRaisesRegexTx(
            edgedb.SchemaDefinitionError,
            r"global variables cannot be referenced from index"
        ):
            await self.con.execute("""
                create type X {
                    create index on (global foo);
                }
            """)

        await self.con.execute("""
            create type X;
        """)

        # We can't set a default that uses a global when creating a new
        # pointer, since it would need to run *now* and populate the data
        async with self.assertRaisesRegexTx(
            edgedb.UnsupportedFeatureError,
            r"globals may not be used when converting/populating data "
            r"in migrations"
        ):
            await self.con.execute("""
                alter type X {
                    create property foo -> str {
                        set default := (global foo);
                    }
                };
            """)

        await self.con.execute("""
            set global foo := "test"
        """)
        # But we *can* do it when creating a brand new type
        await self.con.execute("""
            create type Y {
                create property foo -> str {
                    set default := (global foo);
                }
            };
        """)
        await self.con.query("""
            insert Y;
        """)
        await self.assert_query_result(
            r'''
                select Y.foo
            ''',
            ['test']
        )

        # And when adding a default to an existing column
        await self.con.execute("""
            alter type X {
                create property foo -> str;
            };
            alter type X {
                alter property foo {
                    set default := (global foo);
                }
            };
        """)
        await self.con.query("""
            insert X;
        """)
        await self.assert_query_result(
            r'''
                select X.foo
            ''',
            ['test']
        )

    async def test_edgeql_ddl_global_04(self):
        # mostly the same as _03 but with functions
        await self.con.execute("""
            create global foo -> str;
            create function gfoo() -> optional str using (global foo)
        """)

        async with self.assertRaisesRegexTx(
            edgedb.SchemaDefinitionError,
            r"functions that reference global variables cannot be called "
            r"from constraint"
        ):
            await self.con.execute("""
                create type X {
                    create property foo -> str {
                        create constraint expression on (
                            __subject__ != gfoo())
                    }
                }
            """)

        async with self.assertRaisesRegexTx(
            edgedb.SchemaDefinitionError,
            r"functions that reference global variables cannot be called "
            r"from index"
        ):
            await self.con.execute("""
                create type X {
                    create index on (gfoo());
                }
            """)

        await self.con.execute("""
            create type X;
        """)

        # We can't set a default that uses a global when creating a new
        # pointer, since it would need to run *now* and populate the data
        async with self.assertRaisesRegexTx(
            edgedb.UnsupportedFeatureError,
            r"functions that reference globals may not be used when "
            r"converting/populating data in migrations"
        ):
            await self.con.execute("""
                alter type X {
                    create property foo -> str {
                        set default := (gfoo());
                    }
                };
            """)

    async def test_edgeql_ddl_global_05(self):
        await self.con.execute("""
            create global foo -> str;
            create function gfoo() -> optional str using ("test");
            create function gbar() -> optional str using (gfoo());
        """)
        await self.con.execute("""
            set global foo := "!!"
        """)
        # test that when we alter a function definition, functions
        # that depend on it get updated
        await self.con.execute("""
            alter function gfoo() using (global foo)
        """)
        await self.assert_query_result(
            r'''select gbar()''',
            ["!!"],
        )

    async def test_edgeql_ddl_global_06(self):
        INTRO_Q = '''
            select schema::Global {
                required, cardinality, typ := .target.name,
                req_comp := contains(.computed_fields, 'required'),
                card_comp := contains(.computed_fields, 'cardinality'),
                computed := exists .expr,
            }
            filter .name = 'default::foo';
        '''
        await self.con.execute('''
            create global foo := 10;
        ''')

        await self.assert_query_result(
            INTRO_Q,
            [{
                "computed": True,
                "card_comp": True,
                "req_comp": True,
                "required": True,
                "cardinality": "One",
                "typ": "default::foo",
            }]
        )

        await self.con.execute('''
            drop global foo;
            create optional multi global foo := 10;
        ''')

        await self.assert_query_result(
            INTRO_Q,
            [{
                "computed": True,
                "card_comp": False,
                "req_comp": False,
                "required": False,
                "cardinality": "Many",
                "typ": "default::foo",
            }]
        )

        await self.con.execute('''
            alter global foo reset optionality;
        ''')

        await self.assert_query_result(
            INTRO_Q,
            [{
                "computed": True,
                "card_comp": False,
                "req_comp": True,
                "required": True,
                "cardinality": "Many",
                "typ": "default::foo",
            }]
        )

        await self.con.execute('''
            alter global foo {
                reset cardinality;
                reset expression;
                set type str reset to default;
            };
        ''')

        await self.assert_query_result(
            INTRO_Q,
            [{
                "computed": False,
                "card_comp": False,
                "req_comp": False,
                "required": False,
                "cardinality": "One",
                "typ": "std::str",
            }]
        )

    async def test_edgeql_ddl_global_07(self):
        await self.con.execute('''
            create global foo := <str>Object.id
        ''')

        async with self.assertRaisesRegexTx(
            edgedb.SchemaDefinitionError,
            r"possibly an empty set returned",
        ):
            await self.con.execute("""
                alter global foo set required;
            """)

        async with self.assertRaisesRegexTx(
            edgedb.SchemaDefinitionError,
            r"possibly more than one element returned",
        ):
            await self.con.execute("""
                alter global foo set single;
            """)

        async with self.assertRaisesRegexTx(
            edgedb.UnsupportedFeatureError,
            r"cannot specify a type and an expression for a global",
        ):
            await self.con.execute("""
                alter global foo set type str reset to default;
            """)

    async def test_edgeql_ddl_global_08(self):
        await self.con.execute('''
            create global foo -> str;
            set global foo := "test";
        ''')
        await self.con.execute('''
            alter global foo set type int64 reset to default;
        ''')
        await self.assert_query_result(
            r'''select global foo''',
            []
        )

        async with self.assertRaisesRegexTx(
            edgedb.SchemaDefinitionError,
            r"SET TYPE on global must explicitly reset the global's value"
        ):
            await self.con.execute("""
                alter global foo set type str;
            """)

        async with self.assertRaisesRegexTx(
            edgedb.UnsupportedFeatureError,
            r"USING casts for SET TYPE on globals are not supported"
        ):
            await self.con.execute("""
                alter global foo set type str using ('lol');
            """)

    async def test_edgeql_ddl_global_09(self):
        await self.con.execute('''
            CREATE GLOBAL foo -> str IF NOT EXISTS;
        ''')

        await self.assert_query_result(
            r'''SELECT GLOBAL foo;''',
            []
        )

        await self.con.execute('''
            CREATE GLOBAL foo IF NOT EXISTS := 'foo';
        ''')

        await self.assert_query_result(
            r'''SELECT GLOBAL foo''',
            []
        )

        await self.con.execute('''
            CREATE GLOBAL bar IF NOT EXISTS := 'bar';
        ''')

        await self.assert_query_result(
            r'''SELECT GLOBAL bar;''',
            ['bar']
        )

        await self.con.execute('''
            ALTER GLOBAL foo IF EXISTS SET TYPE int64 RESET TO DEFAULT;
            SET GLOBAL foo := 42;
        ''')

        await self.assert_query_result(
            r'''SELECT GLOBAL foo''',
            [42]
        )

        await self.con.execute('''
            ALTER GLOBAL non_existent IF EXISTS
            SET TYPE int64 RESET TO DEFAULT;
        ''')

        await self.con.execute('''
            DROP GLOBAL non_existent IF EXISTS;
        ''')

        await self.con.execute('''
            DROP GLOBAL bar IF EXISTS;
        ''')

    async def test_edgeql_ddl_property_computable_01(self):
        await self.con.execute('''\
            CREATE TYPE CompProp;
            ALTER TYPE CompProp {
                CREATE PROPERTY prop := 'I am a computable';
            };
            INSERT CompProp;
        ''')

        await self.assert_query_result(
            r'''
                SELECT CompProp {
                    prop
                };
            ''',
            [{
                'prop': 'I am a computable',
            }],
        )

        await self.assert_query_result(
            r'''
                WITH MODULE schema
                SELECT ObjectType {
                    properties: {
                        name,
                        target: {
                            name
                        }
                    } FILTER .name = 'prop'
                }
                FILTER
                    .name = 'default::CompProp';
            ''',
            [{
                'properties': [{
                    'name': 'prop',
                    'target': {
                        'name': 'std::str'
                    }
                }]
            }]
        )

    async def test_edgeql_ddl_property_computable_02(self):
        await self.con.execute('''\
            CREATE TYPE CompProp {
                CREATE PROPERTY prop := 'I am a computable';
            };
            INSERT CompProp;
        ''')

        await self.assert_query_result(
            r'''
                SELECT CompProp {
                    prop
                };
            ''',
            [{
                'prop': 'I am a computable',
            }],
        )

        await self.con.execute('''\
            ALTER TYPE CompProp {
                ALTER PROPERTY prop {
                    RESET EXPRESSION;
                };
            };
        ''')

        await self.assert_query_result(
            r'''
                SELECT CompProp {
                    prop
                };
            ''',
            [{
                'prop': None,
            }],
        )

    async def test_edgeql_ddl_property_computable_03(self):
        await self.con.execute(r'''
            CREATE TYPE Foo {
                CREATE PROPERTY bar -> str;
            };
        ''')

        await self.con.execute(r'''
            ALTER TYPE Foo { ALTER PROPERTY bar { USING (1) } };
        ''')

        await self.con.execute(r'''
            ALTER TYPE Foo { ALTER PROPERTY bar { USING ("1") } };
        ''')

    async def test_edgeql_ddl_property_computable_circular(self):
        await self.con.execute('''\
            CREATE TYPE CompPropCircular {
                CREATE PROPERTY prop := (SELECT count(CompPropCircular))
            };
        ''')

    async def test_edgeql_ddl_property_computable_add_dep(self):
        # Make sure things don't get messed up when we add new dependencies
        await self.con.execute('''
            create type A {
                create property foo := "!";
                create property bar -> str;
            };
            alter type A alter property foo using (.bar);
            create type B extending A;
        ''')

    async def test_edgeql_ddl_property_computable_bad_01(self):
        with self.assertRaisesRegex(
                edgedb.InvalidPropertyTargetError,
                r"invalid property type: expected.* got .* 'std::Object'"):
            await self.con.execute('''\
                CREATE TYPE CompPropBad;
                ALTER TYPE CompPropBad {
                    CREATE PROPERTY prop := (SELECT std::Object LIMIT 1);
                };
            ''')

    async def test_edgeql_ddl_link_computable_01(self):
        await self.con.execute('''\
            CREATE TYPE LinkTarget;
            CREATE TYPE CompLink {
                CREATE MULTI LINK l := LinkTarget;
            };

            INSERT LinkTarget;
            INSERT CompLink;
        ''')
        await self.assert_query_result(
            r'''
                SELECT CompLink {
                    l: {
                        id
                    }
                };
            ''',
            [{
                'l': [{
                    'id': uuid.UUID
                }],
            }],
        )

        await self.con.execute('''\
            ALTER TYPE CompLink {
                ALTER LINK l {
                    RESET EXPRESSION;
                };
            };
        ''')
        await self.assert_query_result(
            r'''
                SELECT CompLink {
                    l: {
                        id
                    }
                };
            ''',
            [{
                'l': [],
            }],
        )

    async def test_edgeql_ddl_link_computable_02(self):
        await self.con.execute('''
            CREATE TYPE LinkTarget;
        ''')

        # TODO We want to actually support this, but until then we should
        # have a decent error.
        async with self.assertRaisesRegexTx(
            edgedb.UnsupportedFeatureError,
            r"including a shape on schema-defined computed links "
            r"is not yet supported"
        ):
            await self.con.execute("""
                CREATE TYPE X { CREATE LINK x := LinkTarget { z := 1 } };
            """)

    async def test_edgeql_ddl_link_computable_circular_01(self):
        await self.con.execute('''\
            CREATE TYPE CompLinkCircular {
                CREATE LINK l := (SELECT CompLinkCircular LIMIT 1)
            };
        ''')

    async def test_edgeql_ddl_link_target_circular_01(self):
        # Circular target as part of a union.
        await self.con.execute('''\
            CREATE TYPE LinkCircularA;
            CREATE TYPE LinkCircularB {
                CREATE LINK l -> LinkCircularA
                                 | LinkCircularB;
            };
        ''')

    async def test_edgeql_ddl_annotation_01(self):
        await self.con.execute("""
            CREATE ABSTRACT ANNOTATION attr1;

            CREATE SCALAR TYPE TestAttrType1 EXTENDING std::str {
                CREATE ANNOTATION attr1 := 'aaaa';
            };
        """)

        await self.assert_query_result(
            r'''
                WITH MODULE schema
                SELECT ScalarType {
                    annotations: {
                        name,
                        @value,
                    }
                }
                FILTER
                    .name = 'default::TestAttrType1';
            ''',
            [{"annotations": [{"name": "default::attr1", "@value": "aaaa"}]}]
        )

        await self.migrate("""
            abstract annotation attr2;

            scalar type TestAttrType1 extending std::str {
                annotation attr2 := 'aaaa';
            };
        """)

        await self.assert_query_result(
            r'''
                WITH MODULE schema
                SELECT ScalarType {
                    annotations: {
                        name,
                        @value,
                    }
                }
                FILTER
                    .name = 'default::TestAttrType1';
            ''',
            [{"annotations": [{"name": "default::attr2", "@value": "aaaa"}]}]
        )

    async def test_edgeql_ddl_annotation_02(self):
        await self.con.execute("""
            CREATE ABSTRACT ANNOTATION attr1;

            CREATE TYPE TestAttrType2 {
                CREATE ANNOTATION attr1 := 'aaaa';
            };
        """)

        await self.migrate("""
            abstract annotation attr2;

            type TestAttrType2 {
                annotation attr2 := 'aaaa';
            };
        """)

        await self.assert_query_result(
            r'''
                WITH MODULE schema
                SELECT ObjectType {
                    annotations: {
                        name,
                        @value,
                    } FILTER .name = 'default::attr2'
                }
                FILTER
                    .name = 'default::TestAttrType2';
            ''',
            [{"annotations": [{"name": "default::attr2", "@value": "aaaa"}]}]
        )

    async def test_edgeql_ddl_annotation_03(self):
        await self.con.execute("""
            CREATE ABSTRACT ANNOTATION noninh;
            CREATE ABSTRACT INHERITABLE ANNOTATION inh;

            CREATE TYPE TestAttr1 {
                CREATE ANNOTATION noninh := 'no inherit';
                CREATE ANNOTATION inh := 'inherit me';
            };

            CREATE TYPE TestAttr2 EXTENDING TestAttr1;
        """)

        await self.assert_query_result(
            r'''
                WITH MODULE schema
                SELECT ObjectType {
                    annotations: {
                        name,
                        inheritable,
                        @value,
                    }
                    FILTER .name LIKE 'default::%'
                    ORDER BY .name
                }
                FILTER
                    .name LIKE 'default::TestAttr%'
                ORDER BY
                    .name;
            ''',
            [{
                "annotations": [{
                    "name": "default::inh",
                    "inheritable": True,
                    "@value": "inherit me",
                }, {
                    "name": "default::noninh",
                    "@value": "no inherit",
                }]
            }, {
                "annotations": [{
                    "name": "default::inh",
                    "inheritable": True,
                    "@value": "inherit me",
                }]
            }]
        )

    async def test_edgeql_ddl_annotation_04(self):
        await self.con.execute('''
            CREATE TYPE BaseAnno4;
            CREATE TYPE DerivedAnno4 EXTENDING BaseAnno4;
            CREATE ABSTRACT ANNOTATION noninh_anno;
            CREATE ABSTRACT INHERITABLE ANNOTATION inh_anno;
            ALTER TYPE BaseAnno4
                CREATE ANNOTATION noninh_anno := '1';
            ALTER TYPE BaseAnno4
                CREATE ANNOTATION inh_anno := '2';
        ''')

        await self.assert_query_result(
            r'''
                WITH MODULE schema
                SELECT ObjectType {
                    annotations: {
                        name,
                        inheritable,
                        @value,
                    }
                    FILTER .name LIKE 'default::%_anno'
                    ORDER BY .name
                }
                FILTER
                    .name = 'default::DerivedAnno4'
                ORDER BY
                    .name;
            ''',
            [{
                "annotations": [{
                    "name": "default::inh_anno",
                    "inheritable": True,
                    "@value": "2",
                }]
            }]
        )

    async def test_edgeql_ddl_annotation_05(self):
        await self.con.execute(r'''
            CREATE TYPE BaseAnno05 {
                CREATE PROPERTY name -> str;
                CREATE INDEX ON (.name) {
                    CREATE ANNOTATION title := 'name index'
                }
            };
        ''')

        await self.assert_query_result(
            r'''
                WITH MODULE schema
                SELECT ObjectType {
                    indexes: {
                        expr,
                        annotations: {
                            name,
                            @value,
                        }
                    }
                }
                FILTER
                    .name = 'default::BaseAnno05';
            ''',
            [{
                "indexes": [{
                    "expr": ".name",
                    "annotations": [{
                        "name": "std::title",
                        "@value": "name index",
                    }]
                }]
            }]
        )

    async def test_edgeql_ddl_annotation_06(self):
        await self.con.execute(r'''
            CREATE TYPE BaseAnno06 {
                CREATE PROPERTY name -> str;
                CREATE INDEX ON (.name);
            };
        ''')

        await self.con.execute(r'''
            ALTER TYPE BaseAnno06 {
                ALTER INDEX ON (.name) {
                    CREATE ANNOTATION title := 'name index'
                }
            };
        ''')

        await self.assert_query_result(
            r'''
                WITH MODULE schema
                SELECT ObjectType {
                    indexes: {
                        expr,
                        annotations: {
                            name,
                            @value,
                        }
                    }
                }
                FILTER
                    .name = 'default::BaseAnno06';
            ''',
            [{
                "indexes": [{
                    "expr": ".name",
                    "annotations": [{
                        "name": "std::title",
                        "@value": "name index",
                    }]
                }]
            }]
        )

        await self.con.execute(r'''
            ALTER TYPE BaseAnno06 {
                ALTER INDEX ON (.name) {
                    DROP ANNOTATION title;
                }
            };
        ''')

        await self.assert_query_result(
            r'''
                WITH MODULE schema
                SELECT ObjectType {
                    indexes: {
                        expr,
                        annotations: {
                            name,
                            @value,
                        }
                    }
                }
                FILTER
                    .name = 'default::BaseAnno06';
            ''',
            [{
                "indexes": [{
                    "expr": ".name",
                    "annotations": []
                }]
            }]
        )

    async def test_edgeql_ddl_annotation_07(self):
        # Create index annotation using DDL, then drop annotation using SDL.
        await self.con.execute(r'''
            CREATE TYPE BaseAnno07 {
                CREATE PROPERTY name -> str;
                CREATE INDEX ON (.name) {
                    CREATE ANNOTATION title := 'name index'
                }
            };
        ''')

        await self.assert_query_result(
            r'''
                WITH MODULE schema
                SELECT ObjectType {
                    indexes: {
                        expr,
                        annotations: {
                            name,
                            @value,
                        }
                    }
                }
                FILTER
                    .name = 'default::BaseAnno07';
            ''',
            [{
                "indexes": [{
                    "expr": ".name",
                    "annotations": [{
                        "name": "std::title",
                        "@value": "name index",
                    }]
                }]
            }]
        )

        await self.migrate(r'''
            type BaseAnno07 {
                property name -> str;
                index ON (.name);
            }
        ''')

        await self.assert_query_result(
            r'''
                WITH MODULE schema
                SELECT ObjectType {
                    indexes: {
                        expr,
                        annotations: {
                            name,
                            @value,
                        }
                    }
                }
                FILTER
                    .name = 'default::BaseAnno07';
            ''',
            [{
                "indexes": [{
                    "expr": ".name",
                    "annotations": []
                }]
            }]
        )

    async def test_edgeql_ddl_annotation_08(self):
        # Create index using DDL, then add annotation to it using SDL.
        await self.con.execute(r'''
            CREATE TYPE BaseAnno08 {
                CREATE PROPERTY name -> str;
                CREATE INDEX ON (.name);
            };
        ''')

        await self.assert_query_result(
            r'''
                WITH MODULE schema
                SELECT ObjectType {
                    indexes: {
                        expr,
                        annotations: {
                            name,
                            @value,
                        }
                    }
                }
                FILTER
                    .name = 'default::BaseAnno08';
            ''',
            [{
                "indexes": [{
                    "expr": ".name",
                    "annotations": []
                }]
            }]
        )

        await self.migrate(r'''
            type BaseAnno08 {
                property name -> str;
                index ON (.name) {
                    annotation title := 'name index';
                }
            }
        ''')

        await self.assert_query_result(
            r'''
                WITH MODULE schema
                SELECT ObjectType {
                    indexes: {
                        expr,
                        annotations: {
                            name,
                            @value,
                        }
                    }
                }
                FILTER
                    .name = 'default::BaseAnno08';
            ''',
            [{
                "indexes": [{
                    "expr": ".name",
                    "annotations": [{
                        "name": "std::title",
                        "@value": "name index",
                    }]
                }]
            }]
        )

    async def test_edgeql_ddl_annotation_09(self):
        await self.con.execute("""
            CREATE ABSTRACT ANNOTATION anno09;

            CREATE TYPE TestTypeAnno09 {
                CREATE ANNOTATION anno09 := 'A';
            };
        """)

        await self.assert_query_result(
            r'''
                WITH MODULE schema
                SELECT ObjectType {
                    annotations: {
                        name,
                        @value,
                    } FILTER .name = 'default::anno09'
                }
                FILTER
                    .name = 'default::TestTypeAnno09';
            ''',
            [{"annotations": [{"name": "default::anno09", "@value": "A"}]}]
        )

        # Alter the annotation.
        await self.con.execute("""
            ALTER TYPE TestTypeAnno09 {
                ALTER ANNOTATION anno09 := 'B';
            };
        """)

        await self.assert_query_result(
            r'''
                WITH MODULE schema
                SELECT ObjectType {
                    annotations: {
                        name,
                        @value,
                    } FILTER .name = 'default::anno09'
                }
                FILTER
                    .name = 'default::TestTypeAnno09';
            ''',
            [{"annotations": [{"name": "default::anno09", "@value": "B"}]}]
        )

    async def test_edgeql_ddl_annotation_10(self):
        await self.con.execute("""
            CREATE ABSTRACT ANNOTATION anno10;
            CREATE ABSTRACT INHERITABLE ANNOTATION anno10_inh;

            CREATE TYPE TestTypeAnno10
            {
                CREATE ANNOTATION anno10 := 'A';
                CREATE ANNOTATION anno10_inh := 'A';
            };

            CREATE TYPE TestSubTypeAnno10
                    EXTENDING TestTypeAnno10
            {
                CREATE ANNOTATION anno10 := 'B';
                ALTER ANNOTATION anno10_inh := 'B';
            }
        """)

        await self.assert_query_result(
            r'''
                WITH MODULE schema
                SELECT ObjectType {
                    annotations: {
                        name,
                        @value,
                    }
                    FILTER .name LIKE 'default::anno10%'
                    ORDER BY .name
                }
                FILTER
                    .name LIKE 'default::%Anno10'
                ORDER BY
                    .name
            ''',
            [
                {
                    "annotations": [
                        {"name": "default::anno10", "@value": "B"},
                        {"name": "default::anno10_inh", "@value": "B"},
                    ]
                },
                {
                    "annotations": [
                        {"name": "default::anno10", "@value": "A"},
                        {"name": "default::anno10_inh", "@value": "A"},
                    ]
                },
            ]
        )

        # Drop the non-inherited annotation from subtype.
        await self.con.execute("""
            ALTER TYPE TestSubTypeAnno10 {
                DROP ANNOTATION anno10;
            };
        """)

        await self.assert_query_result(
            r'''
                WITH MODULE schema
                SELECT ObjectType {
                    annotations: {
                        name,
                        @value,
                    } FILTER .name LIKE 'default::anno10%'
                }
                FILTER
                    .name = 'default::TestSubTypeAnno10';
            ''',
            [{"annotations": [{"name": "default::anno10_inh", "@value": "B"}]}]
        )

        with self.assertRaisesRegex(
            edgedb.SchemaError,
            "cannot drop inherited annotation 'default::anno10_inh'",
        ):
            await self.con.execute("""
                ALTER TYPE TestSubTypeAnno10 {
                    DROP ANNOTATION anno10_inh;
                };
            """)

    async def test_edgeql_ddl_annotation_11(self):
        await self.con.execute("""
            CREATE ABSTRACT ANNOTATION anno11;
        """)

        await self.assert_query_result(
            r'''
                WITH MODULE schema
                SELECT Annotation {
                    name,
                }
                FILTER
                    .name LIKE 'default::anno11%';
            ''',
            [{"name": "default::anno11"}]
        )

        await self.con.execute("""
            ALTER ABSTRACT ANNOTATION anno11
                RENAME TO anno11_new_name;
        """)

        await self.assert_query_result(
            r'''
                WITH MODULE schema
                SELECT Annotation {
                    name,
                }
                FILTER
                    .name LIKE 'default::anno11%';
            ''',
            [{"name": "default::anno11_new_name"}]
        )

        await self.con.execute("""
            CREATE MODULE foo;

            ALTER ABSTRACT ANNOTATION anno11_new_name
                RENAME TO foo::anno11_new_name;
        """)

        await self.assert_query_result(
            r'''
                WITH MODULE schema
                SELECT Annotation {
                    name,
                }
                FILTER
                    .name LIKE 'foo::anno11%';
            ''',
            [{"name": "foo::anno11_new_name"}]
        )

        await self.con.execute("""
            DROP ABSTRACT ANNOTATION foo::anno11_new_name;
        """)

        await self.assert_query_result(
            r'''
                WITH MODULE schema
                SELECT Annotation {
                    name,
                }
                FILTER
                    .name LIKE 'foo::anno11%';
            ''',
            []
        )

    async def test_edgeql_ddl_annotation_12(self):
        with self.assertRaisesRegex(
            edgedb.UnknownModuleError,
            "module 'bogus' is not in this schema",
        ):
            await self.con.execute("""
                CREATE ABSTRACT ANNOTATION bogus::anno12;
            """)

    async def test_edgeql_ddl_annotation_13(self):
        await self.con.execute("""
            CREATE ABSTRACT ANNOTATION anno13;
        """)

        with self.assertRaisesRegex(
            edgedb.UnknownModuleError,
            "module 'bogus' is not in this schema",
        ):
            await self.con.execute("""
                ALTER ABSTRACT ANNOTATION anno13 RENAME TO bogus::anno13;
            """)

    async def test_edgeql_ddl_annotation_14(self):
        await self.con.execute("""
            CREATE ABSTRACT ANNOTATION anno;
            CREATE TYPE Foo {
                CREATE ANNOTATION anno := "test";
            };
        """)

        await self.con.execute("""
            ALTER ABSTRACT ANNOTATION anno
                RENAME TO anno_new_name;
        """)

        await self.assert_query_result(
            "DESCRIBE MODULE default as sdl",
            ["""
abstract annotation default::anno_new_name;
type default::Foo {
    annotation default::anno_new_name := 'test';
};
            """.strip()]
        )

        await self.con.execute("""
            DROP TYPE Foo;
        """)

    async def test_edgeql_ddl_annotation_15(self):
        await self.con.execute("""
            CREATE ABSTRACT INHERITABLE ANNOTATION anno;
            CREATE TYPE Foo {
                CREATE PROPERTY prop -> str {
                    CREATE ANNOTATION anno := "parent";
                };
            };
            CREATE TYPE Bar EXTENDING Foo {
                ALTER PROPERTY prop {
                    ALTER ANNOTATION anno := "child";
                }
            };
        """)

        qry = '''
            WITH MODULE schema
            SELECT Property {
                obj := .source.name,
                annotations: {name, @value, @owned}
                ORDER BY .name
            }
            FILTER
                .name = 'prop'
            ORDER BY
                (.obj, .name);
        '''

        await self.assert_query_result(
            qry,
            [
                {
                    "annotations": [
                        {"@value": "child", "@owned": True,
                         "name": "default::anno"}
                    ],
                    "obj": "default::Bar"
                },
                {
                    "annotations": [
                        {"@value": "parent", "@owned": True,
                         "name": "default::anno"}
                    ],
                    "obj": "default::Foo"
                }
            ]
        )

        await self.con.execute("""
            ALTER TYPE Bar {
                ALTER PROPERTY prop {
                    ALTER ANNOTATION anno DROP OWNED;
                }
            };
        """)

        await self.assert_query_result(
            qry,
            [
                {
                    "annotations": [
                        {"@value": "parent", "@owned": False,
                         "name": "default::anno"}
                    ],
                    "obj": "default::Bar"
                },
                {
                    "annotations": [
                        {"@value": "parent", "@owned": True,
                         "name": "default::anno"}
                    ],
                    "obj": "default::Foo"
                }
            ]
        )

    async def test_edgeql_ddl_annotation_16(self):
        await self.con.execute("""
            CREATE ABSTRACT ANNOTATION attr1;
        """)
        with self.assertRaisesRegex(
                edgedb.InvalidValueError,
                r"annotation values must be 'std::str', "
                r"got scalar type 'std::int64'"):
            await self.con.execute("""
                CREATE SCALAR TYPE TestAttrType1 EXTENDING std::str {
                    CREATE ANNOTATION attr1 := 10;
                };
            """)

    async def test_edgeql_ddl_annotation_17(self):
        await self.con.execute("""
            CREATE ABSTRACT ANNOTATION attr1;
            CREATE SCALAR TYPE TestAttrType1 EXTENDING std::str {
                CREATE ANNOTATION attr1 := '10';
            };
        """)
        with self.assertRaisesRegex(
                edgedb.InvalidValueError,
                r"annotation values must be 'std::str', "
                r"got scalar type 'std::int64'"):
            await self.con.execute("""
                ALTER SCALAR TYPE TestAttrType1 {
                    ALTER ANNOTATION attr1 := 10;
                };
            """)

    async def test_edgeql_ddl_annotation_18(self):
        # An annotation on an annotation!
        await self.con.execute("""
            CREATE ABSTRACT ANNOTATION ann {
                CREATE ANNOTATION description := "foo";
            };
        """)

        qry = '''
            WITH MODULE schema
            SELECT Annotation {
                annotations: {name, @value}
            }
            FILTER .name = 'default::ann'
        '''

        await self.assert_query_result(
            qry,
            [{"annotations": [{"@value": "foo", "name": "std::description"}]}]
        )

        await self.con.execute("""
            ALTER ABSTRACT ANNOTATION ann {
                ALTER ANNOTATION description := "bar";
            };
        """)

        await self.assert_query_result(
            qry,
            [{"annotations": [{"@value": "bar", "name": "std::description"}]}]
        )

        await self.con.execute("""
            ALTER ABSTRACT ANNOTATION ann {
                DROP ANNOTATION description;
            };
        """)

        await self.assert_query_result(
            qry,
            [{"annotations": []}]
        )

    async def test_edgeql_ddl_annotation_19(self):
        await self.con.execute("""
            CREATE ABSTRACT ANNOTATION ann IF NOT EXISTS;
        """)

        await self.assert_query_result(
            r'''
                WITH MODULE schema
                SELECT Annotation {
                    name,
                }
                FILTER
                    .name LIKE 'default::ann';
            ''',
            [{"name": "default::ann"}]
        )

        await self.con.execute("""
            CREATE ABSTRACT ANNOTATION ann IF NOT EXISTS;
        """)

        await self.con.execute("""
            ALTER ABSTRACT ANNOTATION ann IF EXISTS {
                CREATE ANNOTATION description := "bar";
            };
        """)

        await self.assert_query_result(
            r'''
                WITH MODULE schema
                SELECT Annotation {
                    annotations: {
                        name,
                        @value
                    }
                }
                FILTER .name = 'default::ann'
            ''',
            [{"annotations": [{"@value": "bar", "name": "std::description"}]}]
        )

        await self.con.execute("""
            ALTER ABSTRACT ANNOTATION non_existent IF EXISTS {
                ALTER ANNOTATION description := "bar";
            };
        """)

        await self.assert_query_result(
            r'''
                WITH MODULE schema
                SELECT Annotation {
                    annotations: {
                        name,
                        @value
                    }
                }
                FILTER .name = 'default::non_existent'
            ''',
            []
        )

        await self.con.execute("""
            DROP ABSTRACT ANNOTATION ann IF EXISTS;
        """)

        await self.assert_query_result(
            r'''
                WITH MODULE schema
                SELECT Annotation { name }
                FILTER .name = 'default::ann'
            ''',
            []
        )

        await self.con.execute("""
            DROP ABSTRACT ANNOTATION non_existent IF EXISTS;
        """)

    async def test_edgeql_ddl_anytype_01(self):
        with self.assertRaisesRegex(
                edgedb.InvalidPropertyTargetError,
                r"invalid property type"):

            await self.con.execute("""
                CREATE ABSTRACT LINK test_object_link_prop {
                    CREATE PROPERTY link_prop1 -> anytype;
                };
            """)

    async def test_edgeql_ddl_anytype_02(self):
        with self.assertRaisesRegex(
                edgedb.InvalidLinkTargetError,
                r"invalid link target"):

            await self.con.execute("""
                CREATE TYPE AnyObject2 {
                    CREATE LINK a -> anytype;
                };
            """)

    async def test_edgeql_ddl_anytype_03(self):
        with self.assertRaisesRegex(
                edgedb.InvalidPropertyTargetError,
                r"invalid property type"):

            await self.con.execute("""
                CREATE TYPE AnyObject3 {
                    CREATE PROPERTY a -> anytype;
                };
            """)

    async def test_edgeql_ddl_anytype_04(self):
        with self.assertRaisesRegex(
                edgedb.InvalidPropertyTargetError,
                r"invalid property type"):

            await self.con.execute("""
                CREATE TYPE AnyObject4 {
                    CREATE PROPERTY a -> anyscalar;
                };
            """)

    async def test_edgeql_ddl_anytype_05(self):
        with self.assertRaisesRegex(
                edgedb.InvalidPropertyTargetError,
                r"invalid property type"):

            await self.con.execute("""
                CREATE TYPE AnyObject5 {
                    CREATE PROPERTY a -> anyint;
                };
            """)

    async def test_edgeql_ddl_anytype_06(self):
        with self.assertRaisesRegex(
                edgedb.SchemaError,
                r"'anytype' cannot be a parent type"):

            await self.con.execute("""
                CREATE TYPE AnyObject6 EXTENDING anytype {
                    CREATE REQUIRED LINK a -> AnyObject6;
                    CREATE REQUIRED PROPERTY b -> str;
                };
            """)

    async def test_edgeql_ddl_extending_01(self):
        with self.assertRaisesRegex(
                edgedb.SchemaError,
                r"Could not find consistent ancestor order for "
                r"object type 'default::Merged1'"):

            await self.con.execute(r"""
                CREATE TYPE ExtA1;
                CREATE TYPE ExtB1;
                # create two types with incompatible linearized bases
                CREATE TYPE ExtC1 EXTENDING ExtA1, ExtB1;
                CREATE TYPE ExtD1 EXTENDING ExtB1, ExtA1;
                # extending from both of these incompatible types
                CREATE TYPE Merged1 EXTENDING ExtC1, ExtD1;
            """)

    async def test_edgeql_ddl_extending_02(self):
        await self.con.execute(r"""
            CREATE TYPE ExtA2;
            # Create two types with a different position of Object
            # in the bases. This doesn't impact the linearized
            # bases because Object is already implicitly included
            # as the first element of the base types.
            CREATE TYPE ExtC2 EXTENDING ExtA2, Object;
            CREATE TYPE ExtD2 EXTENDING Object, ExtA2;
            # extending from both of these types
            CREATE TYPE Merged2 EXTENDING ExtC2, ExtD2;
        """)

    async def test_edgeql_ddl_extending_03(self):
        # Check that ancestors are recomputed properly on rebase.
        await self.con.execute(r"""
            CREATE TYPE ExtA3;
            CREATE TYPE ExtB3 EXTENDING ExtA3;
            CREATE TYPE ExtC3 EXTENDING ExtB3;
        """)

        await self.assert_query_result(
            r"""
                SELECT schema::ObjectType {
                    ancestors: {
                        name
                    } ORDER BY @index
                }
                FILTER .name = 'default::ExtC3'
            """,
            [{
                'ancestors': [{
                    'name': 'default::ExtB3',
                }, {
                    'name': 'default::ExtA3',
                }, {
                    'name': 'std::Object',
                }, {
                    'name': 'std::BaseObject',
                }],
            }]
        )

        await self.con.execute(r"""
            ALTER TYPE ExtB3 DROP EXTENDING ExtA3;
        """)

        await self.assert_query_result(
            r"""
                SELECT schema::ObjectType {
                    ancestors: {
                        name
                    } ORDER BY @index
                }
                FILTER .name = 'default::ExtC3'
            """,
            [{
                'ancestors': [{
                    'name': 'default::ExtB3',
                }, {
                    'name': 'std::Object',
                }, {
                    'name': 'std::BaseObject',
                }],
            }]
        )

    async def test_edgeql_ddl_extending_04(self):
        # Check that descendants are recomputed properly on rebase.
        await self.con.execute(r"""
            CREATE TYPE ExtA4 {
                CREATE PROPERTY a -> int64;
            };

            CREATE ABSTRACT INHERITABLE ANNOTATION a_anno;

            CREATE TYPE ExtB4 {
                CREATE PROPERTY a -> int64 {
                    CREATE ANNOTATION a_anno := 'anno';
                };

                CREATE PROPERTY b -> str;
            };

            CREATE TYPE Ext4Child EXTENDING ExtA4;
            CREATE TYPE Ext4GrandChild EXTENDING Ext4Child;
            CREATE TYPE Ext4GrandGrandChild
                EXTENDING Ext4GrandChild;
        """)

        await self.assert_query_result(
            r"""
                SELECT (
                    SELECT schema::ObjectType
                    FILTER .name = 'default::Ext4Child'
                ).properties.name;
            """,
            {'id', 'a'}
        )

        await self.con.execute(r"""
            ALTER TYPE Ext4Child EXTENDING ExtB4;
        """)

        for name in {'Ext4Child', 'Ext4GrandChild', 'Ext4GrandGrandChild'}:
            await self.assert_query_result(
                f"""
                    SELECT (
                        SELECT schema::ObjectType
                        FILTER .name = 'default::{name}'
                    ).properties.name;
                """,
                {'id', 'a', 'b'}
            )

        await self.assert_query_result(
            r"""
                WITH
                    ggc := (
                        SELECT schema::ObjectType
                        FILTER .name = 'default::Ext4GrandGrandChild'
                    )
                SELECT
                    (SELECT ggc.properties FILTER .name = 'a')
                        .annotations@value;
            """,
            {'anno'}
        )

        await self.con.execute(r"""
            ALTER TYPE Ext4Child DROP EXTENDING ExtB4;
        """)

        for name in {'Ext4Child', 'Ext4GrandChild', 'Ext4GrandGrandChild'}:
            await self.assert_query_result(
                f"""
                    SELECT (
                        SELECT schema::ObjectType
                        FILTER .name = 'default::{name}'
                    ).properties.name;
                """,
                {'id', 'a'}
            )

        await self.assert_query_result(
            r"""
                WITH
                    ggc := (
                        SELECT schema::ObjectType
                        FILTER .name = 'default::Ext4GrandGrandChild'
                    )
                SELECT
                    (SELECT ggc.properties FILTER .name = 'a')
                        .annotations@value;
            """,
            []
        )

    @test.xfail('''
        Default value ought to get reset back to non-existent, since it
        was inherited? (Or actually maybe not, since the prop is owned
        by then?)
    ''')
    async def test_edgeql_ddl_extending_05(self):
        # Check that field alters are propagated.
        await self.con.execute(r"""
            CREATE TYPE ExtA5 {
                CREATE PROPERTY a -> int64 {
                    SET default := 1;
                };
            };

            CREATE TYPE ExtB5 {
                CREATE PROPERTY a -> int64 {
                    SET default := 2;
                };
            };

            CREATE TYPE ExtC5 EXTENDING ExtB5;
        """)

        await self.assert_query_result(
            r"""
                WITH
                    C5 := (
                        SELECT schema::ObjectType
                        FILTER .name = 'default::ExtC5'
                    )
                SELECT
                    (SELECT C5.properties FILTER .name = 'a')
                        .default;
            """,
            {'2'}
        )

        await self.con.execute(r"""
            ALTER TYPE ExtC5 EXTENDING ExtA5 FIRST;
        """)

        await self.assert_query_result(
            r"""
                WITH
                    C5 := (
                        SELECT schema::ObjectType
                        FILTER .name = 'default::ExtC5'
                    )
                SELECT
                    (SELECT C5.properties FILTER .name = 'a')
                        .default;
            """,
            {'1'}
        )

        await self.con.execute(r"""
            ALTER TYPE ExtC5 DROP EXTENDING ExtA5;
        """)

        await self.assert_query_result(
            r"""
                WITH
                    C5 := (
                        SELECT schema::ObjectType
                        FILTER .name = 'default::ExtC5'
                    )
                SELECT
                    (SELECT C5.properties FILTER .name = 'a')
                        .default;
            """,
            {'2'}
        )

        await self.con.execute(r"""
            ALTER TYPE ExtC5 ALTER PROPERTY a SET REQUIRED;
            ALTER TYPE ExtC5 DROP EXTENDING ExtB5;
        """)

        await self.assert_query_result(
            r"""
                WITH
                    C5 := (
                        SELECT schema::ObjectType
                        FILTER .name = 'default::ExtC5'
                    )
                SELECT
                    (SELECT C5.properties FILTER .name = 'a')
                        .default;
            """,
            []
        )

    async def test_edgeql_ddl_extending_06(self):
        async with self.assertRaisesRegexTx(
            edgedb.SchemaError,
            r"'std::FreeObject' cannot be a parent type",
        ):
            await self.con.execute("""
                CREATE TYPE SomeObject6 EXTENDING FreeObject;
            """)

        async with self.assertRaisesRegexTx(
            edgedb.SchemaError,
            r"'std::FreeObject' cannot be a parent type",
        ):
            await self.con.execute("""
                CREATE TYPE SomeObject6;
                ALTER TYPE SomeObject6 EXTENDING FreeObject;
            """)

    async def test_edgeql_ddl_modules_01(self):
        try:
            await self.con.execute(r"""
                CREATE MODULE test_other;

                CREATE TYPE ModuleTest01 {
                    CREATE PROPERTY clash -> str;
                };

                CREATE TYPE test_other::Target;
                CREATE TYPE test_other::ModuleTest01 {
                    CREATE LINK clash -> test_other::Target;
                };
            """)

            await self.con.execute("""
                DROP TYPE test_other::ModuleTest01;
                DROP TYPE test_other::Target;
            """)

        finally:
            await self.con.execute("""
                DROP MODULE test_other;
            """)

    async def test_edgeql_ddl_modules_02(self):
        await self.con.execute(r"""
            CREATE MODULE test_other;

            CREATE ABSTRACT TYPE test_other::Named {
                CREATE REQUIRED PROPERTY name -> str;
            };

            CREATE ABSTRACT TYPE test_other::UniquelyNamed
                EXTENDING test_other::Named
            {
                ALTER PROPERTY name {
                    CREATE DELEGATED CONSTRAINT exclusive;
                }
            };

            CREATE TYPE Priority EXTENDING test_other::Named;

            CREATE TYPE Status
                EXTENDING test_other::UniquelyNamed;

            INSERT Priority {name := 'one'};
            INSERT Priority {name := 'two'};
            INSERT Status {name := 'open'};
            INSERT Status {name := 'closed'};
        """)

        await self.assert_query_result(
            r"""
                WITH MODULE test_other
                SELECT Named.name;
            """,
            {
                'one', 'two', 'open', 'closed',
            }
        )

        await self.assert_query_result(
            r"""
                WITH MODULE test_other
                SELECT UniquelyNamed.name;
            """,
            {
                'open', 'closed',
            }
        )

        await self.con.execute("""
            DROP TYPE Status;
            DROP TYPE Priority;
            DROP TYPE test_other::UniquelyNamed;
            DROP TYPE test_other::Named;
            DROP MODULE test_other;
        """)

    @test.xerror('''
        Currently declarative.py doesn't have the up-to-date module list
        at the time it tries interpreting the migration.

        InvalidReferenceError: reference to a non-existent schema
        item: test_other::UniquelyNamed
    ''')
    async def test_edgeql_ddl_modules_03(self):
        await self.con.execute(r"""
            CREATE MODULE test_other;

            CREATE ABSTRACT TYPE test_other::Named {
                CREATE REQUIRED PROPERTY name -> str;
            };

            CREATE ABSTRACT TYPE test_other::UniquelyNamed
                EXTENDING test_other::Named
            {
                ALTER PROPERTY name {
                    CREATE DELEGATED CONSTRAINT exclusive;
                }
            };
        """)

        try:
            async with self.con.transaction():
                await self.con.execute(r"""
                    START MIGRATION TO {
                        type Status extending test_other::UniquelyNamed;
                    };
                    POPULATE MIGRATION;
                    COMMIT MIGRATION;
                """)

            await self.con.execute("""
                DROP TYPE Status;
            """)
        finally:
            await self.con.execute("""
                DROP TYPE test_other::UniquelyNamed;
                DROP TYPE test_other::Named;
                DROP MODULE test_other;
            """)

    async def test_edgeql_ddl_modules_04(self):
        await self.con.execute(r"""
            CREATE MODULE test_other;

            CREATE ABSTRACT TYPE test_other::Named {
                CREATE REQUIRED PROPERTY name -> str;
            };

            CREATE ABSTRACT TYPE test_other::UniquelyNamed
                EXTENDING test_other::Named
            {
                ALTER PROPERTY name {
                    CREATE DELEGATED CONSTRAINT exclusive;
                }
            };

            CREATE ABSTRACT ANNOTATION whatever;

            CREATE TYPE test_other::Foo;
            CREATE TYPE test_other::Bar {
                CREATE LINK foo -> test_other::Foo;
                CREATE ANNOTATION whatever := "huh";
            };
            ALTER TYPE test_other::Foo {
                CREATE LINK bar -> test_other::Bar;
            };
        """)

        async with self.assertRaisesRegexTx(
            edgedb.SchemaError,
            "cannot drop module 'test_other' because it is not empty",
        ):
            await self.con.execute(r"""
                DROP MODULE test_other;
            """)

    async def test_edgeql_ddl_extension_package_01(self):
        await self.con.execute(r"""
            CREATE EXTENSION PACKAGE foo_01 VERSION '1.0' {
                CREATE MODULE foo_ext;;
            };
        """)

        await self.assert_query_result(
            r"""
                SELECT sys::ExtensionPackage {
                    name,
                    script,
                    ver := (.version.major, .version.minor),
                }
                FILTER .name LIKE 'foo_%'
                ORDER BY .name
            """,
            [{
                'name': 'foo_01',
                'script': (
                    "CREATE MODULE foo_ext;;"
                ),
                'ver': [1, 0],
            }]
        )

        await self.con.execute(r"""
            CREATE EXTENSION PACKAGE foo_01 VERSION '2.0-beta.1' {
                SELECT 1/0;
            };
        """)

        await self.assert_query_result(
            r"""
                SELECT sys::ExtensionPackage {
                    name,
                    script,
                    ver := (.version.major, .version.minor, .version.stage),
                }
                FILTER .name LIKE 'foo_%'
                ORDER BY .name THEN .version
            """,
            [{
                'name': 'foo_01',
                'script': (
                    "CREATE MODULE foo_ext;;"
                ),
                'ver': [1, 0, 'final'],
            }, {
                'name': 'foo_01',
                'script': (
                    "SELECT 1/0;"
                ),
                'ver': [2, 0, 'beta'],
            }]
        )

        await self.con.execute(r"""
            DROP EXTENSION PACKAGE foo_01 VERSION '1.0';
        """)

        await self.assert_query_result(
            r"""
                SELECT sys::ExtensionPackage {
                    name,
                    script,
                }
                FILTER .name LIKE 'foo_%'
                ORDER BY .name
            """,
            [{
                'name': 'foo_01',
                'script': (
                    "SELECT 1/0;"
                ),
            }]
        )

    async def test_edgeql_ddl_extension_01(self):
        await self.con.execute(r"""
            CREATE EXTENSION PACKAGE MyExtension VERSION '1.0';
            CREATE EXTENSION PACKAGE MyExtension VERSION '2.0';
        """)

        await self.con.execute(r"""
            CREATE EXTENSION MyExtension;
        """)

        await self.assert_query_result(
            r"""
                SELECT schema::Extension {
                    name,
                    package: {
                        ver := (.version.major, .version.minor)
                    }
                }
                FILTER .name = 'MyExtension'
            """,
            [{
                'name': 'MyExtension',
                'package': {
                    'ver': [2, 0],
                }
            }]
        )

        await self.con.execute(r"""
            DROP EXTENSION MyExtension;
        """)

        await self.assert_query_result(
            r"""
                SELECT schema::Extension {
                    name,
                    package: {
                        ver := (.version.major, .version.minor)
                    }
                }
                FILTER .name = 'MyExtension'
            """,
            [],
        )

        await self.con.execute(r"""
            CREATE EXTENSION MyExtension VERSION '1.0';
        """)

        await self.assert_query_result(
            r"""
                SELECT schema::Extension {
                    name,
                    package: {
                        ver := (.version.major, .version.minor)
                    }
                }
                FILTER .name = 'MyExtension'
            """,
            [{
                'name': 'MyExtension',
                'package': {
                    'ver': [1, 0],
                }
            }]
        )

        async with self.assertRaisesRegexTx(
            edgedb.SchemaError,
            "extension 'MyExtension' already exists",
        ):
            await self.con.execute(r"""
                CREATE EXTENSION MyExtension VERSION '2.0';
            """)

        await self.con.execute(r"""
            DROP EXTENSION MyExtension;
        """)

        async with self.assertRaisesRegexTx(
            edgedb.SchemaError,
            "cannot create extension 'MyExtension': extension"
            " package 'MyExtension' version '3.0' does not exist",
        ):
            await self.con.execute(r"""
                CREATE EXTENSION MyExtension VERSION '3.0';
            """)

    async def test_edgeql_ddl_extension_02(self):
        await self.con.execute(r"""
            CREATE EXTENSION PACKAGE MyExtension VERSION '1.0';
        """)

        await self.con.execute(r"""
            CREATE EXTENSION MyExtension IF NOT EXISTS;
        """)

        await self.assert_query_result(
            r"""
                SELECT schema::Extension {
                    name,
                    package: {
                        ver := (.version.major, .version.minor)
                    }
                }
                FILTER .name = 'MyExtension'
            """,
            [{
                'name': 'MyExtension',
                'package': {
                    'ver': [1, 0],
                }
            }]
        )

        await self.con.execute(r"""
            CREATE EXTENSION MyExtension IF NOT EXISTS;
        """)

        await self.assert_query_result(
            r"""
                SELECT schema::Extension {
                    name,
                    package: {
                        ver := (.version.major, .version.minor)
                    }
                }
                FILTER .name = 'MyExtension'
            """,
            [{
                'name': 'MyExtension',
                'package': {
                    'ver': [1, 0],
                }
            }]
        )

        await self.con.execute(r"""
            DROP EXTENSION MyExtension IF EXISTS;
        """)

        await self.assert_query_result(
            r"""
                SELECT schema::Extension {
                    name,
                    package: {
                        ver := (.version.major, .version.minor)
                    }
                }
                FILTER .name = 'MyExtension'
            """,
            [],
        )

        await self.con.execute(r"""
            DROP EXTENSION MyExtension IF EXISTS;
        """)

        await self.assert_query_result(
            r"""
                SELECT schema::Extension {
                    name,
                    package: {
                        ver := (.version.major, .version.minor)
                    }
                }
                FILTER .name = 'MyExtension'
            """,
            [],
        )

    async def test_edgeql_ddl_role_01(self):
        if not self.has_create_role:
            self.skipTest("create role is not supported by the backend")

        await self.con.execute(r"""
            CREATE ROLE foo_01;
        """)

        await self.assert_query_result(
            r"""
                SELECT sys::Role {
                    name,
                    superuser,
                    password,
                } FILTER .name = 'foo_01'
            """,
            [{
                'name': 'foo_01',
                'superuser': False,
                'password': None,
            }]
        )

    async def test_edgeql_ddl_role_02(self):
        if not self.has_create_role:
            self.skipTest("create role is not supported by the backend")

        await self.con.execute(r"""
            CREATE SUPERUSER ROLE foo2 {
                SET password := 'secret';
            };
        """)

        await self.assert_query_result(
            r"""
                SELECT sys::Role {
                    name,
                    superuser,
                } FILTER .name = 'foo2'
            """,
            [{
                'name': 'foo2',
                'superuser': True,
            }]
        )

        role = await self.con.query_single('''
            SELECT sys::Role { password }
            FILTER .name = 'foo2'
        ''')

        self.assertIsNotNone(role.password)

        await self.con.execute(r"""
            ALTER ROLE foo2 {
                SET password := {}
            };
        """)

        role = await self.con.query_single('''
            SELECT sys::Role { password }
            FILTER .name = 'foo2'
        ''')

        self.assertIsNone(role.password)

    async def test_edgeql_ddl_role_03(self):
        if not self.has_create_role:
            self.skipTest("create role is not supported by the backend")

        await self.con.execute(r"""
            CREATE SUPERUSER ROLE foo3 {
                SET password := 'secret';
            };
        """)

        await self.con.execute(r"""
            CREATE ROLE foo4 EXTENDING foo3;
        """)

        await self.assert_query_result(
            r"""
                SELECT sys::Role {
                    name,
                    superuser,
                    password,
                    member_of: {
                        name
                    },
                } FILTER .name = 'foo4'
            """,
            [{
                'name': 'foo4',
                'superuser': False,
                'password': None,
                'member_of': [{
                    'name': 'foo3'
                }]
            }]
        )

        await self.con.execute(r"""
            ALTER ROLE foo4 DROP EXTENDING foo3;
        """)

        await self.assert_query_result(
            r"""
                SELECT sys::Role {
                    name,
                    member_of: {
                        name
                    },
                } FILTER .name = 'foo4'
            """,
            [{
                'name': 'foo4',
                'member_of': [],
            }]
        )

        await self.con.execute(r"""
            ALTER ROLE foo4 EXTENDING foo3;
        """)

        await self.assert_query_result(
            r"""
                SELECT sys::Role {
                    name,
                    member_of: {
                        name
                    },
                } FILTER .name = 'foo4'
            """,
            [{
                'name': 'foo4',
                'member_of': [{
                    'name': 'foo3',
                }],
            }]
        )

    async def test_edgeql_ddl_role_04(self):
        if not self.has_create_role:
            self.skipTest("create role is not supported by the backend")

        await self.con.execute(r"""
            CREATE SUPERUSER ROLE foo5 IF NOT EXISTS {
                SET password := 'secret';
            };
            CREATE SUPERUSER ROLE foo5 IF NOT EXISTS {
                SET password := 'secret';
            };
            CREATE SUPERUSER ROLE foo5 IF NOT EXISTS {
                SET password := 'secret';
            };
            CREATE ROLE foo6 EXTENDING foo5 IF NOT EXISTS;
            CREATE ROLE foo6 EXTENDING foo5 IF NOT EXISTS;
            CREATE ROLE foo6 EXTENDING foo5 IF NOT EXISTS;
        """)

        await self.assert_query_result(
            r"""
                SELECT sys::Role {
                    name,
                    superuser,
                    password,
                    member_of: {
                        name
                    },
                } FILTER .name = 'foo6'
            """,
            [{
                'name': 'foo6',
                'superuser': False,
                'password': None,
                'member_of': [{
                    'name': 'foo5'
                }]
            }]
        )

    async def test_edgeql_ddl_role_05(self):
        if self.has_create_role:
            self.skipTest("create role is supported by the backend")
        con = await self.connect()
        try:
            await con.execute("""
                ALTER ROLE edgedb SET password := 'test_role_05'
            """)
            if self.has_create_database:
                await con.execute("""CREATE DATABASE test_role_05""")
        finally:
            await con.aclose()
        args = {'password': "test_role_05"}
        if self.has_create_database:
            args['database'] = "test_role_05"
        con = await self.connect(**args)
        try:
            await con.execute("""
                ALTER ROLE edgedb SET password := 'test'
            """)
        finally:
            await con.aclose()
        con = await self.connect()
        try:
            if self.has_create_database:
                await con.execute("""DROP DATABASE test_role_05""")
        finally:
            await con.aclose()

    async def test_edgeql_ddl_role_06(self):
        if not self.has_create_role:
            self.skipTest("create role is not supported by the backend")

        await self.con.execute(r"""
            ALTER ROLE foo1 IF EXISTS {
                SET password := 'secret';
            };
        """)

        await self.assert_query_result(
            r"""
                SELECT sys::Role {
                    name
                } FILTER .name = 'foo1'
            """,
            []
        )

        await self.con.execute(r"""
            CREATE SUPERUSER ROLE foo1 IF NOT EXISTS {
                SET password := 'secret';
            };
        """)

        role = await self.con.query_single('''
            SELECT sys::Role { password }
            FILTER .name = 'foo1'
        ''')

        self.assertIsNotNone(role.password)

        await self.con.execute(r"""
            ALTER ROLE foo1 IF EXISTS {
                SET password := {};
            };
        """)

        role = await self.con.query_single('''
            SELECT sys::Role { password }
            FILTER .name = 'foo1'
        ''')

        self.assertIsNone(role.password)

        await self.con.execute(r"""
            DROP ROLE foo1 IF EXISTS;
        """)

        await self.assert_query_result(
            r"""
                SELECT sys::Role {
                    name
                } FILTER .name = 'foo1'
            """,
            []
        )

        await self.con.execute(r"""
            DROP ROLE foo1 IF EXISTS;
        """)

    async def test_edgeql_ddl_describe_roles(self):
        if not self.has_create_role:
            self.skipTest("create role is not supported by the backend")

        await self.con.execute("""
            CREATE SUPERUSER ROLE base1;
            CREATE SUPERUSER ROLE `base 2`;
            CREATE SUPERUSER ROLE child1 EXTENDING base1;
            CREATE SUPERUSER ROLE child2 EXTENDING `base 2`;
            CREATE SUPERUSER ROLE child3 EXTENDING base1, child2 {
                SET password := 'test'
            };
        """)
        roles = next(iter(await self.con.query("DESCRIBE ROLES")))
        base1 = roles.index('CREATE SUPERUSER ROLE `base1`;')
        base2 = roles.index('CREATE SUPERUSER ROLE `base 2`;')
        child1 = roles.index('CREATE SUPERUSER ROLE `child1`')
        child2 = roles.index('CREATE SUPERUSER ROLE `child2`')
        child3 = roles.index('CREATE SUPERUSER ROLE `child3`')
        self.assertGreater(child1, base1, roles)
        self.assertGreater(child2, base2, roles)
        self.assertGreater(child3, child2, roles)
        self.assertGreater(child3, base1, roles)
        self.assertIn("SET password_hash := 'SCRAM-SHA-256$4096:", roles)

    async def test_edgeql_ddl_describe_schema(self):
        # This is ensuring that describing std does not cause errors.
        # The test validates only a small sample of entries, though.

        result = await self.con.query_single("""
            DESCRIBE MODULE std
        """)
        # This is essentially a syntax test from this point on.
        re_filter = re.compile(r'[\s]+|(#.*?(\n|$))|(,(?=\s*[})]))')
        result_stripped = re_filter.sub('', result).lower()

        for expected in [
                '''
                CREATE SCALAR TYPE std::float32 EXTENDING std::anyfloat;
                ''',
                '''
                CREATE FUNCTION
                std::str_lower(s: std::str) -> std::str
                {
                    SET volatility := 'Immutable';
                    CREATE ANNOTATION std::description :=
                        'Return a lowercase copy of the input *string*.';
                    USING SQL FUNCTION 'lower';
                };
                ''',
                '''
                CREATE INFIX OPERATOR
                std::`AND`(a: std::bool, b: std::bool) -> std::bool {
                    SET volatility := 'Immutable';
                    CREATE ANNOTATION std::description :=
                        'Logical conjunction.';
                    USING SQL EXPRESSION;
                };
                ''',
                '''
                CREATE ABSTRACT INFIX OPERATOR
                std::`>=`(l: anytype, r: anytype) -> std::bool;
                ''',
                '''
                CREATE CAST FROM std::str TO std::bool {
                    SET volatility := 'Immutable';
                    USING SQL FUNCTION 'edgedb.str_to_bool';
                };
                ''',
                '''
                CREATE CAST FROM std::int64 TO std::int16 {
                    SET volatility := 'Immutable';
                    USING SQL CAST;
                    ALLOW ASSIGNMENT;
                };
                ''']:
            expected_stripped = re_filter.sub('', expected).lower()
            self.assertTrue(
                expected_stripped in result_stripped,
                f'`DESCRIBE MODULE std` is missing the following: "{expected}"'
            )

    async def test_edgeql_ddl_rename_01(self):
        await self.con.execute(r"""
            CREATE TYPE RenameObj01 {
                CREATE PROPERTY name -> str;
            };

            INSERT RenameObj01 {name := 'rename 01'};

            ALTER TYPE RenameObj01 {
                RENAME TO NewNameObj01;
            };
        """)

        await self.assert_query_result(
            r'''
                SELECT NewNameObj01.name;
            ''',
            ['rename 01']
        )

    async def test_edgeql_ddl_rename_02(self):
        await self.con.execute(r"""
            CREATE TYPE RenameObj02 {
                CREATE PROPERTY name -> str;
            };

            INSERT RenameObj02 {name := 'rename 02'};

            ALTER TYPE RenameObj02 {
                ALTER PROPERTY name {
                    RENAME TO new_name_02;
                };
            };
        """)

        await self.assert_query_result(
            r'''
                SELECT RenameObj02.new_name_02;
            ''',
            ['rename 02']
        )

    async def test_edgeql_ddl_rename_03(self):
        await self.con.execute(r"""

            CREATE TYPE RenameObj03 {
                CREATE PROPERTY name -> str;
            };

            INSERT RenameObj03 {name := 'rename 03'};

            ALTER TYPE RenameObj03 {
                ALTER PROPERTY name {
                    RENAME TO new_name_03;
                };
            };

            RESET MODULE;
        """)

        await self.assert_query_result(
            r'''
                SELECT RenameObj03.new_name_03;
            ''',
            ['rename 03']
        )

    async def test_edgeql_ddl_rename_04(self):
        await self.con.execute("""
            CREATE ABSTRACT LINK rename_link_04 {
                CREATE PROPERTY rename_prop_04 -> std::int64;
            };

            CREATE TYPE LinkedObj04;
            CREATE TYPE RenameObj04 {
                CREATE MULTI LINK rename_link_04 EXTENDING rename_link_04
                    -> LinkedObj04;
            };

            INSERT LinkedObj04;
            INSERT RenameObj04 {
                rename_link_04 := LinkedObj04 {@rename_prop_04 := 123}
            };

            ALTER ABSTRACT LINK rename_link_04 {
                ALTER PROPERTY rename_prop_04 {
                    RENAME TO new_prop_04;
                };
            };
        """)

        await self.assert_query_result(
            r'''
                SELECT RenameObj04.rename_link_04@new_prop_04;
            ''',
            [123]
        )

    async def test_edgeql_ddl_rename_05(self):
        await self.con.execute("""
            CREATE TYPE GrandParent01 {
                CREATE PROPERTY foo -> int64;
            };

            CREATE TYPE Parent01 EXTENDING GrandParent01;
            CREATE TYPE Parent02 EXTENDING GrandParent01;

            CREATE TYPE Child EXTENDING Parent01, Parent02;

            ALTER TYPE GrandParent01 {
                ALTER PROPERTY foo RENAME TO renamed;
            };
        """)

        await self.assert_query_result(
            r'''
                SELECT Child.renamed;
            ''',
            []
        )

    async def test_edgeql_ddl_rename_06(self):
        with self.assertRaisesRegex(
                edgedb.SchemaDefinitionError,
                "cannot rename inherited property 'foo'"):
            await self.con.execute("""
                CREATE TYPE Parent01 {
                    CREATE PROPERTY foo -> int64;
                };

                CREATE TYPE Parent02 {
                    CREATE PROPERTY foo -> int64;
                };

                CREATE TYPE Child
                    EXTENDING Parent01, Parent02;

                ALTER TYPE Parent02 {
                    ALTER PROPERTY foo RENAME TO renamed;
                };
            """)

    async def test_edgeql_ddl_rename_07(self):
        await self.con.execute("""
            CREATE TYPE Foo;

            CREATE TYPE Bar {
                CREATE MULTI LINK foo -> Foo {
                    SET default := (SELECT Foo);
                }
            };

            ALTER TYPE Foo RENAME TO FooRenamed;
        """)

    async def test_edgeql_ddl_rename_abs_ptr_01(self):
        await self.con.execute("""
            CREATE ABSTRACT LINK abs_link {
                CREATE PROPERTY prop -> std::int64;
            };

            CREATE TYPE LinkedObj;
            CREATE TYPE RenameObj {
                CREATE MULTI LINK link EXTENDING abs_link
                    -> LinkedObj;
            };

            INSERT LinkedObj;
            INSERT RenameObj {
                link := LinkedObj {@prop := 123}
            };
        """)

        await self.con.execute("""
            ALTER ABSTRACT LINK abs_link
            RENAME TO new_abs_link;
        """)

        await self.assert_query_result(
            r'''
                SELECT RenameObj.link@prop;
            ''',
            [123]
        )

        # Check we can create a new type that uses it
        await self.con.execute("""
            CREATE TYPE RenameObj2 {
                CREATE MULTI LINK link EXTENDING new_abs_link
                    -> LinkedObj;
            };
        """)

        # Check we can create a new link with the same name
        await self.con.execute("""
            CREATE ABSTRACT LINK abs_link {
                CREATE PROPERTY prop -> std::int64;
            };
        """)

        await self.con.execute("""
            CREATE MODULE foo;

            ALTER ABSTRACT LINK new_abs_link
            RENAME TO foo::new_abs_link2;
        """)

        await self.con.execute("""
            ALTER TYPE RenameObj DROP LINK link;
            ALTER TYPE RenameObj2 DROP LINK link;
            DROP ABSTRACT LINK foo::new_abs_link2;
        """)

    async def test_edgeql_ddl_rename_abs_ptr_02(self):
        await self.con.execute("""
            CREATE ABSTRACT PROPERTY abs_prop {
                CREATE ANNOTATION title := "lol";
            };

            CREATE TYPE RenameObj {
                CREATE PROPERTY prop EXTENDING abs_prop -> str;
            };
        """)

        await self.con.execute("""
            ALTER ABSTRACT PROPERTY abs_prop
            RENAME TO new_abs_prop;
        """)

        # Check we can create a new type that uses it
        await self.con.execute("""
            CREATE TYPE RenameObj2 {
                CREATE PROPERTY prop EXTENDING new_abs_prop -> str;
            };
        """)

        # Check we can create a new prop with the same name
        await self.con.execute("""
            CREATE ABSTRACT PROPERTY abs_prop {
                CREATE ANNOTATION title := "lol";
            };
        """)

        await self.con.execute("""
            CREATE MODULE foo;

            ALTER ABSTRACT PROPERTY new_abs_prop
            RENAME TO foo::new_abs_prop2;
        """)

        await self.con.execute("""
            ALTER TYPE RenameObj DROP PROPERTY prop;
            ALTER TYPE RenameObj2 DROP PROPERTY prop;
            DROP ABSTRACT PROPERTY foo::new_abs_prop2;
        """)

    async def test_edgeql_ddl_rename_annotated_01(self):
        await self.con.execute("""
            CREATE TYPE RenameObj {
                CREATE PROPERTY prop -> str {
                   CREATE ANNOTATION title := "lol";
                }
            };
        """)

        await self.con.execute("""
            ALTER TYPE RenameObj {
                ALTER PROPERTY prop RENAME TO prop2;
            };
        """)

    async def test_edgeql_ddl_delete_abs_link_01(self):
        # test deleting a trivial abstract link
        await self.con.execute("""
            CREATE ABSTRACT LINK abs_link;
        """)

        await self.con.execute("""
            DROP ABSTRACT LINK abs_link;
        """)

    async def test_edgeql_ddl_alias_01(self):
        # Issue #1184
        await self.con.execute(r"""

            CREATE TYPE User {
                CREATE REQUIRED PROPERTY name -> str;
            };

            CREATE TYPE Award {
                CREATE LINK user -> User;
            };

            CREATE ALIAS Alias1 := Award {
                user2 := (SELECT .user {name2 := .name ++ '!'})
            };

            CREATE ALIAS Alias2 := Alias1;

            INSERT Award { user := (INSERT User { name := 'Corvo' }) };
        """)

        await self.assert_query_result(
            r'''
                SELECT Alias1 {
                    user2: {
                        name2
                    }
                }
            ''',
            [{
                'user2': {
                    'name2': 'Corvo!',
                },
            }],
        )

        await self.assert_query_result(
            r'''
                SELECT Alias2 {
                    user2: {
                        name2
                    }
                }
            ''',
            [{
                'user2': {
                    'name2': 'Corvo!',
                },
            }],
        )

    async def test_edgeql_ddl_alias_02(self):
        # Issue #1184
        await self.con.execute(r"""

            CREATE TYPE User {
                CREATE REQUIRED PROPERTY name -> str;
            };

            CREATE TYPE Award {
                CREATE REQUIRED PROPERTY name -> str;
            };

            CREATE ALIAS Alias1 := Award {
                a_user := (SELECT User { name } LIMIT 1)
            };

            CREATE ALIAS Alias2 := Alias1;

            INSERT User { name := 'Corvo' };
            INSERT Award { name := 'Rune' };
        """)

        await self.assert_query_result(
            r'''
                SELECT Alias1 {
                    a_user: {
                        name
                    }
                }
            ''',
            [{
                'a_user': {
                    'name': 'Corvo',
                },
            }],
        )

        await self.assert_query_result(
            r'''
                SELECT Alias2 {
                    a_user: {
                        name
                    }
                }
            ''',
            [{
                'a_user': {
                    'name': 'Corvo',
                },
            }],
        )

    async def test_edgeql_ddl_alias_03(self):
        await self.con.execute(r"""
            CREATE ALIAS RenameAlias03 := (
                SELECT BaseObject {
                    alias_computable := 'rename alias 03'
                }
            );

            ALTER ALIAS RenameAlias03 {
                RENAME TO NewAlias03;
            };
        """)

        await self.assert_query_result(
            r'''
                SELECT NewAlias03.alias_computable LIMIT 1;
            ''',
            ['rename alias 03']
        )

        await self.con.execute(r"""
            CREATE MODULE foo;

            ALTER ALIAS NewAlias03 {
                RENAME TO foo::NewAlias03;
            };
        """)

        await self.assert_query_result(
            r'''
                SELECT foo::NewAlias03.alias_computable LIMIT 1;
            ''',
            ['rename alias 03']
        )

        await self.con.execute(r"""
            DROP ALIAS foo::NewAlias03;
        """)

    async def test_edgeql_ddl_alias_04(self):
        await self.con.execute(r"""
            CREATE ALIAS DupAlias04_1 := BaseObject {
                foo := 'hello world 04'
            };

            # create an identical alias with a different name
            CREATE ALIAS DupAlias04_2 := BaseObject {
                foo := 'hello world 04'
            };
        """)

        await self.assert_query_result(
            r'''
                SELECT DupAlias04_1.foo LIMIT 1;
            ''',
            ['hello world 04']
        )

        await self.assert_query_result(
            r'''
                SELECT DupAlias04_2.foo LIMIT 1;
            ''',
            ['hello world 04']
        )

    async def test_edgeql_ddl_alias_05(self):
        await self.con.execute(r"""

            CREATE TYPE BaseType05 {
                CREATE PROPERTY name -> str;
            };

            CREATE ALIAS BT05Alias1 := BaseType05 {
                a := .name ++ '_more'
            };

            # alias of an alias
            CREATE ALIAS BT05Alias2 := BT05Alias1 {
                b := .a ++ '_stuff'
            };

            INSERT BaseType05 {name := 'bt05'};
        """)

        await self.assert_query_result(
            r'''
                SELECT BT05Alias1 {name, a};
            ''',
            [{
                'name': 'bt05',
                'a': 'bt05_more',
            }]
        )

        await self.assert_query_result(
            r'''
                SELECT BT05Alias2 {name, a, b};
            ''',
            [{
                'name': 'bt05',
                'a': 'bt05_more',
                'b': 'bt05_more_stuff',
            }]
        )

    async def test_edgeql_ddl_alias_06(self):
        # Issue #1184
        await self.con.execute(r"""

            CREATE TYPE BaseType06 {
                CREATE PROPERTY name -> str;
            };

            INSERT BaseType06 {
                name := 'bt06',
            };

            INSERT BaseType06 {
                name := 'bt06_1',
            };

            CREATE ALIAS BT06Alias1 := BaseType06 {
                a := .name ++ '_a'
            };

            CREATE ALIAS BT06Alias2 := BT06Alias1 {
                b := .a ++ '_b'
            };

            CREATE ALIAS BT06Alias3 := BaseType06 {
                b := BT06Alias1
            };
        """)

        await self.assert_query_result(
            r'''
                SELECT BT06Alias1 {name, a} FILTER .name = 'bt06';
            ''',
            [{
                'name': 'bt06',
                'a': 'bt06_a',
            }],
        )

        await self.assert_query_result(
            r'''
                SELECT BT06Alias2 {name, a, b} FILTER .name = 'bt06';
            ''',
            [{
                'name': 'bt06',
                'a': 'bt06_a',
                'b': 'bt06_a_b',
            }],
        )

        await self.assert_query_result(
            r'''
                SELECT BT06Alias3 {
                    name,
                    b: {name, a} ORDER BY .name
                }
                FILTER .name = 'bt06';
            ''',
            [{
                'name': 'bt06',
                'b': [{
                    'name': 'bt06',
                    'a': 'bt06_a',
                }, {
                    'name': 'bt06_1',
                    'a': 'bt06_1_a',
                }],
            }],
        )

    async def test_edgeql_ddl_alias_07(self):
        # Issue #1187
        with self.assertRaisesRegex(
                edgedb.SchemaDefinitionError,
                "illegal self-reference in definition of "
                "'default::IllegalAlias07'"):

            await self.con.execute(r"""
                CREATE ALIAS IllegalAlias07 := Object {a := IllegalAlias07};
            """)

    async def test_edgeql_ddl_alias_08(self):
        # Issue #1184
        await self.con.execute(r"""

            CREATE TYPE BaseType08 {
                CREATE PROPERTY name -> str;
            };

            INSERT BaseType08 {
                name := 'bt08',
            };

            CREATE ALIAS BT08Alias1 := BaseType08 {
                a := .name ++ '_a'
            };

            CREATE ALIAS BT08Alias2 := BT08Alias1 {
                b := .a ++ '_b'
            };

            # drop the freshly created alias
            DROP ALIAS BT08Alias2;

            # re-create the alias that was just dropped
            CREATE ALIAS BT08Alias2 := BT08Alias1 {
                b := .a ++ '_bb'
            };
        """)

        await self.assert_query_result(
            r'''
                SELECT BT08Alias1 {name, a} FILTER .name = 'bt08';
            ''',
            [{
                'name': 'bt08',
                'a': 'bt08_a',
            }],
        )

        await self.assert_query_result(
            r'''
                SELECT BT08Alias2 {name, a, b} FILTER .name = 'bt08';
            ''',
            [{
                'name': 'bt08',
                'a': 'bt08_a',
                'b': 'bt08_a_bb',
            }],
        )

    async def test_edgeql_ddl_alias_09(self):
        await self.con.execute(r"""
            CREATE ALIAS CreateAlias09 := (
                SELECT BaseObject {
                    alias_computable := 'rename alias 03'
                }
            );
        """)

        async with self.assertRaisesRegexTx(
            edgedb.InvalidLinkTargetError,
            "invalid link type: 'default::CreateAlias09' is an"
            " expression alias, not a proper object type",
        ):
            await self.con.execute(r"""
                CREATE TYPE AliasType09 {
                    CREATE OPTIONAL SINGLE LINK a -> CreateAlias09;
                }
            """)

    async def test_edgeql_ddl_alias_10(self):
        await self.con.execute(r"""
            create type Foo;
            create type Bar;
            create alias X := Foo { bar := Bar { z := 1 } };
            alter alias X using (Bar);
        """)

    async def test_edgeql_ddl_alias_11(self):
        await self.con.execute("""
            CREATE TYPE Foo {
                CREATE PROPERTY bar -> str;
            };
            INSERT Foo { bar := 'spam' };
        """)

        await self.con.execute("""
            CREATE ALIAS FooAlias IF NOT EXISTS := Foo;
        """)

        await self.assert_query_result(
            r'''
                SELECT FooAlias {bar};
            ''',
            [{
                'bar': 'spam',
            }],
        )

        await self.con.execute("""
            CREATE ALIAS FooAlias IF NOT EXISTS := Foo { spam := 42 };
        """)

        with self.assertRaisesRegex(
                edgedb.InvalidReferenceError,
                "object type 'default::Foo' has no link or property 'spam'"):
            await self.con.execute(
                r'''
                    SELECT FooAlias {bar, spam};
                ''',
            )

    async def test_edgeql_ddl_alias_12(self):
        await self.con.execute("""
            CREATE TYPE Foo {
                CREATE PROPERTY bar -> str;
            };
            INSERT Foo { bar := 'spam' };
        """)

        await self.con.execute("""
            CREATE ALIAS FooAlias IF NOT EXISTS := Foo;
        """)

        await self.con.execute("""
            ALTER ALIAS FooAlias IF EXISTS USING (Foo { bar2 := 42 });
        """)

        await self.assert_query_result(
            r'''
                SELECT FooAlias {bar, bar2};
            ''',
            [{
                'bar': 'spam',
                'bar2': 42
            }],
        )

        await self.con.execute("""
            ALTER ALIAS NonExistent IF EXISTS USING (Foo);
        """)

        await self.con.execute("""
            DROP ALIAS FooAlias IF EXISTS;
        """)

        await self.con.execute("""
            DROP ALIAS FooAlias IF EXISTS;
        """)

        await self.con.execute("""
            DROP ALIAS NonExistent IF EXISTS;
        """)

        with self.assertRaisesRegex(
                edgedb.InvalidReferenceError,
                "object type or alias 'default::FooAlias' does not exist"):
            await self.con.execute(
                r'''
                    SELECT FooAlias {bar};
                ''',
            )

    async def test_edgeql_ddl_inheritance_alter_01(self):
        await self.con.execute(r"""
            CREATE TYPE InhTest01 {
                CREATE PROPERTY testp -> int64;
            };

            CREATE TYPE InhTest01_child EXTENDING InhTest01;
        """)

        await self.con.execute("""
            ALTER TYPE InhTest01 {
                DROP PROPERTY testp;
            }
        """)

    async def test_edgeql_ddl_inheritance_alter_02(self):
        await self.con.execute(r"""
            CREATE TYPE InhTest01 {
                CREATE PROPERTY testp -> int64;
            };

            CREATE TYPE InhTest01_child EXTENDING InhTest01;
        """)

        with self.assertRaisesRegex(
                edgedb.SchemaError,
                "cannot drop inherited property 'testp'"):

            await self.con.execute("""
                ALTER TYPE InhTest01_child {
                    DROP PROPERTY testp;
                }
            """)

    async def test_edgeql_ddl_inheritance_alter_03(self):
        await self.con.execute(r"""
            CREATE TYPE Owner;

            CREATE TYPE Stuff1 {
                # same link name, but NOT related via explicit inheritance
                CREATE LINK owner -> Owner
            };

            CREATE TYPE Stuff2 {
                # same link name, but NOT related via explicit inheritance
                CREATE LINK owner -> Owner
            };
        """)

        await self.assert_query_result("""
            SELECT Owner.<owner;
        """, [])

    async def test_edgeql_ddl_inheritance_alter_04(self):
        await self.con.execute(r"""
            CREATE TYPE InhTest04 {
                CREATE PROPERTY testp -> int64;
            };

            CREATE TYPE InhTest04_child EXTENDING InhTest04;
        """)

        await self.con.execute(r"""
            ALTER TYPE InhTest04_child {
                ALTER PROPERTY testp {
                    SET default := 42;
                };
            };
        """)

        await self.assert_query_result(
            r"""
                SELECT schema::ObjectType {
                    properties: {
                        name,
                        default,
                    }
                    FILTER .name = 'testp',
                }
                FILTER .name = 'default::InhTest04_child';
            """,
            [{
                'properties': [{
                    'name': 'testp',
                    'default': '42',
                }],
            }],
        )

    async def test_edgeql_ddl_constraint_01(self):
        # Test that the inherited constraint doesn't end up with some
        # bad name like 'default::std::exclusive'.
        await self.con.execute(r"""
            CREATE ABSTRACT TYPE BaseTypeCon01;
            CREATE TYPE TypeCon01 EXTENDING BaseTypeCon01;
            ALTER TYPE BaseTypeCon01
                CREATE SINGLE PROPERTY name -> std::str;
            # make sure that we can create a constraint in the base
            # type now
            ALTER TYPE BaseTypeCon01
                ALTER PROPERTY name
                    CREATE DELEGATED CONSTRAINT exclusive;
        """)

        await self.assert_query_result("""
            WITH MODULE schema
            SELECT ObjectType {
                name,
                properties: {
                    name,
                    constraints: {
                        name,
                        delegated,
                    }
                } FILTER .name = 'name'
            }
            FILTER .name LIKE 'default::%TypeCon01'
            ORDER BY .name;
        """, [
            {
                'name': 'default::BaseTypeCon01',
                'properties': [{
                    'name': 'name',
                    'constraints': [{
                        'name': 'std::exclusive',
                        'delegated': True,
                    }],
                }]
            },
            {
                'name': 'default::TypeCon01',
                'properties': [{
                    'name': 'name',
                    'constraints': [{
                        'name': 'std::exclusive',
                        'delegated': False,
                    }],
                }]
            }
        ])

    async def test_edgeql_ddl_constraint_02(self):
        # Regression test for #1441.
        with self.assertRaisesRegex(
            edgedb.InvalidConstraintDefinitionError,
            "must define parameters"
        ):
            async with self._run_and_rollback():
                await self.con.execute('''
                    CREATE ABSTRACT CONSTRAINT aaa EXTENDING max_len_value;

                    CREATE SCALAR TYPE foo EXTENDING str {
                        CREATE CONSTRAINT aaa(10);
                    };
                ''')

    async def test_edgeql_ddl_constraint_03(self):
        # Test for #1727. Usage of EXISTS in constraints.
        await self.con.execute(r"""
            CREATE TYPE TypeCon03 {
                CREATE PROPERTY name -> str {
                    # emulating "required"
                    CREATE CONSTRAINT expression ON (EXISTS __subject__)
                }
            };
        """)

        await self.con.execute("""
            INSERT TypeCon03 {name := 'OK'};
        """)

        with self.assertRaisesRegex(
                edgedb.ConstraintViolationError,
                r'invalid name'):
            async with self.con.transaction():
                await self.con.execute("""
                    INSERT TypeCon03;
                """)

    @test.xerror('''
        Reports an schema error. Maybe that is exactly what we want?
    ''')
    async def test_edgeql_ddl_constraint_04(self):
        # Test for #1727. Usage of EXISTS in constraints.
        await self.con.execute(r"""
            CREATE TYPE TypeCon04 {
                CREATE MULTI PROPERTY name -> str {
                    # emulating "required"
                    CREATE CONSTRAINT expression ON (EXISTS __subject__)
                }
            };
        """)

        await self.con.execute("""
            INSERT TypeCon04 {name := 'OK'};
        """)

        with self.assertRaisesRegex(
                edgedb.ConstraintViolationError,
                r'invalid name'):
            async with self.con.transaction():
                await self.con.execute("""
                    INSERT TypeCon04 {name := {}};
                """)

        with self.assertRaisesRegex(
                edgedb.ConstraintViolationError,
                r'invalid name'):
            async with self.con.transaction():
                await self.con.execute("""
                    INSERT TypeCon04;
                """)

    async def test_edgeql_ddl_constraint_05(self):
        # Test for #1727. Usage of EXISTS in constraints.
        await self.con.execute(r"""
            CREATE TYPE Child05;
            CREATE TYPE TypeCon05 {
                CREATE LINK child -> Child05 {
                    # emulating "required"
                    CREATE CONSTRAINT expression ON (EXISTS __subject__)
                }
            };
        """)

        await self.con.execute("""
            INSERT Child05;
            INSERT TypeCon05 {child := (SELECT Child05 LIMIT 1)};
        """)

        with self.assertRaisesRegex(
                edgedb.ConstraintViolationError,
                r'invalid child'):
            async with self.con.transaction():
                await self.con.execute("""
                    INSERT TypeCon05;
                """)

    @test.xerror('''
        Reports an schema error. Maybe that is exactly what we want?
    ''')
    async def test_edgeql_ddl_constraint_06(self):
        # Test for #1727. Usage of EXISTS in constraints.
        await self.con.execute(r"""
            CREATE TYPE Child06;
            CREATE TYPE TypeCon06 {
                CREATE MULTI LINK children -> Child06 {
                    # emulating "required"
                    CREATE CONSTRAINT expression ON (EXISTS __subject__)
                }
            };
        """)

        await self.con.execute("""
            INSERT Child06;
            INSERT TypeCon06 {children := Child06};
        """)

        with self.assertRaisesRegex(
                edgedb.ConstraintViolationError,
                r'invalid children'):
            async with self.con.transaction():
                await self.con.execute("""
                    INSERT TypeCon06;
                """)

    async def test_edgeql_ddl_constraint_07(self):
        # Test for #1727. Usage of EXISTS in constraints.
        await self.con.execute(r"""
            CREATE TYPE Child07;
            CREATE TYPE TypeCon07 {
                CREATE LINK child -> Child07 {
                    CREATE PROPERTY index -> int64;
                    # emulating "required"
                    CREATE CONSTRAINT expression ON (EXISTS __subject__@index)
                }
            };
        """)

        await self.con.execute("""
            INSERT Child07;
            INSERT TypeCon07 {
                child := (SELECT Child07 LIMIT 1){@index := 0}
            };
        """)

        with self.assertRaisesRegex(
                edgedb.ConstraintViolationError,
                r'invalid child'):
            async with self.con.transaction():
                await self.con.execute("""
                    INSERT TypeCon07 {
                        child := (SELECT Child07 LIMIT 1)
                    };
                """)

    async def test_edgeql_ddl_constraint_08(self):
        # Test non-delegated object constraints on abstract types
        await self.con.execute(r"""
            CREATE TYPE Base {
                CREATE PROPERTY x -> str {
                    CREATE CONSTRAINT exclusive;
                }
            };
            CREATE TYPE Foo EXTENDING Base;
            CREATE TYPE Bar EXTENDING Base;

            INSERT Foo { x := "a" };
        """)

        with self.assertRaisesRegex(
                edgedb.ConstraintViolationError,
                r'violates exclusivity constraint'):
            await self.con.execute(r"""
                INSERT Foo { x := "a" };
            """)

    async def test_edgeql_ddl_constraint_09(self):
        await self.con.execute(r"""

            CREATE ABSTRACT TYPE Text {
                CREATE REQUIRED SINGLE PROPERTY body -> str {
                    CREATE CONSTRAINT max_len_value(10000);
                };
            };
            CREATE TYPE Comment EXTENDING Text;
        """)

        await self.con.execute("""
            ALTER TYPE Text
                ALTER PROPERTY body
                    DROP CONSTRAINT max_len_value(10000);
        """)

    async def test_edgeql_ddl_constraint_10(self):
        await self.con.execute(r"""

            CREATE ABSTRACT TYPE Text {
                CREATE REQUIRED SINGLE PROPERTY body -> str {
                    CREATE CONSTRAINT max_len_value(10000);
                };
            };
            CREATE TYPE Comment EXTENDING Text;
        """)

        await self.con.execute("""
            ALTER TYPE Text
                DROP PROPERTY body;
        """)

    async def test_edgeql_ddl_constraint_11(self):
        await self.con.execute(r"""

            CREATE ABSTRACT TYPE Text {
                CREATE REQUIRED SINGLE PROPERTY body -> str {
                    CREATE CONSTRAINT max_value(10000)
                        ON (len(__subject__));
                };
            };
            CREATE TYPE Comment EXTENDING Text;
            CREATE TYPE Troll EXTENDING Comment;
        """)

        await self.con.execute("""
            ALTER TYPE Text
                ALTER PROPERTY body
                    DROP CONSTRAINT max_value(10000)
                        ON (len(__subject__));
        """)

    async def test_edgeql_ddl_constraint_12(self):
        with self.assertRaisesRegex(
                edgedb.errors.SchemaError,
                r"constraint 'std::max_len_value' of property 'firstname' "
                r"of object type 'default::Base' already exists"):
            await self.con.execute(r"""
                CREATE TYPE Base {
                    CREATE PROPERTY firstname -> str {
                        CREATE CONSTRAINT max_len_value(10);
                        CREATE CONSTRAINT max_len_value(10);
                    }
                }
            """)

    async def test_edgeql_ddl_constraint_13(self):
        await self.con.execute(r"""
            CREATE ABSTRACT CONSTRAINT Lol {
                USING ((__subject__ < 10));
            };
            CREATE TYPE Foo {
                CREATE PROPERTY x -> int64 {
                    CREATE CONSTRAINT Lol;
                };
            };
            CREATE TYPE Bar EXTENDING Foo;
        """)

        await self.con.execute(r"""
            ALTER ABSTRACT CONSTRAINT Lol RENAME TO Lolol;
        """)

        await self.con.execute(r"""
            ALTER TYPE Foo DROP PROPERTY x;
        """)

    async def test_edgeql_ddl_constraint_14(self):
        # Test for #1727. Usage of EXISTS in constraints.
        await self.con.execute(r"""
            CREATE TYPE Foo;
            CREATE TYPE Bar {
                CREATE MULTI LINK children -> Foo {
                    CREATE PROPERTY lprop -> str {
                        CREATE CONSTRAINT expression ON (EXISTS __subject__)
                    }
                }
            };
        """)

        await self.con.execute("""
            INSERT Foo;
            INSERT Bar {children := (SELECT Foo {@lprop := "test"})};
        """)

        with self.assertRaisesRegex(
                edgedb.ConstraintViolationError,
                r'invalid lprop'):
            async with self.con.transaction():
                await self.con.execute("""
                    INSERT Bar { children := Foo };
                """)

    async def test_edgeql_ddl_constraint_15(self):
        # Test for #1727. Usage of ?!= in constraints.
        await self.con.execute(r"""
            CREATE TYPE Foo;
            CREATE TYPE Bar {
                CREATE MULTI LINK children -> Foo {
                    CREATE PROPERTY lprop -> str {
                        CREATE CONSTRAINT expression ON (
                            __subject__ ?!= <str>{})
                    }
                }
            };
        """)

        await self.con.execute("""
            INSERT Foo;
            INSERT Bar {children := (SELECT Foo {@lprop := "test"})};
        """)

        with self.assertRaisesRegex(
                edgedb.ConstraintViolationError,
                r'invalid lprop'):
            async with self.con.transaction():
                await self.con.execute("""
                    INSERT Bar { children := Foo };
                """)

    async def test_edgeql_ddl_constraint_16(self):
        await self.con.execute(r"""
            create type Foo {
                create property x -> tuple<x: str, y: str> {
                    create constraint exclusive;
                }
             };
        """)

        await self.con.execute("""
            INSERT Foo { x := ('1', '2') };
        """)

        async with self.assertRaisesRegexTx(
                edgedb.ConstraintViolationError,
                r'x violates exclusivity constraint'):
            await self.con.execute("""
                INSERT Foo { x := ('1', '2') };
            """)

    async def test_edgeql_ddl_constraint_17(self):
        await self.con.execute(r"""
            create type Post {
                create link original -> Post;
                create constraint expression ON ((.original != __subject__));
            };
        """)

        await self.con.execute("""
            insert Post;
        """)

        async with self.assertRaisesRegexTx(
                edgedb.ConstraintViolationError,
                r'invalid Post'):
            await self.con.execute("""
                update Post set { original := Post };
            """)

    async def test_edgeql_ddl_constraint_18(self):
        await self.con.execute(r"""
            create type Foo {
                create property flag -> bool;
                create property except -> bool;
                create constraint expression on (.flag) except (.except);
             };
        """)

        # Check all combinations of expression outcome and except value
        for flag in [True, False, None]:
            for ex in [True, False, None]:
                op = self.con.query(
                    """
                    INSERT Foo {
                        flag := <optional bool>$flag,
                        except := <optional bool>$ex,
                    }
                    """,
                    flag=flag,
                    ex=ex,
                )

                # The constraint fails if it is specifically false
                # (not empty) and except is not true.
                fail = flag is False and ex is not True
                if fail:
                    async with self.assertRaisesRegexTx(
                            edgedb.ConstraintViolationError,
                            r'invalid Foo'):
                        await op
                else:
                    await op

    async def test_edgeql_ddl_constraint_19(self):
        # This is pretty marginal, but make sure we can distinguish
        # on and except in name creation;
        await self.con.execute(r"""
            create abstract constraint always_ok extending constraint {
                using (true)
            };
        """)

        await self.con.execute(r"""
            create type ExceptTest {
                create property b -> bool;
                create property e -> bool;
                create constraint always_ok except (.e);
                create constraint always_ok on (.e);
            };
        """)

    async def test_edgeql_ddl_constraint_20(self):
        async with self.assertRaisesRegexTx(
                edgedb.InvalidConstraintDefinitionError,
                r'constraints cannot contain paths with more than one hop'):
            await self.con.execute("""
                create type Foo {
                    create constraint expression on (false)
                        except (.__type__.name = 'default::Bar') ;
                };
            """)

    async def test_edgeql_ddl_constraint_21(self):
<<<<<<< HEAD
        await self.con.execute(r"""
            CREATE ABSTRACT CONSTRAINT NewConstraint IF NOT EXISTS {
                USING ((__subject__ < 10));
            };
            CREATE TYPE Foo {
                CREATE PROPERTY x -> int64 {
                    CREATE CONSTRAINT NewConstraint;
                };
            };
        """)

        await self.con.execute(r"""
            ALTER ABSTRACT CONSTRAINT NewConstraint IF EXISTS
            RENAME TO NewConstraint2;
        """)

        await self.con.execute(r"""
            ALTER ABSTRACT CONSTRAINT NonExistent IF EXISTS
            RENAME TO NonExistent2;
        """)

        await self.con.execute(r"""
            DROP TYPE Foo;
            DROP ABSTRACT CONSTRAINT NewConstraint2 IF EXISTS;
        """)

        await self.con.execute(r"""
            DROP ABSTRACT CONSTRAINT NonExistent IF EXISTS;
        """)
=======
        # We plan on rejecting this, but for now do the thing closest
        # to right.
        await self.con.execute(r"""
            create type A {
                create property x -> str;
                create constraint exclusive on (A.x);
            };
            create type B extending A;
            insert A { x := "!" };
        """)

        async with self.assertRaisesRegexTx(
                edgedb.ConstraintViolationError,
                r'violates exclusivity constraint'):
            await self.con.execute("""
                insert B { x := "!" }
            """)
>>>>>>> ec597d27

    async def test_edgeql_ddl_constraint_check_01a(self):
        await self.con.execute(r"""
            create type Foo {
                create property foo -> str;
            };
            create type Bar extending Foo;

            insert Foo { foo := "x" };
            insert Bar { foo := "x" };
        """)

        async with self.assertRaisesRegexTx(
                edgedb.ConstraintViolationError,
                r'foo violates exclusivity constraint'):
            await self.con.execute("""
                alter type Foo alter property foo {
                    create constraint exclusive
                };
            """)

    async def test_edgeql_ddl_constraint_check_01b(self):
        await self.con.execute(r"""
            create type Foo {
                create property foo -> str {create constraint exclusive;};
            };
            create type Bar {
                create property foo -> str {create constraint exclusive;};
            };

            insert Foo { foo := "x" };
            insert Bar { foo := "x" };
        """)

        async with self.assertRaisesRegexTx(
                edgedb.ConstraintViolationError,
                r'foo violates exclusivity constraint'):
            await self.con.execute("""
                alter type Bar extending Foo;
            """)

    async def test_edgeql_ddl_constraint_check_02a(self):
        await self.con.execute(r"""
            create type Foo {
                create property foo -> str;
            };
            create type Bar extending Foo;

            insert Foo { foo := "x" };
            insert Bar { foo := "x" };
        """)

        async with self.assertRaisesRegexTx(
                edgedb.ConstraintViolationError,
                r'violates exclusivity constraint'):
            await self.con.execute("""
                alter type Foo {
                    create constraint exclusive on (.foo);
                };
            """)

    async def test_edgeql_ddl_constraint_check_02b(self):
        await self.con.execute(r"""
            create type Foo {
                create property foo -> str;
                create constraint exclusive on (.foo);
            };
            create type Bar {
                CREATE PROPERTY foo -> str;
                create constraint exclusive on (.foo);
            };

            insert Foo { foo := "x" };
            insert Bar { foo := "x" };
        """)

        async with self.assertRaisesRegexTx(
                edgedb.ConstraintViolationError,
                r'violates exclusivity constraint'):
            await self.con.execute("""
                alter type Bar extending Foo;
            """)

    async def test_edgeql_ddl_constraint_check_03a(self):
        await self.con.execute(r"""
            create type Foo {
                create multi property foo -> str;
            };
            create type Bar extending Foo;

            insert Foo { foo := "x" };
            insert Bar { foo := "x" };
        """)

        async with self.assertRaisesRegexTx(
                edgedb.ConstraintViolationError,
                r'foo violates exclusivity constraint'):
            await self.con.execute("""
                alter type Foo alter property foo {
                    create constraint exclusive
                };
            """)

    async def test_edgeql_ddl_constraint_check_03b(self):
        await self.con.execute(r"""
            create type Foo {
                create multi property foo -> str {create constraint exclusive;}
            };
            create type Bar {
                create multi property foo -> str {create constraint exclusive;}
            };

            insert Foo { foo := "x" };
            insert Bar { foo := "x" };
        """)

        async with self.assertRaisesRegexTx(
                edgedb.ConstraintViolationError,
                r'foo violates exclusivity constraint'):
            await self.con.execute("""
                alter type Bar extending Foo;
            """)

    async def test_edgeql_ddl_constraint_check_04(self):
        await self.con.execute(r"""
            create type Tgt;
            create type Foo {
                create link foo -> Tgt
            };
            create type Bar extending Foo;

            insert Tgt;
            insert Foo { foo := assert_single(Tgt) };
            insert Bar { foo := assert_single(Tgt) };
        """)

        async with self.assertRaisesRegexTx(
                edgedb.ConstraintViolationError,
                r'foo violates exclusivity constraint'):
            await self.con.execute("""
                alter type Foo alter link foo {
                    create constraint exclusive
                };
            """)

    async def test_edgeql_ddl_constraint_check_05(self):
        await self.con.execute(r"""
            create type Tgt;
            create type Foo {
                create multi link foo -> Tgt { create property x -> str; }
            };
            create type Bar extending Foo;

            insert Tgt;
            insert Foo { foo := assert_single(Tgt) };
            insert Bar { foo := assert_single(Tgt) };
        """)

        async with self.assertRaisesRegexTx(
                edgedb.ConstraintViolationError,
                r'foo violates exclusivity constraint'):
            await self.con.execute("""
                alter type Foo alter link foo {
                    create constraint exclusive
                };
            """)

    async def test_edgeql_ddl_constraint_check_06(self):
        await self.con.execute(r"""
            create type Tgt;
            create type Foo {
                create link foo -> Tgt { create property x -> str; }
            };
            create type Bar extending Foo;

            insert Tgt;
            insert Foo { foo := assert_single(Tgt { @x := "foo" }) };
            insert Bar { foo := assert_single(Tgt { @x := "foo" }) };
        """)

        async with self.assertRaisesRegexTx(
                edgedb.ConstraintViolationError,
                r'x violates exclusivity constraint'):
            await self.con.execute("""
                alter type Foo alter link foo alter property x {
                    create constraint exclusive
                };
            """)

    async def test_edgeql_ddl_constraint_check_07(self):
        await self.con.execute(r"""
            create type Tgt;
            create type Foo {
                create link foo -> Tgt { create property x -> str; }
            };
            create type Bar extending Foo;

            insert Tgt;
            insert Foo { foo := assert_single(Tgt { @x := "foo" }) };
            insert Bar { foo := assert_single(Tgt { @x := "foo" }) };
        """)

        async with self.assertRaisesRegexTx(
                edgedb.ConstraintViolationError,
                r'foo violates exclusivity constraint'):
            await self.con.execute("""
                alter type Foo alter link foo  {
                    create constraint exclusive on (__subject__@x)
                };
            """)

    async def test_edgeql_ddl_constraint_check_08(self):
        await self.con.execute(r"""
            create type Tgt;
            create abstract link Lnk { create property x -> str; };
            create type Foo {
                create link foo extending Lnk -> Tgt;
            };
            create type Bar extending Foo;

            insert Tgt;
            insert Foo { foo := assert_single(Tgt { @x := "foo" }) };
            insert Bar { foo := assert_single(Tgt { @x := "foo" }) };
        """)

        async with self.assertRaisesRegexTx(
                edgedb.ConstraintViolationError,
                r'x violates exclusivity constraint'):
            await self.con.execute("""
                alter abstract link Lnk alter property x {
                    create constraint exclusive
                };
            """)

    async def test_edgeql_ddl_constraint_check_09(self):
        # Test a diamond pattern with a delegated constraint

        await self.con.execute(r"""
            CREATE ABSTRACT TYPE R {
                CREATE REQUIRED PROPERTY name -> std::str {
                    CREATE DELEGATED CONSTRAINT std::exclusive;
                };
            };
            CREATE TYPE S EXTENDING R;
            CREATE TYPE T EXTENDING R;
            CREATE TYPE V EXTENDING S, T;

            INSERT S { name := "S" };
            INSERT T { name := "T" };
            INSERT V { name := "V" };
        """)

        for t1, t2 in ["SV", "TV", "VT", "VS"]:
            with self.annotate(tables=(t1, t2)):
                async with self.assertRaisesRegexTx(
                        edgedb.ConstraintViolationError,
                        r'violates exclusivity constraint'):
                    await self.con.execute(f"""
                        insert {t1} {{ name := "{t2}" }}
                    """)

                async with self.assertRaisesRegexTx(
                        edgedb.ConstraintViolationError,
                        r'violates exclusivity constraint'):
                    await self.con.execute(f"""
                        select {{
                            (insert {t1} {{ name := "!" }}),
                            (insert {t2} {{ name := "!" }}),
                        }}
                    """)

        await self.con.execute(r"""
            ALTER TYPE default::R {
                DROP PROPERTY name;
            };
        """)

    async def test_edgeql_ddl_constraint_check_10(self):
        # Test a half-delegated twice inherited constraint pattern

        await self.con.execute(r"""
            CREATE ABSTRACT TYPE R {
                CREATE REQUIRED PROPERTY name -> std::str {
                    CREATE DELEGATED CONSTRAINT std::exclusive;
                };
            };
            CREATE TYPE S EXTENDING R;
            CREATE TYPE T {
                CREATE REQUIRED PROPERTY name -> std::str {
                    CREATE CONSTRAINT std::exclusive;
                };
            };
            CREATE TYPE V EXTENDING S, T;

            INSERT S { name := "S" };
            INSERT T { name := "T" };
            INSERT V { name := "V" };
        """)

        for t1, t2 in ["SV", "TV", "VT", "VS"]:
            with self.annotate(tables=(t1, t2)):
                async with self.assertRaisesRegexTx(
                        edgedb.ConstraintViolationError,
                        r'violates exclusivity constraint'):
                    await self.con.execute(f"""
                        insert {t1} {{ name := "{t2}" }}
                    """)

                async with self.assertRaisesRegexTx(
                        edgedb.ConstraintViolationError,
                        r'violates exclusivity constraint'):
                    await self.con.execute(f"""
                        select {{
                            (insert {t1} {{ name := "!" }}),
                            (insert {t2} {{ name := "!" }}),
                        }}
                    """)

    async def test_edgeql_ddl_constraint_alter_01(self):
        await self.con.execute(r"""
            CREATE TYPE ConTest01 {
                CREATE PROPERTY con_test -> int64;
            };

            ALTER TYPE ConTest01
                ALTER PROPERTY con_test
                    CREATE CONSTRAINT min_value(0);
        """)

        await self.con.execute("""
            ALTER TYPE ConTest01
                ALTER PROPERTY con_test
                    DROP CONSTRAINT min_value(0);
        """)

        await self.assert_query_result("""
            WITH MODULE schema
            SELECT ObjectType {
                name,
                properties: {
                    name,
                    constraints: { name }
                } FILTER .name = 'con_test'
            }
            FILTER .name = 'default::ConTest01';
        """, [
            {
                'name': 'default::ConTest01',
                'properties': [{
                    'name': 'con_test',
                    'constraints': [],
                }]
            }
        ])

    async def test_edgeql_ddl_constraint_alter_02(self):
        # Create constraint, then add and drop annotation for it. This
        # is similar to `test_edgeql_ddl_annotation_06`.
        await self.con.execute(r'''
            CREATE SCALAR TYPE contest2_t EXTENDING int64 {
                CREATE CONSTRAINT expression ON (__subject__ > 0);
            };
        ''')

        await self.con.execute(r'''
            ALTER SCALAR TYPE contest2_t {
                ALTER CONSTRAINT expression ON (__subject__ > 0) {
                    CREATE ANNOTATION title := 'my constraint 2'
                }
            };
        ''')

        await self.assert_query_result(
            r'''
                WITH MODULE schema
                SELECT ScalarType {
                    constraints: {
                        subjectexpr,
                        annotations: {
                            name,
                            @value,
                        }
                    }
                }
                FILTER
                    .name = 'default::contest2_t';
            ''',
            [{
                "constraints": [{
                    "subjectexpr": "(__subject__ > 0)",
                    "annotations": [{
                        "name": "std::title",
                        "@value": "my constraint 2",
                    }]
                }]
            }]
        )

        await self.con.execute(r'''
            ALTER SCALAR TYPE contest2_t {
                ALTER CONSTRAINT expression ON (__subject__ > 0) {
                    DROP ANNOTATION title;
                }
            };
        ''')

        await self.assert_query_result(
            r'''
                WITH MODULE schema
                SELECT ScalarType {
                    constraints: {
                        subjectexpr,
                        annotations: {
                            name,
                            @value,
                        }
                    }
                }
                FILTER
                    .name = 'default::contest2_t';
            ''',
            [{
                "constraints": [{
                    "subjectexpr": "(__subject__ > 0)",
                    "annotations": []
                }]
            }]
        )

    async def test_edgeql_ddl_constraint_alter_03(self):
        # Create constraint annotation using DDL, then drop annotation
        # using SDL. This is similar to `test_edgeql_ddl_annotation_07`.
        await self.con.execute(r'''
            CREATE SCALAR TYPE contest3_t EXTENDING int64 {
                CREATE CONSTRAINT expression ON (__subject__ > 0) {
                    CREATE ANNOTATION title := 'my constraint 3';
                }
            };
        ''')

        await self.assert_query_result(
            r'''
                WITH MODULE schema
                SELECT ScalarType {
                    constraints: {
                        subjectexpr,
                        annotations: {
                            name,
                            @value,
                        }
                    }
                }
                FILTER
                    .name = 'default::contest3_t';
            ''',
            [{
                "constraints": [{
                    "subjectexpr": "(__subject__ > 0)",
                    "annotations": [{
                        "name": "std::title",
                        "@value": "my constraint 3",
                    }]
                }]
            }]
        )

        await self.migrate(r'''
            scalar type contest3_t extending int64 {
                constraint expression on (__subject__ > 0);
            };
        ''')

        await self.assert_query_result(
            r'''
                WITH MODULE schema
                SELECT ScalarType {
                    constraints: {
                        subjectexpr,
                        annotations: {
                            name,
                            @value,
                        }
                    }
                }
                FILTER
                    .name = 'default::contest3_t';
            ''',
            [{
                "constraints": [{
                    "subjectexpr": "(__subject__ > 0)",
                    "annotations": []
                }]
            }]
        )

    async def test_edgeql_ddl_constraint_alter_04(self):
        # Create constraints using DDL, then add annotation to it
        # using SDL. This tests how "on expr" is handled. This is
        # similar to `test_edgeql_ddl_annotation_08`.
        await self.con.execute(r'''
            CREATE SCALAR TYPE contest4_t EXTENDING int64 {
                CREATE CONSTRAINT expression ON (__subject__ > 0);
            };
        ''')

        await self.assert_query_result(
            r'''
                WITH MODULE schema
                SELECT ScalarType {
                    constraints: {
                        subjectexpr,
                        annotations: {
                            name,
                            @value,
                        }
                    }
                }
                FILTER
                    .name = 'default::contest4_t';
            ''',
            [{
                "constraints": [{
                    "subjectexpr": "(__subject__ > 0)",
                    "annotations": []
                }]
            }]
        )

        await self.migrate(r'''
            scalar type contest4_t extending int64 {
                constraint expression on (__subject__ > 0) {
                    annotation title := 'my constraint 5';
                }
            };
        ''')

        await self.assert_query_result(
            r'''
                WITH MODULE schema
                SELECT ScalarType {
                    constraints: {
                        subjectexpr,
                        annotations: {
                            name,
                            @value,
                        }
                    }
                }
                FILTER
                    .name = 'default::contest4_t';
            ''',
            [{
                "constraints": [{
                    "subjectexpr": "(__subject__ > 0)",
                    "annotations": [{
                        "name": "std::title",
                        "@value": "my constraint 5",
                    }]
                }]
            }]
        )

    async def test_edgeql_ddl_constraint_alter_05(self):
        await self.con.execute(r"""
            CREATE TYPE Base {
                CREATE PROPERTY firstname -> str {
                    CREATE CONSTRAINT max_len_value(10);
                }
            }
        """)

        with self.assertRaisesRegex(
                edgedb.errors.SchemaError,
                r"constraint 'std::max_len_value' of property 'firstname' "
                r"of object type 'default::Base' already exists"):
            await self.con.execute(r"""
                ALTER TYPE Base {
                    ALTER PROPERTY firstname {
                        CREATE CONSTRAINT max_len_value(10);
                    }
                }
            """)

    async def test_edgeql_ddl_constraint_alter_06(self):
        await self.con.execute(r"""
            create type Foo {
                create property foo -> str {create constraint exclusive;};
            };
            create type Bar extending Foo;
        """)

        async with self.assertRaisesRegexTx(
                edgedb.errors.ConstraintViolationError,
                "violates exclusivity constraint"):
            await self.con.execute(r"""
                insert Bar { foo := "x" }; insert Foo { foo := "x" };
            """)

        async with self.assertRaisesRegexTx(
                edgedb.errors.ConstraintViolationError,
                "violates exclusivity constraint"):
            await self.con.execute(r"""
                insert Foo { foo := "x" }; insert Bar { foo := "x" };
            """)

    async def test_edgeql_ddl_constraint_alter_07(self):
        await self.con.execute(r"""
            create type Foo {
                create property foo -> str;
            };
            create type Bar extending Foo;
            alter type Foo alter property foo {
                create constraint exclusive
            };
        """)

        async with self.assertRaisesRegexTx(
                edgedb.errors.ConstraintViolationError,
                "violates exclusivity constraint"):
            await self.con.execute(r"""
                insert Bar { foo := "x" }; insert Foo { foo := "x" };
            """)

        async with self.assertRaisesRegexTx(
                edgedb.errors.ConstraintViolationError,
                "violates exclusivity constraint"):
            await self.con.execute(r"""
                insert Foo { foo := "x" }; insert Bar { foo := "x" };
            """)

    async def test_edgeql_ddl_constraint_alter_08(self):
        await self.con.execute(r"""
            create type Foo {
                create property foo -> str {create constraint exclusive;};
            };
            create type Bar {
                create property foo -> str {create constraint exclusive;};
            };
            alter type Bar extending Foo;
        """)

        async with self.assertRaisesRegexTx(
                edgedb.errors.ConstraintViolationError,
                "violates exclusivity constraint"):
            await self.con.execute(r"""
                insert Bar { foo := "x" }; insert Foo { foo := "x" };
            """)

        async with self.assertRaisesRegexTx(
                edgedb.errors.ConstraintViolationError,
                "violates exclusivity constraint"):
            await self.con.execute(r"""
                insert Foo { foo := "x" }; insert Bar { foo := "x" };
            """)

    async def test_edgeql_ddl_drop_inherited_link(self):
        await self.con.execute(r"""
            CREATE TYPE Target;
            CREATE TYPE Parent {
                CREATE LINK dil_foo -> Target;
            };

            CREATE TYPE Child EXTENDING Parent;
            CREATE TYPE GrandChild EXTENDING Child;
       """)

        await self.con.execute("""
            ALTER TYPE Parent DROP LINK dil_foo;
        """)

    async def test_edgeql_ddl_drop_01(self):
        # Check that constraints defined on scalars being dropped are
        # dropped.
        await self.con.execute("""
            CREATE SCALAR TYPE a1 EXTENDING std::str;

            ALTER SCALAR TYPE a1 {
                CREATE CONSTRAINT std::one_of('a', 'b') {
                    CREATE ANNOTATION description :=
                        'test_delta_drop_01_constraint';
                };
            };
        """)

        await self.assert_query_result(
            r"""
                WITH MODULE schema
                SELECT Constraint {name}
                FILTER
                    .annotations.name = 'std::description'
                    AND .annotations@value = 'test_delta_drop_01_constraint';
            """,
            [
                {
                    'name': 'std::one_of',
                }
            ],
        )

        await self.con.execute("""
            DROP SCALAR TYPE a1;
        """)

        await self.assert_query_result(
            r"""
                WITH MODULE schema
                SELECT Constraint {name}
                FILTER
                    .annotations.name = 'std::description'
                    AND .annotations@value = 'test_delta_drop_01_constraint';
            """,
            []
        )

    async def test_edgeql_ddl_drop_02(self):
        # Check that links defined on types being dropped are
        # dropped.
        await self.con.execute("""
            CREATE TYPE C1 {
                CREATE PROPERTY l1 -> std::str {
                    CREATE ANNOTATION description := 'test_delta_drop_02_link';
                };
            };
        """)

        await self.assert_query_result(
            r"""
                WITH MODULE schema
                SELECT Property {name}
                FILTER
                    .annotations.name = 'std::description'
                    AND .annotations@value = 'test_delta_drop_02_link';
            """,
            [
                {
                    'name': 'l1',
                }
            ],
        )

        await self.con.execute("""
            DROP TYPE C1;
        """)

        await self.assert_query_result(
            r"""
                WITH MODULE schema
                SELECT Property {name}
                FILTER
                    .annotations.name = 'std::description'
                    AND .annotations@value = 'test_delta_drop_02_link';
            """,
            []
        )

    async def test_edgeql_ddl_drop_03(self):
        await self.con.execute("""
            CREATE TYPE Foo {
                CREATE REQUIRED SINGLE PROPERTY name -> std::str;
            };
        """)
        await self.con.execute("""
            CREATE TYPE Bar {
                CREATE OPTIONAL SINGLE LINK lol -> Foo {
                    CREATE PROPERTY note -> str;
                };
            };
        """)

        await self.con.execute("""
            DROP TYPE Bar;
        """)

    async def test_edgeql_ddl_drop_refuse_01(self):
        # Check that the schema refuses to drop objects with live references
        await self.con.execute("""
            CREATE TYPE DropA;
            CREATE ABSTRACT ANNOTATION dropattr;
            CREATE ABSTRACT LINK l1_parent;
            CREATE TYPE DropB {
                CREATE LINK l1 EXTENDING l1_parent -> DropA {
                    CREATE ANNOTATION dropattr := 'foo';
                };
            };
            CREATE SCALAR TYPE dropint EXTENDING int64;
            CREATE FUNCTION dropfunc(a: dropint) -> int64
                USING EdgeQL $$ SELECT a $$;
        """)

        async with self.assertRaisesRegexTx(
                edgedb.SchemaError,
                'cannot drop object type.*DropA.*other objects'):
            await self.con.execute('DROP TYPE DropA')

        async with self.assertRaisesRegexTx(
                edgedb.SchemaError,
                'cannot drop abstract anno.*dropattr.*other objects'):
            await self.con.execute('DROP ABSTRACT ANNOTATION dropattr')

        async with self.assertRaisesRegexTx(
                edgedb.SchemaError,
                'cannot drop abstract link.*l1_parent.*other objects'):
            await self.con.execute('DROP ABSTRACT LINK l1_parent')

        async with self.assertRaisesRegexTx(
                edgedb.SchemaError,
                'cannot drop.*dropint.*other objects'):
            await self.con.execute('DROP SCALAR TYPE dropint')

    async def test_edgeql_ddl_unicode_01(self):
        await self.con.execute(r"""
            # setup delta
            START MIGRATION TO {
                module default {
                    type Пример {
                        required property номер -> int16;
                    };
                };
            };
            POPULATE MIGRATION;
            COMMIT MIGRATION;

            INSERT Пример {
                номер := 987
            };
            INSERT Пример {
                номер := 456
            };
        """)

        await self.assert_query_result(
            r"""
                SELECT
                    Пример {
                        номер
                    }
                ORDER BY
                    Пример.номер;
            """,
            [{'номер': 456}, {'номер': 987}]
        )

    async def test_edgeql_ddl_tuple_properties(self):
        await self.con.execute(r"""
            CREATE TYPE TupProp01 {
                CREATE PROPERTY p1 -> tuple<int64, str>;
                CREATE PROPERTY p2 -> tuple<foo: int64, bar: str>;
                CREATE PROPERTY p3 -> tuple<foo: int64,
                                            bar: tuple<json, json>>;
            };

            CREATE TYPE TupProp02 {
                CREATE PROPERTY p1 -> tuple<int64, str>;
                CREATE PROPERTY p2 -> tuple<json, json>;
            };
        """)

        # Drop identical p1 properties from both objects,
        # to check positive refcount.
        await self.con.execute(r"""
            ALTER TYPE TupProp01 {
                DROP PROPERTY p1;
            };
        """)

        await self.con.execute(r"""
            ALTER TYPE TupProp02 {
                DROP PROPERTY p1;
            };
        """)

        # Re-create the property to check that the associated
        # composite type was actually removed.
        await self.con.execute(r"""
            ALTER TYPE TupProp02 {
                CREATE PROPERTY p1 -> tuple<int64, str>;
            };
        """)

        # Now, drop the property that has a nested tuple that
        # is referred to directly by another property.
        await self.con.execute(r"""
            ALTER TYPE TupProp01 {
                DROP PROPERTY p3;
            };
        """)

        # Drop the last user.
        await self.con.execute(r"""
            ALTER TYPE TupProp02 {
                DROP PROPERTY p2;
            };
        """)

        # Re-create to assure cleanup.
        await self.con.execute(r"""
            ALTER TYPE TupProp02 {
                CREATE PROPERTY p3 -> tuple<json, json>;
                CREATE PROPERTY p4 -> tuple<a: json, b: json>;
            };
        """)

        await self.con.execute(r"""
            ALTER TYPE TupProp02 {
                CREATE PROPERTY p5 -> array<tuple<int64>>;
            };
        """)

        await self.con.query('DECLARE SAVEPOINT t0')

        with self.assertRaisesRegex(
                edgedb.InvalidPropertyTargetError,
                'expected a scalar type, or a scalar collection'):

            await self.con.execute(r"""
                ALTER TYPE TupProp02 {
                    CREATE PROPERTY p6 -> tuple<TupProp02>;
                };
            """)

        # Recover.
        await self.con.query('ROLLBACK TO SAVEPOINT t0;')

    async def test_edgeql_ddl_enum_01(self):
        await self.con.execute('''
            CREATE SCALAR TYPE my_enum EXTENDING enum<'foo', 'bar'>;
        ''')

        await self.assert_query_result(
            r"""
                SELECT schema::ScalarType {
                    enum_values,
                }
                FILTER .name = 'default::my_enum';
            """,
            [{
                'enum_values': ['foo', 'bar'],
            }],
        )

        await self.con.execute('''
            CREATE TYPE EnumHost {
                CREATE PROPERTY foo -> my_enum;
            }
        ''')

        await self.con.query('DECLARE SAVEPOINT t0')

        with self.assertRaisesRegex(
                edgedb.SchemaError,
                'enumeration must be the only supertype specified'):
            await self.con.execute('''
                CREATE SCALAR TYPE my_enum_2
                    EXTENDING enum<'foo', 'bar'>,
                    std::int32;
            ''')

        await self.con.query('ROLLBACK TO SAVEPOINT t0;')

        await self.con.execute('''
            CREATE SCALAR TYPE my_enum_2
                EXTENDING enum<'foo', 'bar'>;
        ''')

        await self.con.query('DECLARE SAVEPOINT t1')

        with self.assertRaisesRegex(
                edgedb.UnsupportedFeatureError,
                'constraints cannot be defined on enumerated type.*'):
            await self.con.execute('''
                CREATE SCALAR TYPE my_enum_3
                    EXTENDING enum<'foo', 'bar', 'baz'> {
                    CREATE CONSTRAINT expression ON (EXISTS(__subject__))
                };
            ''')

        # Recover.
        await self.con.query('ROLLBACK TO SAVEPOINT t1;')

        await self.con.execute('''
            ALTER SCALAR TYPE my_enum_2
                RENAME TO my_enum_3;
        ''')

        await self.con.execute('''
            CREATE MODULE foo;
            ALTER SCALAR TYPE my_enum_3
                RENAME TO foo::my_enum_4;
        ''')

        await self.con.execute('''
            DROP SCALAR TYPE foo::my_enum_4;
        ''')

    async def test_edgeql_ddl_enum_02(self):
        await self.con.execute('''
            CREATE SCALAR TYPE my_enum EXTENDING enum<'foo', 'bar'>;
        ''')

        await self.con.execute('''
            CREATE TYPE Obj {
                CREATE PROPERTY e -> my_enum {
                    SET default := <my_enum>'foo';
                }
            }
        ''')

        await self.con.execute('''
            CREATE MODULE foo;
            ALTER SCALAR TYPE my_enum
                RENAME TO foo::my_enum_2;
        ''')

        await self.con.execute('''
            DROP TYPE Obj;
            DROP SCALAR TYPE foo::my_enum_2;
        ''')

    async def test_edgeql_ddl_enum_03(self):
        with self.assertRaisesRegex(
                edgedb.SchemaDefinitionError,
                'enums cannot contain duplicate values'):
            await self.con.execute('''
                CREATE SCALAR TYPE Color
                    EXTENDING enum<Red, Green, Blue, Red>;
            ''')

    async def test_edgeql_ddl_enum_04(self):
        await self.con.execute('''
            CREATE SCALAR TYPE Color
                EXTENDING enum<Red, Green, Blue>;
        ''')

        await self.con.query('DECLARE SAVEPOINT t0')

        with self.assertRaisesRegex(
                edgedb.SchemaError,
                'cannot DROP EXTENDING enum'):
            await self.con.execute('''
                ALTER SCALAR TYPE Color
                    DROP EXTENDING enum<Red, Green, Blue>;
            ''')

        # Recover.
        await self.con.query('ROLLBACK TO SAVEPOINT t0;')

        with self.assertRaisesRegex(
                edgedb.SchemaError,
                'enumeration must be the only supertype specified'):
            await self.con.execute('''
                ALTER SCALAR TYPE Color EXTENDING str FIRST;
            ''')

        # Recover.
        await self.con.query('ROLLBACK TO SAVEPOINT t0;')

        with self.assertRaisesRegex(
                edgedb.SchemaError,
                'cannot add another enum as supertype, '
                'use EXTENDING without position qualification'):
            await self.con.execute('''
                ALTER SCALAR TYPE Color
                    EXTENDING enum<Bad> LAST;
            ''')

        # Recover.
        await self.con.query('ROLLBACK TO SAVEPOINT t0;')

        with self.assertRaisesRegex(
                edgedb.SchemaError,
                'cannot set more than one enum as supertype'):
            await self.con.execute('''
                ALTER SCALAR TYPE Color
                    EXTENDING enum<Bad>, enum<AlsoBad>;
            ''')

        # Recover.
        await self.con.query('ROLLBACK TO SAVEPOINT t0;')

        with self.assertRaisesRegex(
                edgedb.SchemaError,
                'enums cannot contain duplicate values'):
            await self.con.execute('''
                ALTER SCALAR TYPE Color
                    EXTENDING enum<Red, Green, Blue, Red>;
            ''')

        # Recover.
        await self.con.query('ROLLBACK TO SAVEPOINT t0;')

        await self.con.execute(r'''
            ALTER SCALAR TYPE Color
                EXTENDING enum<Red, Green, Blue, Magic>;
        ''')
        # Commit the changes and start a new transaction for more testing.
        await self.con.query("COMMIT")
        await self.con.query("START TRANSACTION")
        await self.assert_query_result(
            r"""
                SELECT <Color>'Magic' >
                    <Color>'Red';
            """,
            [True],
        )

        await self.con.execute('''
            DROP SCALAR TYPE Color;
        ''')
        await self.con.query("COMMIT")

    async def test_edgeql_ddl_enum_05(self):
        await self.con.execute('''
            CREATE SCALAR TYPE Color
                EXTENDING enum<Red, Green, Blue>;

             CREATE FUNCTION asdf(x: Color) -> str USING (
                 <str>(x));
             CREATE FUNCTION asdf2() -> str USING (
                 asdf(<Color>'Red'));

             CREATE TYPE Entry {
                 CREATE PROPERTY num -> int64;
                 CREATE PROPERTY color -> Color;
                 CREATE PROPERTY colors -> array<Color>;
                 CREATE CONSTRAINT expression ON (
                     <str>.num != asdf2()
                 );
                 CREATE INDEX ON (asdf(.color));
                 CREATE PROPERTY lol -> str {
                     SET default := asdf2();
                 }
             };
             INSERT Entry { num := 1, color := "Red" };
             INSERT Entry {
                 num := 2, color := "Green", colors := ["Red", "Green"] };
        ''')

        await self.con.execute('''
            ALTER SCALAR TYPE Color
                EXTENDING enum<Red, Green>;
        ''')

        await self.con.execute('''
            ALTER SCALAR TYPE Color
                EXTENDING enum<Green, Red>;
        ''')

        await self.assert_query_result(
            r"""
                SELECT Entry { num, color } ORDER BY .color;
            """,
            [
                {'num': 2, 'color': 'Green'},
                {'num': 1, 'color': 'Red'},
            ],
        )

        async with self.assertRaisesRegexTx(
                edgedb.InvalidValueError,
                'invalid input value for enum'):
            await self.con.execute('''
                ALTER SCALAR TYPE Color
                    EXTENDING enum<Green>;
            ''')

    async def test_edgeql_ddl_explicit_id(self):
        await self.con.execute('''
            CREATE TYPE ExID {
                SET id := <uuid>'00000000-0000-0000-0000-0000feedbeef'
            };
        ''')

        await self.assert_query_result(
            r"""
                SELECT schema::ObjectType {
                    id
                }
                FILTER .name = 'default::ExID';
            """,
            [{
                'id': '00000000-0000-0000-0000-0000feedbeef',
            }],
        )

        with self.assertRaisesRegex(
                edgedb.SchemaDefinitionError,
                'cannot alter object id'):
            await self.con.execute('''
                ALTER TYPE ExID {
                    SET id := <uuid>'00000000-0000-0000-0000-0000feedbeef'
                }
            ''')

    async def test_edgeql_ddl_quoting_01(self):
        await self.con.execute("""
            CREATE TYPE `U S``E R` {
                CREATE PROPERTY `n ame` -> str;
            };
        """)

        await self.con.execute("""
            INSERT `U S``E R` {
                `n ame` := 'quoting_01'
            };
        """)

        await self.assert_query_result(
            r"""
                SELECT `U S``E R` {
                    __type__: {
                        name
                    },
                    `n ame`
                };
            """,
            [{
                '__type__': {'name': 'default::U S`E R'},
                'n ame': 'quoting_01'
            }],
        )

        await self.con.execute("""
            DROP TYPE `U S``E R`;
        """)

    async def test_edgeql_ddl_prop_overload_01(self):
        with self.assertRaisesRegex(
                edgedb.SchemaDefinitionError,
                "it is illegal for the computed property 'val' "
                "of object type 'default::UniqueName_2' to overload "
                "an existing property"):
            await self.con.execute("""
                CREATE TYPE UniqueName {
                    CREATE PROPERTY val -> str;
                };
                CREATE TYPE UniqueName_2 EXTENDING UniqueName {
                    ALTER PROPERTY val {
                        USING ('bad');
                    };
                };
            """)

    async def test_edgeql_ddl_prop_overload_02(self):
        with self.assertRaisesRegex(
                edgedb.SchemaDefinitionError,
                "it is illegal for the computed property 'val' "
                "of object type 'default::UniqueName_2' to overload "
                "an existing property"):
            await self.con.execute("""
                CREATE TYPE UniqueName {
                    CREATE PROPERTY val := 'bad';
                };
                CREATE TYPE UniqueName_2 EXTENDING UniqueName {
                    ALTER PROPERTY val {
                        CREATE CONSTRAINT exclusive;
                    };
                };
            """)

    async def test_edgeql_ddl_prop_overload_03(self):
        with self.assertRaisesRegex(
                edgedb.SchemaDefinitionError,
                "it is illegal for the property 'val' of object "
                "type 'default::UniqueName_3' to extend both a computed "
                "and a non-computed property"):
            await self.con.execute("""
                CREATE TYPE UniqueName {
                    CREATE PROPERTY val := 'ok';
                };
                CREATE TYPE UniqueName_2 {
                    CREATE PROPERTY val -> str;
                };
                CREATE TYPE UniqueName_3 EXTENDING UniqueName, UniqueName_2;
            """)

    async def test_edgeql_ddl_prop_overload_04(self):
        with self.assertRaisesRegex(
                edgedb.SchemaDefinitionError,
                "it is illegal for the property 'val' of object "
                "type 'default::UniqueName_3' to extend more than one "
                "computed property"):
            await self.con.execute("""
                CREATE TYPE UniqueName {
                    CREATE PROPERTY val := 'ok';
                };
                CREATE TYPE UniqueName_2 {
                    CREATE PROPERTY val := 'ok';
                };
                CREATE TYPE UniqueName_3 EXTENDING UniqueName, UniqueName_2;
            """)

    async def test_edgeql_ddl_prop_overload_05(self):
        await self.con.execute("""
            CREATE TYPE UniqueName {
                CREATE PROPERTY val -> str;
            };
            CREATE TYPE UniqueName_2 {
                CREATE PROPERTY val -> str;
            };
            CREATE TYPE UniqueName_3 EXTENDING UniqueName, UniqueName_2;
        """)

        with self.assertRaisesRegex(
                edgedb.SchemaDefinitionError,
                "it is illegal for the property 'val' of object "
                "type 'default::UniqueName_3' to extend both a computed "
                "and a non-computed property"):
            await self.con.execute("""
                ALTER TYPE UniqueName {
                    ALTER PROPERTY val {
                        USING ('bad');
                    };
                };
            """)

    async def test_edgeql_ddl_prop_overload_06(self):
        await self.con.execute("""
            CREATE TYPE UniqueName {
                CREATE PROPERTY val -> str;
            };
            CREATE TYPE UniqueName_2 {
                CREATE PROPERTY val -> str;
            };
            CREATE TYPE UniqueName_3 {
                CREATE PROPERTY val := 'ok';
            };
            CREATE TYPE UniqueName_4 EXTENDING UniqueName, UniqueName_2;
        """)

        with self.assertRaisesRegex(
                edgedb.SchemaDefinitionError,
                "it is illegal for the property 'val' of object "
                "type 'default::UniqueName_4' to extend both a computed "
                "and a non-computed property"):
            await self.con.execute("""
                ALTER TYPE UniqueName_4 EXTENDING UniqueName_3;
            """)

    async def test_edgeql_ddl_prop_overload_07(self):
        await self.con.execute("""
            CREATE TYPE UniqueName {
                CREATE PROPERTY val -> str;
            };
            CREATE TYPE UniqueName_2 {
                CREATE PROPERTY val := 'ok';
            };
            CREATE TYPE UniqueName_3;
            CREATE TYPE UniqueName_4 EXTENDING UniqueName, UniqueName_3;
        """)

        with self.assertRaisesRegex(
                edgedb.SchemaDefinitionError,
                "it is illegal for the property 'val' of object "
                "type 'default::UniqueName_4' to extend both a computed "
                "and a non-computed property"):
            await self.con.execute("""
                ALTER TYPE UniqueName_3 EXTENDING UniqueName_2;
            """)

    async def test_edgeql_ddl_link_overload_01(self):
        await self.con.execute("""
            CREATE TYPE T;
            CREATE TYPE A {
                CREATE MULTI LINK t -> T;
            };
            CREATE TYPE B EXTENDING A;
            INSERT T;
            INSERT B {
                t := T
            };
            ALTER TYPE B ALTER LINK t CREATE ANNOTATION title := 'overloaded';
            UPDATE B SET { t := T };
        """)

        await self.assert_query_result(
            r"""
            SELECT A { ct := count(.t) };
            """,
            [{
                'ct': 1,
            }]
        )

    async def test_edgeql_ddl_readonly_01(self):
        # Test that read-only flag must be consistent in the
        # inheritance hierarchy.
        with self.assertRaisesRegex(
                edgedb.SchemaDefinitionError,
                "cannot redefine the readonly flag of property 'foo' of "
                "object type 'default::Derived': it is defined as True in "
                "property 'foo' of object type 'default::Derived' and as "
                "False in property 'foo' of object type 'default::Base'."):
            await self.con.execute('''

                CREATE TYPE Base {
                    CREATE PROPERTY foo -> str;
                };
                CREATE TYPE Derived EXTENDING Base {
                    ALTER PROPERTY foo {
                        SET readonly := True;
                    };
                };
            ''')

    async def test_edgeql_ddl_readonly_02(self):
        # Test that read-only flag must be consistent in the
        # inheritance hierarchy.
        with self.assertRaisesRegex(
                edgedb.SchemaDefinitionError,
                "cannot redefine the readonly flag of property 'foo' of "
                "object type 'default::Derived': it is defined as False in "
                "property 'foo' of object type 'default::Derived' and as "
                "True in property 'foo' of object type 'default::Base'."):
            await self.con.execute('''

                CREATE TYPE Base {
                    CREATE PROPERTY foo -> str {
                        SET readonly := True;
                    };
                };
                CREATE TYPE Derived EXTENDING Base {
                    ALTER PROPERTY foo {
                        SET readonly := False;
                    };
                };
            ''')

    async def test_edgeql_ddl_readonly_03(self):
        # Test that read-only flag must be consistent in the
        # inheritance hierarchy.
        with self.assertRaisesRegex(
                edgedb.SchemaDefinitionError,
                "cannot redefine the readonly flag of property 'foo' of "
                "object type 'default::Derived': it is defined as False in "
                "property 'foo' of object type 'default::Base0' and as "
                "True in property 'foo' of object type 'default::Base1'."):
            await self.con.execute('''

                CREATE TYPE Base0 {
                    CREATE PROPERTY foo -> str;
                };
                CREATE TYPE Base1 {
                    CREATE PROPERTY foo -> str {
                        SET readonly := True;
                    };
                };
                CREATE TYPE Derived EXTENDING Base0, Base1;
            ''')

    async def test_edgeql_ddl_readonly_04(self):
        # Test that read-only flag must be consistent in the
        # inheritance hierarchy.
        await self.con.execute('''

            CREATE TYPE Base0 {
                CREATE PROPERTY foo -> str;
            };
            CREATE TYPE Base1 {
                CREATE PROPERTY foo -> str;
            };
            CREATE TYPE Derived EXTENDING Base0, Base1;
        ''')

        with self.assertRaisesRegex(
                edgedb.SchemaDefinitionError,
                "cannot redefine the readonly flag of property 'foo' of "
                "object type 'default::Derived': it is defined as False in "
                "property 'foo' of object type 'default::Base0' and as "
                "True in property 'foo' of object type 'default::Base1'."):
            await self.con.execute('''
                ALTER TYPE Base1 {
                    ALTER PROPERTY foo {
                        SET readonly := True;
                    };
                };
            ''')

    async def test_edgeql_ddl_readonly_05(self):
        # Test that read-only flag must be consistent in the
        # inheritance hierarchy.
        with self.assertRaisesRegex(
                edgedb.SchemaDefinitionError,
                "cannot redefine the readonly flag of link 'foo' of "
                "object type 'default::Derived': it is defined as True in "
                "link 'foo' of object type 'default::Derived' and as "
                "False in link 'foo' of object type 'default::Base'."):
            await self.con.execute('''

                CREATE TYPE Base {
                    CREATE LINK foo -> Object;
                };
                CREATE TYPE Derived EXTENDING Base {
                    ALTER LINK foo {
                        SET readonly := True;
                    };
                };
            ''')

    async def test_edgeql_ddl_readonly_06(self):
        # Test that read-only flag must be consistent in the
        # inheritance hierarchy.
        with self.assertRaisesRegex(
                edgedb.SchemaDefinitionError,
                "cannot redefine the readonly flag of link 'foo' of "
                "object type 'default::Derived': it is defined as False in "
                "link 'foo' of object type 'default::Derived' and as "
                "True in link 'foo' of object type 'default::Base'."):
            await self.con.execute('''

                CREATE TYPE Base {
                    CREATE LINK foo -> Object {
                        SET readonly := True;
                    };
                };
                CREATE TYPE Derived EXTENDING Base {
                    ALTER LINK foo {
                        SET readonly := False;
                    };
                };
            ''')

    async def test_edgeql_ddl_readonly_07(self):
        # Test that read-only flag must be consistent in the
        # inheritance hierarchy.
        with self.assertRaisesRegex(
                edgedb.SchemaDefinitionError,
                "cannot redefine the readonly flag of link 'foo' of "
                "object type 'default::Derived': it is defined as False in "
                "link 'foo' of object type 'default::Base0' and as "
                "True in link 'foo' of object type 'default::Base1'."):
            await self.con.execute('''

                CREATE TYPE Base0 {
                    CREATE LINK foo -> Object;
                };
                CREATE TYPE Base1 {
                    CREATE LINK foo -> Object {
                        SET readonly := True;
                    };
                };
                CREATE TYPE Derived EXTENDING Base0, Base1;
            ''')

    async def test_edgeql_ddl_readonly_08(self):
        # Test that read-only flag must be consistent in the
        # inheritance hierarchy.
        await self.con.execute('''

            CREATE TYPE Base0 {
                CREATE LINK foo -> Object;
            };
            CREATE TYPE Base1 {
                CREATE LINK foo -> Object;
            };
            CREATE TYPE Derived EXTENDING Base0, Base1;
        ''')

        with self.assertRaisesRegex(
                edgedb.SchemaDefinitionError,
                "cannot redefine the readonly flag of link 'foo' of "
                "object type 'default::Derived': it is defined as False in "
                "link 'foo' of object type 'default::Base0' and as "
                "True in link 'foo' of object type 'default::Base1'."):
            await self.con.execute('''
                ALTER TYPE Base1 {
                    ALTER LINK foo {
                        SET readonly := True;
                    };
                };
            ''')

    async def test_edgeql_ddl_readonly_09(self):
        # Test that read-only flag must be consistent in the
        # inheritance hierarchy.
        with self.assertRaisesRegex(
                edgedb.SchemaDefinitionError,
                "cannot redefine the readonly flag of property 'bar' of "
                "link 'foo' of object type 'default::Derived': it is defined "
                "as True in property 'bar' of link 'foo' of object type "
                "'default::Derived' and as False in property 'bar' of link "
                "'foo' of object type 'default::Base'."):
            await self.con.execute('''

                CREATE TYPE Base {
                    CREATE LINK foo -> Object {
                        CREATE PROPERTY bar -> str;
                    };
                };
                CREATE TYPE Derived EXTENDING Base {
                    ALTER LINK foo {
                        ALTER PROPERTY bar {
                            SET readonly := True;
                        }
                    };
                };
            ''')

    async def test_edgeql_ddl_readonly_10(self):
        # Test that read-only flag must be consistent in the
        # inheritance hierarchy.
        with self.assertRaisesRegex(
                edgedb.SchemaDefinitionError,
                "cannot redefine the readonly flag of property 'bar' of "
                "link 'foo' of object type 'default::Derived': it is defined "
                "as False in property 'bar' of link 'foo' of object type "
                "'default::Derived' and as True in property 'bar' of link "
                "'foo' of object type 'default::Base'."):
            await self.con.execute('''

                CREATE TYPE Base {
                    CREATE LINK foo -> Object {
                        CREATE PROPERTY bar -> str {
                            SET readonly := True;
                        };
                    };
                };
                CREATE TYPE Derived EXTENDING Base {
                    ALTER LINK foo {
                        ALTER PROPERTY bar {
                            SET readonly := False;
                        }
                    };
                };
            ''')

    async def test_edgeql_ddl_readonly_11(self):
        # Test that read-only flag must be consistent in the
        # inheritance hierarchy.
        with self.assertRaisesRegex(
                edgedb.SchemaDefinitionError,
                "cannot redefine the readonly flag of property 'bar' of "
                "link 'foo' of object type 'default::Derived': it is defined "
                "as False in property 'bar' of link 'foo' of object type "
                "'default::Base0' and as True in property 'bar' of link "
                "'foo' of object type 'default::Base1'."):
            await self.con.execute('''

                CREATE TYPE Base0 {
                    CREATE LINK foo -> Object {
                        CREATE PROPERTY bar -> str;
                    };
                };
                CREATE TYPE Base1 {
                    CREATE LINK foo -> Object {
                        CREATE PROPERTY bar -> str {
                            SET readonly := True;
                        };
                    };
                };
                CREATE TYPE Derived EXTENDING Base0, Base1;
            ''')

    async def test_edgeql_ddl_readonly_12(self):
        # Test that read-only flag must be consistent in the
        # inheritance hierarchy.
        await self.con.execute('''

            CREATE TYPE Base0 {
                CREATE LINK foo -> Object {
                    CREATE PROPERTY bar -> str;
                };
            };
            CREATE TYPE Base1 {
                CREATE LINK foo -> Object {
                    CREATE PROPERTY bar -> str;
                };
            };
            CREATE TYPE Derived EXTENDING Base0, Base1;
        ''')

        with self.assertRaisesRegex(
                edgedb.SchemaDefinitionError,
                "cannot redefine the readonly flag of property 'bar' of "
                "link 'foo' of object type 'default::Derived': it is defined "
                "as False in property 'bar' of link 'foo' of object type "
                "'default::Base0' and as True in property 'bar' of link "
                "'foo' of object type 'default::Base1'."):
            await self.con.execute('''
                ALTER TYPE Base1 {
                    ALTER LINK foo {
                        ALTER PROPERTY bar {
                            SET readonly := True;
                        };
                    };
                };
            ''')

    async def test_edgeql_ddl_required_01(self):
        # Test that required qualifier cannot be dropped if it was not
        # actually set on the particular property.
        with self.assertRaisesRegex(
            edgedb.SchemaDefinitionError,
            "cannot make.*optional",
        ):
            await self.con.execute('''

                CREATE TYPE Base {
                    CREATE REQUIRED PROPERTY foo -> str;
                };
                CREATE TYPE Derived EXTENDING Base;
                ALTER TYPE Derived {
                    ALTER PROPERTY foo {
                        SET OPTIONAL;
                    };
                };
            ''')

    async def test_edgeql_ddl_required_02(self):
        # Test that required qualifier cannot be dropped if it was not
        # actually set on the particular property.
        with self.assertRaisesRegex(
            edgedb.SchemaDefinitionError,
            "cannot make.*optional",
        ):
            await self.con.execute('''

                CREATE TYPE Base {
                    CREATE REQUIRED PROPERTY foo -> str;
                };
                CREATE TYPE Derived EXTENDING Base {
                    ALTER PROPERTY foo {
                        SET OPTIONAL;
                    };
                };
            ''')

    async def test_edgeql_ddl_required_03(self):
        # Test that required qualifier cannot be dropped if it was not
        # actually set on the particular link.
        with self.assertRaisesRegex(
            edgedb.SchemaDefinitionError,
            "cannot make.*optional",
        ):
            await self.con.execute('''

                CREATE TYPE Base {
                    CREATE REQUIRED LINK foo -> Object;
                };
                CREATE TYPE Derived EXTENDING Base;
                ALTER TYPE Derived {
                    ALTER LINK foo {
                        SET OPTIONAL;
                    };
                };
            ''')

    async def test_edgeql_ddl_required_04(self):
        # Test that required qualifier cannot be dropped if it was not
        # actually set on the particular link.
        with self.assertRaisesRegex(
            edgedb.SchemaDefinitionError,
            "cannot make.*optional",
        ):
            await self.con.execute('''

                CREATE TYPE Base {
                    CREATE REQUIRED LINK foo -> Object;
                };
                CREATE TYPE Derived EXTENDING Base {
                    ALTER LINK foo {
                        SET OPTIONAL;
                    };
                };
            ''')

    async def test_edgeql_ddl_required_05(self):
        # Test that required qualifier cannot be dropped if it was not
        # actually set on the particular link.
        with self.assertRaisesRegex(
            edgedb.SchemaDefinitionError,
            "cannot make.*optional",
        ):
            await self.con.execute('''

                CREATE TYPE Base {
                    CREATE OPTIONAL LINK foo -> Object;
                };
                CREATE TYPE Base2 {
                    CREATE REQUIRED LINK foo -> Object;
                };
                CREATE TYPE Derived EXTENDING Base, Base2 {
                    ALTER LINK foo {
                        SET OPTIONAL;
                    };
                };
            ''')

    async def test_edgeql_ddl_required_08(self):
        # Test normal that required qualifier behavior.

        await self.con.execute(r"""

            CREATE TYPE Base {
                CREATE REQUIRED PROPERTY foo -> str;
            };
            CREATE TYPE Derived EXTENDING Base {
                ALTER PROPERTY foo {
                    # overloading the property to be required
                    # regardless of the ancestors
                    SET REQUIRED;
                };
            };
        """)

        with self.assertRaisesRegex(
            edgedb.MissingRequiredError,
            f"missing value for required property"
            r" 'foo' of object type 'default::Base'",
        ):
            async with self.con.transaction():
                await self.con.execute("""
                    INSERT Base;
                """)

        with self.assertRaisesRegex(
            edgedb.MissingRequiredError,
            f"missing value for required property"
            r" 'foo' of object type 'default::Derived'",
        ):
            async with self.con.transaction():
                await self.con.execute("""
                    INSERT Derived;
                """)

        await self.con.execute("""
            ALTER TYPE Base {
                ALTER PROPERTY foo {
                    SET OPTIONAL;
                };
            };
        """)

        await self.con.execute("""
            INSERT Base;
        """)
        await self.assert_query_result(
            r'''
                SELECT count(Base);
            ''',
            [1],
        )

        with self.assertRaisesRegex(
            edgedb.MissingRequiredError,
            f"missing value for required property"
            r" 'foo' of object type 'default::Derived'",
        ):
            async with self.con.transaction():
                await self.con.execute("""
                    INSERT Derived;
                """)

        await self.con.execute("""
            ALTER TYPE Derived {
                ALTER PROPERTY foo {
                    SET OPTIONAL;
                };
            };
        """)

        await self.con.execute("""
            INSERT Derived;
        """)
        await self.assert_query_result(
            r'''
                SELECT count(Derived);
            ''',
            [1],
        )

    async def test_edgeql_ddl_required_09(self):
        # Test normal that required qualifier behavior.

        await self.con.execute(r"""

            CREATE TYPE Base {
                CREATE OPTIONAL PROPERTY foo -> str;
            };
            CREATE TYPE Derived EXTENDING Base {
                ALTER PROPERTY foo {
                    # overloading the property to be required
                    # regardless of the ancestors
                    SET REQUIRED;
                };
            };
        """)

        with self.assertRaisesRegex(
            edgedb.MissingRequiredError,
            f"missing value for required property"
            r" 'foo' of object type 'default::Derived'",
        ):
            async with self.con.transaction():
                await self.con.execute("""
                    INSERT Derived;
                """)

        await self.con.execute("""
            INSERT Base;
        """)
        await self.assert_query_result(
            r'''
                SELECT count(Base);
            ''',
            [1],
        )

        with self.assertRaisesRegex(
            edgedb.MissingRequiredError,
            f"missing value for required property"
            r" 'foo' of object type 'default::Derived'",
        ):
            async with self.con.transaction():
                await self.con.execute("""
                    INSERT Derived;
                """)

        await self.con.execute("""
            ALTER TYPE Derived {
                ALTER PROPERTY foo {
                    SET OPTIONAL;
                };
            };
        """)

        await self.con.execute("""
            INSERT Derived;
        """)
        await self.assert_query_result(
            r'''
                SELECT count(Derived);
            ''',
            [1],
        )

    async def test_edgeql_ddl_required_10(self):
        # Test normal that required qualifier behavior.

        await self.con.execute(r"""
            CREATE TYPE Base {
                CREATE REQUIRED MULTI PROPERTY name -> str;
            };
        """)

        async with self.assertRaisesRegexTx(
            edgedb.MissingRequiredError,
            r"missing value for required property 'name'"
            r" of object type 'default::Base'",
        ):
            async with self.con.transaction():
                await self.con.execute("""
                    INSERT Base;
                """)

        async with self.assertRaisesRegexTx(
            edgedb.MissingRequiredError,
            r"missing value for required property 'name'"
            r" of object type 'default::Base'",
        ):
            async with self.con.transaction():
                await self.con.execute("""
                    INSERT Base {name := {}};
                """)

        async with self.assertRaisesRegexTx(
            edgedb.MissingRequiredError,
            r"missing value for required property 'name'"
            r" of object type 'default::Base'",
        ):
            async with self.con.transaction():
                await self.con.execute("""
                    WITH names := {'A', 'B'}
                    INSERT Base {
                        name := (SELECT names FILTER names = 'C'),
                    };
                """)

    async def test_edgeql_ddl_required_11(self):
        # Test normal that required qualifier behavior.

        await self.con.execute(r"""
            CREATE TYPE Child;
            CREATE TYPE Base {
                CREATE REQUIRED MULTI LINK children -> Child;
            };
        """)

        with self.assertRaisesRegex(
            edgedb.MissingRequiredError,
            r"missing value for required link 'children'"
            r" of object type 'default::Base'"
        ):
            async with self.con.transaction():
                await self.con.execute("""
                    INSERT Base;
                """)

        with self.assertRaisesRegex(
            edgedb.MissingRequiredError,
            r"missing value for required link 'children'"
            r" of object type 'default::Base'"
        ):
            async with self.con.transaction():
                await self.con.execute("""
                    INSERT Base {children := {}};
                """)

        with self.assertRaisesRegex(
            edgedb.MissingRequiredError,
            r"missing value for required link 'children'"
            r" of object type 'default::Base'"
        ):
            async with self.con.transaction():
                await self.con.execute("""
                    INSERT Base {
                        children := (SELECT Child FILTER false)
                    };
                """)

    async def test_edgeql_ddl_prop_alias(self):
        await self.con.execute("""
            CREATE TYPE Named {
                CREATE REQUIRED PROPERTY name -> str;
                CREATE PROPERTY canonical_name := .name;
            };
        """)

    async def test_edgeql_ddl_index_01(self):
        with self.assertRaisesRegex(
            edgedb.ResultCardinalityMismatchError,
            r"possibly more than one element returned by the index expression",
            _line=4, _col=34
        ):
            await self.con.execute(r"""
                CREATE TYPE Foo {
                    CREATE MULTI PROPERTY a -> int64;
                    CREATE INDEX ON (.a);
                }
            """)

    async def test_edgeql_ddl_index_02(self):
        with self.assertRaisesRegex(
            edgedb.ResultCardinalityMismatchError,
            r"possibly more than one element returned by the index expression",
            _line=5, _col=34
        ):
            await self.con.execute(r"""
                CREATE TYPE Foo {
                    CREATE PROPERTY a -> int64;
                    CREATE PROPERTY b -> int64;
                    CREATE INDEX ON ({.a, .b});
                }
            """)

    async def test_edgeql_ddl_index_03(self):
        with self.assertRaisesRegex(
            edgedb.ResultCardinalityMismatchError,
            r"possibly more than one element returned by the index expression",
            _line=5, _col=34
        ):
            await self.con.execute(r"""
                CREATE TYPE Foo {
                    CREATE PROPERTY a -> int64;
                    CREATE PROPERTY b -> int64;
                    CREATE INDEX ON (array_unpack([.a, .b]));
                }
            """)

    async def test_edgeql_ddl_index_04(self):
        with self.assertRaisesRegex(
            edgedb.SchemaDefinitionError,
            r"index expressions must be immutable"
        ):
            await self.con.execute(r"""
                create function f(s: str) -> str {
                    set volatility := "stable";
                    using (s)
                };

                create type Bar {
                    create property x -> str;
                    create index on (f(.x));
                };
            """)

    async def test_edgeql_ddl_index_05(self):
        await self.con.execute(r"""
            create type Artist {
                create property oid -> bigint;
                create index on (<str>.oid)
            };
        """)

    async def test_edgeql_ddl_index_06(self):
        # Unfortunately we don't really have a way to test that this
        # actually works, but I looked at the SQL DDL.
        await self.con.execute(r"""
            create type Foo {
                create property name -> str;
                create property exclude -> bool;
                create index on (.name) except (.exclude);
            };
        """)

        # But we can at least make sure it made it into the schema
        await self.assert_query_result(
            '''
            SELECT schema::ObjectType {
                indexes: {expr, except_expr}
            } FILTER .name = 'default::Foo'
            ''',
            [{"indexes": [{"except_expr": ".exclude", "expr": ".name"}]}]
        )

    async def test_edgeql_ddl_errors_01(self):
        await self.con.execute('''
            CREATE TYPE Err1 {
                CREATE REQUIRED PROPERTY foo -> str;
            };

            ALTER TYPE Err1
            CREATE REQUIRED LINK bar -> Err1;
        ''')

        async with self._run_and_rollback():
            with self.assertRaisesRegex(
                    edgedb.errors.InvalidReferenceError,
                    "property 'b' does not exist"):
                await self.con.execute('''
                    ALTER TYPE Err1 ALTER PROPERTY b
                    CREATE CONSTRAINT std::regexp(r'b');
                ''')

        async with self._run_and_rollback():
            with self.assertRaisesRegex(
                    edgedb.errors.InvalidReferenceError,
                    "property 'b' does not exist"):
                await self.con.execute('''
                    ALTER TYPE Err1 DROP PROPERTY b
                ''')

        async with self._run_and_rollback():
            with self.assertRaisesRegex(
                    edgedb.errors.InvalidReferenceError,
                    "constraint 'default::a' does not exist"):
                await self.con.execute('''
                    ALTER TYPE Err1 ALTER PROPERTY foo
                    DROP CONSTRAINT a;
                ''')

        async with self._run_and_rollback():
            with self.assertRaisesRegex(
                    edgedb.errors.InvalidReferenceError,
                    "constraint 'default::a' does not exist"):
                await self.con.execute('''
                    ALTER TYPE Err1 ALTER PROPERTY foo
                    ALTER CONSTRAINT a ON (foo > 0) {
                        CREATE ANNOTATION title := 'test'
                    }
                ''')

        async with self._run_and_rollback():
            with self.assertRaisesRegex(
                    edgedb.errors.InvalidReferenceError,
                    "annotation 'std::title' does not exist"):
                await self.con.execute('''
                    ALTER TYPE Err1 ALTER PROPERTY foo
                    ALTER ANNOTATION title := 'aaa'
                ''')

        async with self._run_and_rollback():
            with self.assertRaisesRegex(
                    edgedb.errors.InvalidReferenceError,
                    "annotation 'std::title' does not exist"):
                await self.con.execute('''
                    ALTER TYPE Err1 ALTER PROPERTY foo
                    DROP ANNOTATION title;
                ''')

        async with self._run_and_rollback():
            with self.assertRaisesRegex(
                    edgedb.errors.InvalidReferenceError,
                    "annotation 'std::title' does not exist"):
                await self.con.execute('''
                    ALTER TYPE Err1
                    ALTER ANNOTATION title := 'aaa'
                ''')

        async with self._run_and_rollback():
            with self.assertRaisesRegex(
                    edgedb.errors.InvalidReferenceError,
                    "annotation 'std::title' does not exist"):
                await self.con.execute('''
                    ALTER TYPE Err1
                    DROP ANNOTATION title
                ''')

        async with self._run_and_rollback():
            with self.assertRaisesRegex(
                edgedb.errors.InvalidReferenceError,
                r"index on \(.foo\) does not exist on"
                r" object type 'default::Err1'",
            ):
                await self.con.execute('''
                    ALTER TYPE Err1
                    DROP INDEX ON (.foo)
                ''')

        async with self._run_and_rollback():
            with self.assertRaisesRegex(
                edgedb.errors.InvalidReferenceError,
                r"index on \(.zz\) does not exist on object type "
                r"'default::Err1'",
            ):
                await self.con.execute('''
                    ALTER TYPE Err1
                    DROP INDEX ON (.zz)
                ''')

        async with self._run_and_rollback():
            with self.assertRaisesRegex(
                    edgedb.errors.InvalidReferenceError,
                    "object type 'default::Err1' has no link or "
                    "property 'zz'"):
                await self.con.execute('''
                    ALTER TYPE Err1
                    CREATE INDEX ON (.zz)
                ''')

        async with self._run_and_rollback():
            with self.assertRaisesRegex(
                    edgedb.errors.InvalidReferenceError,
                    "object type 'default::Err1' has no link or "
                    "property 'zz'"):
                await self.con.execute('''
                    ALTER TYPE Err1
                    CREATE INDEX ON ((.foo, .zz))
                ''')

        async with self._run_and_rollback():
            with self.assertRaisesRegex(
                    edgedb.errors.InvalidReferenceError,
                    "object type 'default::blah' does not exist"):
                await self.con.execute('''
                    CREATE TYPE Err1 EXTENDING blah {
                        CREATE PROPERTY foo -> str;
                    };
                ''')

        async with self._run_and_rollback():
            with self.assertRaisesRegex(
                    edgedb.errors.InvalidReferenceError,
                    "object type 'default::blah' does not exist"):
                await self.con.execute('''
                    CREATE TYPE Err2 EXTENDING blah {
                        CREATE PROPERTY foo -> str;
                    };
                ''')

        async with self._run_and_rollback():
            with self.assertRaisesRegex(
                    edgedb.errors.InvalidReferenceError,
                    "link 'b' does not exist"):
                await self.con.execute('''
                    ALTER TYPE Err1 ALTER LINK b
                    CREATE CONSTRAINT std::regexp(r'b');
                ''')

        async with self._run_and_rollback():
            with self.assertRaisesRegex(
                    edgedb.errors.InvalidReferenceError,
                    "link 'b' does not exist"):
                await self.con.execute('''
                    ALTER TYPE Err1 DROP LINK b;
                ''')

        async with self._run_and_rollback():
            with self.assertRaisesRegex(
                    edgedb.errors.InvalidReferenceError,
                    "annotation 'std::title' does not exist"):
                await self.con.execute('''
                    ALTER TYPE Err1 ALTER LINK bar
                    DROP ANNOTATION title;
                ''')

        async with self._run_and_rollback():
            with self.assertRaisesRegex(
                    edgedb.errors.InvalidReferenceError,
                    "constraint 'std::min_value' does not exist"):
                await self.con.execute('''
                    ALTER TYPE Err1 ALTER LINK bar
                    DROP CONSTRAINT min_value(0);
                ''')

        async with self._run_and_rollback():
            with self.assertRaisesRegex(
                    edgedb.errors.InvalidReferenceError,
                    "property 'spam' does not exist"):
                await self.con.execute('''
                    ALTER TYPE Err1
                    ALTER LINK bar
                    DROP PROPERTY spam;
                ''')

    @test.xfail('''
        The test currently fails with the ugly
        "'default::__|foo@default|Err2' exists, but is a property, not a link"
        but it should fail with "link 'foo' does not exist", as
        `ALTER LINK foo` is the preceeding invalid command.
    ''')
    async def test_edgeql_ddl_errors_02(self):
        await self.con.execute('''
            CREATE TYPE Err2 {
                CREATE REQUIRED PROPERTY foo -> str;
            };

            ALTER TYPE Err2
            CREATE REQUIRED LINK bar -> Err2;
        ''')

        async with self._run_and_rollback():
            with self.assertRaisesRegex(
                    edgedb.errors.InvalidReferenceError,
                    "link 'foo' does not exist"):
                await self.con.execute('''
                    ALTER TYPE Err2
                    ALTER LINK foo
                    DROP PROPERTY spam;
                ''')

    async def test_edgeql_ddl_errors_03(self):
        async with self._run_and_rollback():
            with self.assertRaisesRegex(
                    edgedb.errors.InvalidReferenceError,
                    "function 'default::foo___1' does not exist"):
                await self.con.execute('''
                    ALTER FUNCTION foo___1(a: int64)
                    SET volatility := 'Stable';
                ''')

        async with self._run_and_rollback():
            with self.assertRaisesRegex(
                    edgedb.errors.InvalidReferenceError,
                    "function 'default::foo___1' does not exist"):
                await self.con.execute('''
                    DROP FUNCTION foo___1(a: int64);
                ''')

    async def test_edgeql_ddl_create_migration_01(self):
        await self.con.execute(f'''
            CREATE MIGRATION
            {{
                CREATE TYPE Type1 {{
                    CREATE PROPERTY field1 -> str;
                }};
            }};
        ''')

        await self.assert_query_result(
            '''
            SELECT schema::ObjectType {
                name
            } FILTER .name = 'default::Type1'
            ''',
            [{
                'name': 'default::Type1',
            }]
        )

    async def test_edgeql_ddl_naked_backlink_in_computable(self):
        await self.con.execute('''
            CREATE TYPE User {
                CREATE PROPERTY name -> str {
                    CREATE CONSTRAINT exclusive;
                };
            };
            CREATE TYPE Post {
                CREATE LINK author -> User;
            };
            CREATE TYPE Video {
                CREATE LINK author -> User;
            };
            ALTER TYPE User {
                CREATE MULTI LINK authored := .<author;
            };
            INSERT User { name := 'Lars' };
            INSERT Post { author := (SELECT User FILTER .name = 'Lars') };
            INSERT Video { author := (SELECT User FILTER .name = 'Lars') };
        ''')

        await self.assert_query_result(
            '''
            WITH
                User := (SELECT schema::ObjectType
                         FILTER .name = 'default::User')
            SELECT
                User.pointers {
                    target: {
                        name
                    }
                }
            FILTER
                .name = 'authored'
            ''',
            [{
                'target': {
                    'name': 'std::BaseObject',
                }
            }]
        )

        await self.assert_query_result(
            '''
            SELECT _ := User.authored.__type__.name
            ORDER BY _
            ''',
            ['default::Post', 'default::Video']
        )

    async def test_edgeql_ddl_change_module_01(self):
        await self.con.execute("""
            CREATE MODULE foo;

            CREATE TYPE Note {
                CREATE PROPERTY note -> str;
            };
            ALTER TYPE Note RENAME TO foo::Note;
            DROP TYPE foo::Note;
        """)

    async def test_edgeql_ddl_change_module_02(self):
        await self.con.execute("""
            CREATE MODULE foo;

            CREATE TYPE Parent {
                CREATE PROPERTY note -> str;
            };
            CREATE TYPE Sub EXTENDING Parent;
            ALTER TYPE Parent RENAME TO foo::Parent;
            DROP TYPE Sub;
            DROP TYPE foo::Parent;
        """)

    async def test_edgeql_ddl_change_module_03(self):
        await self.con.execute("""
            CREATE MODULE foo;

            CREATE TYPE Note {
                CREATE PROPERTY note -> str {
                    CREATE CONSTRAINT exclusive;
                }
            };
            ALTER TYPE Note RENAME TO foo::Note;
            DROP TYPE foo::Note;
        """)

    async def test_edgeql_ddl_change_module_04(self):
        await self.con.execute("""
            CREATE MODULE foo;

            CREATE TYPE Tag;

            CREATE TYPE Note {
                CREATE SINGLE LINK tags -> Tag {
                    ON TARGET DELETE DELETE SOURCE;
                }
            };

            INSERT Note { tags := (INSERT Tag) };
        """)

        await self.con.execute("""
            ALTER TYPE Tag RENAME TO foo::Tag;
            DELETE foo::Tag FILTER true;
        """)

        await self.assert_query_result(
            """SELECT Note;""",
            [],
        )

        await self.con.execute("""
            ALTER TYPE Note RENAME TO foo::Note;
            DROP TYPE foo::Note;
            DROP TYPE foo::Tag;
        """)

    async def _simple_rename_ref_test(
        self,
        ddl,
        cleanup=None,
        *,
        rename_type,
        rename_prop,
        rename_module,
        type_extra=0,
        prop_extra=0,
        type_refs=1,
        prop_refs=1,
    ):
        """Driver for simple rename tests for objects with expr references.

        Supports renaming a type, a property, or both. By default,
        each is expected to be named once in the referencing object.

        """
        await self.con.execute(f"""
            CREATE TYPE Note {{
                CREATE PROPERTY note -> str;
            }};

            {ddl.lstrip()}
        """)

        type_rename = "RENAME TO Remark;" if rename_type else ""
        prop_rename = (
            "ALTER PROPERTY note RENAME TO remark;" if rename_prop else "")

        await self.con.execute(f"""
            ALTER TYPE Note {{
                {type_rename.lstrip()}
                {prop_rename.lstrip()}
            }}
        """)
        if rename_module:
            await self.con.execute(f"""
            CREATE MODULE foo;
            ALTER TYPE Note RENAME TO foo::Note;
            """)

        else:
            res = await self.con.query_single("""
                DESCRIBE MODULE default
            """)

            total_type = 1 + type_refs
            num_type_orig = 0 if rename_type else total_type
            self.assertEqual(res.count("Note"), num_type_orig + type_extra)
            self.assertEqual(res.count("Remark"), total_type - num_type_orig)
            total_prop = 1 + prop_refs
            num_prop_orig = 0 if rename_prop else total_prop
            self.assertEqual(res.count("note"), num_prop_orig + type_extra)
            self.assertEqual(res.count("remark"), total_prop - num_prop_orig)

        if cleanup:
            if rename_prop:
                cleanup = cleanup.replace("note", "remark")
            if rename_type:
                cleanup = cleanup.replace("Note", "Remark")
            if rename_module:
                cleanup = cleanup.replace("default", "foo")
            await self.con.execute(f"""
                {cleanup.lstrip()}
            """)

    async def _simple_rename_ref_tests(self, ddl, cleanup=None, **kwargs):
        """Do the three interesting invocations of _simple_rename_ref_test"""
        async with self._run_and_rollback():
            await self._simple_rename_ref_test(
                ddl, cleanup,
                rename_type=False, rename_prop=True, rename_module=False,
                **kwargs)
        async with self._run_and_rollback():
            await self._simple_rename_ref_test(
                ddl, cleanup,
                rename_type=True, rename_prop=False, rename_module=False,
                **kwargs)
        async with self._run_and_rollback():
            await self._simple_rename_ref_test(
                ddl, cleanup,
                rename_type=True, rename_prop=True, rename_module=False,
                **kwargs)
        async with self._run_and_rollback():
            await self._simple_rename_ref_test(
                ddl, cleanup,
                rename_type=False, rename_prop=False, rename_module=True,
                **kwargs)

    async def test_edgeql_ddl_rename_ref_function_01(self):
        await self._simple_rename_ref_tests(
            """
            CREATE FUNCTION foo(x: Note) -> OPTIONAL str {
                USING (SELECT ('Note note ' ++ x.note ++
                               (SELECT Note.note LIMIT 1)))
            }
            """,
            """DROP FUNCTION foo(x: default::Note);""",
            type_extra=1,
            prop_extra=1,
            type_refs=2,
            prop_refs=2,
        )

    async def test_edgeql_ddl_rename_ref_function_02(self):
        # Test renaming two types that appear as function arguments at
        # the same time.
        await self.con.execute("""
            CREATE TYPE Note {
                CREATE PROPERTY note -> str;
            };

            CREATE TYPE Name {
                CREATE PROPERTY name -> str;
            };

            CREATE FUNCTION foo(x: Note, y: Name) -> OPTIONAL str {
                USING (SELECT (x.note ++ " " ++ y.name))
            };
        """)

        await self.con.execute("""
            INSERT Note { note := "hello" }
        """)
        await self.con.execute("""
            INSERT Name { name := "world" }
        """)

        await self.con.execute("""
            CREATE MIGRATION {
                ALTER TYPE Note RENAME TO Remark;
                ALTER TYPE Name RENAME TO Handle;
            }
            """)

        res = await self.con.query_single("""
            DESCRIBE MODULE default
        """)

        self.assertEqual(res.count("Note"), 0)
        self.assertEqual(res.count("Name"), 0)
        self.assertEqual(res.count("Remark"), 2)
        self.assertEqual(res.count("Handle"), 2)

        await self.assert_query_result(
            '''
                SELECT foo(Remark, Handle);
            ''',
            ['hello world'],
        )

        await self.con.execute("""
            DROP FUNCTION foo(x: Remark, y: Handle);
        """)

    async def test_edgeql_ddl_rename_ref_function_03(self):
        await self._simple_rename_ref_tests(
            """
            CREATE FUNCTION foo(x: str) -> OPTIONAL Note {
                USING (SELECT Note FILTER .note = x LIMIT 1)
            }
            """,
            """DROP FUNCTION foo(x: str);""",
            type_refs=2,
        )

    async def test_edgeql_ddl_rename_ref_function_04(self):
        await self._simple_rename_ref_tests(
            """
            CREATE FUNCTION foo(x: str) -> OPTIONAL Note {
                USING (SELECT Note FILTER .note = x LIMIT 1)
            }
            """,
            """SELECT foo("test");""",
            type_refs=2,
        )

    async def test_edgeql_ddl_rename_ref_default_01(self):
        await self._simple_rename_ref_tests(
            """
            CREATE TYPE Object2 {
                CREATE REQUIRED PROPERTY x -> str {
                    SET default := (SELECT Note.note LIMIT 1)
                }
            };
            """,
            """ALTER TYPE Object2 DROP PROPERTY x;""",
        )

    async def test_edgeql_ddl_rename_ref_constraint_01(self):
        await self.con.execute("""
            CREATE TYPE Note {
                CREATE PROPERTY name -> str;
                CREATE PROPERTY note -> str;
                CREATE CONSTRAINT exclusive ON (
                    (__subject__.name, __subject__.note));
            };
        """)

        await self.con.execute("""
            ALTER TYPE Note {
                ALTER PROPERTY note {
                    RENAME TO remark;
                };
                ALTER PROPERTY name {
                    RENAME TO callsign;
                };
            }
        """)

        res = await self.con.query_single("""
            DESCRIBE MODULE default
        """)

        self.assertEqual(res.count("note"), 0)
        self.assertEqual(res.count("remark"), 2)
        self.assertEqual(res.count("name"), 0)
        self.assertEqual(res.count("callsign"), 2)

        await self.con.execute("""
            ALTER TYPE Note
            DROP CONSTRAINT exclusive ON ((
                (__subject__.callsign, __subject__.remark)));
        """)

    async def test_edgeql_ddl_rename_ref_index_01(self):
        await self._simple_rename_ref_tests(
            """ALTER TYPE Note CREATE INDEX ON (.note);""",
            """ALTER TYPE default::Note DROP INDEX ON (.note);""",
            type_refs=0,
        )

    async def test_edgeql_ddl_rename_ref_default_02(self):
        await self._simple_rename_ref_tests("""
            CREATE TYPE Uses {
                CREATE REQUIRED PROPERTY x -> str {
                    SET default := (SELECT Note.note LIMIT 1)
                }
            };

            CREATE TYPE Uses2 {
                CREATE REQUIRED PROPERTY x -> str {
                    SET default := (SELECT Note.note LIMIT 1)
                }
            };
        """, prop_refs=2, type_refs=2)

    async def test_edgeql_ddl_rename_ref_computable_01(self):
        await self._simple_rename_ref_tests(
            """
            ALTER TYPE Note {
                CREATE PROPERTY x := .note ++ "!";
            };
            """,
            """ALTER TYPE default::Note DROP PROPERTY x;""",
            type_refs=0,
        )

    async def test_edgeql_ddl_rename_ref_computable_02(self):
        await self._simple_rename_ref_tests(
            """
            CREATE TYPE Foo {
                CREATE PROPERTY foo -> str;
                CREATE MULTI LINK x := (
                    SELECT Note FILTER Note.note = Foo.foo);
            };
            """,
            """ALTER TYPE Foo DROP LINK x;""",
            type_refs=2,
        )

    async def test_edgeql_ddl_rename_ref_type_alias_01(self):
        await self._simple_rename_ref_tests(
            """CREATE ALIAS Alias := Note;""",
            """DROP ALIAS Alias;""",
            prop_refs=0,
        )

    async def test_edgeql_ddl_rename_ref_expr_alias_01(self):
        await self._simple_rename_ref_tests(
            """CREATE ALIAS Alias := (SELECT Note.note);""",
            """DROP ALIAS Alias;""",
        )

    async def test_edgeql_ddl_rename_ref_shape_alias_01(self):
        await self._simple_rename_ref_tests(
            """CREATE ALIAS Alias := Note { command := .note ++ "!" };""",
            """DROP ALIAS Alias;""",
        )

    async def test_edgeql_ddl_drop_multi_prop_01(self):
        await self.con.execute(r"""

            CREATE TYPE Test {
                CREATE MULTI PROPERTY x -> str;
                CREATE MULTI PROPERTY y := {1, 2, 3};
            };
        """)

        await self.con.execute(r"""
            ALTER TYPE Test DROP PROPERTY x;
        """)

        await self.con.execute(r"""
            ALTER TYPE Test DROP PROPERTY y;
        """)

        await self.con.execute(r"""
            INSERT Test;
            DELETE Test;
        """)

    async def test_edgeql_ddl_collection_cleanup_01(self):
        count_query = "SELECT count(schema::Array);"
        orig_count = await self.con.query_single(count_query)

        await self.con.execute(r"""

            CREATE SCALAR TYPE a extending str;
            CREATE SCALAR TYPE b extending str;
            CREATE SCALAR TYPE c extending str;

            CREATE TYPE TestArrays {
                CREATE PROPERTY x -> array<a>;
                CREATE PROPERTY y -> array<b>;
            };
        """)

        self.assertEqual(
            await self.con.query_single(count_query),
            orig_count + 2,
        )

        await self.con.execute(r"""
            ALTER TYPE TestArrays {
                DROP PROPERTY x;
            };
        """)

        self.assertEqual(
            await self.con.query_single(count_query),
            orig_count + 1,
        )

        await self.con.execute(r"""
            ALTER TYPE TestArrays {
                ALTER PROPERTY y {
                    SET TYPE array<c> USING (
                        <array<c>><array<str>>.y);
                }
            };
        """)

        self.assertEqual(
            await self.con.query_single(count_query),
            orig_count + 1,
        )

        await self.con.execute(r"""
            DROP TYPE TestArrays;
        """)

        self.assertEqual(await self.con.query_single(count_query), orig_count)

    async def test_edgeql_ddl_collection_cleanup_01b(self):
        count_query = "SELECT count(schema::Array);"
        orig_count = await self.con.query_single(count_query)

        await self.con.execute(r"""

            CREATE SCALAR TYPE a extending str;
            CREATE SCALAR TYPE b extending str;
            CREATE SCALAR TYPE c extending str;

            CREATE TYPE TestArrays {
                CREATE PROPERTY x -> array<a>;
                CREATE PROPERTY y -> array<b>;
                CREATE PROPERTY z -> array<b>;
            };
        """)

        self.assertEqual(
            await self.con.query_single(count_query),
            orig_count + 2,
        )

        await self.con.execute(r"""
            ALTER TYPE TestArrays {
                DROP PROPERTY x;
            };
        """)

        self.assertEqual(
            await self.con.query_single(count_query),
            orig_count + 1,
        )

        await self.con.execute(r"""
            ALTER TYPE TestArrays {
                ALTER PROPERTY y {
                    SET TYPE array<c> USING (
                        <array<c>><array<str>>.y);
                }
            };
        """)

        self.assertEqual(
            await self.con.query_single(count_query),
            orig_count + 2,
        )

        await self.con.execute(r"""
            DROP TYPE TestArrays;
        """)

        self.assertEqual(await self.con.query_single(count_query), orig_count)

    async def test_edgeql_ddl_collection_cleanup_02(self):
        count_query = "SELECT count(schema::CollectionType);"
        orig_count = await self.con.query_single(count_query)

        await self.con.execute(r"""

            CREATE SCALAR TYPE a extending str;
            CREATE SCALAR TYPE b extending str;
            CREATE SCALAR TYPE c extending str;

            CREATE TYPE TestArrays {
                CREATE PROPERTY x -> array<tuple<a, b>>;
            };
        """)

        self.assertEqual(
            await self.con.query_single(count_query),
            orig_count + 2,
        )

        await self.con.execute(r"""
            DROP TYPE TestArrays;
        """)

        self.assertEqual(await self.con.query_single(count_query), orig_count)

    async def test_edgeql_ddl_collection_cleanup_03(self):
        count_query = "SELECT count(schema::CollectionType);"
        orig_count = await self.con.query_single(count_query)
        elem_count_query = "SELECT count(schema::TupleElement);"
        orig_elem_count = await self.con.query_single(elem_count_query)

        await self.con.execute(r"""

            CREATE SCALAR TYPE a extending str;
            CREATE SCALAR TYPE b extending str;
            CREATE SCALAR TYPE c extending str;

            CREATE FUNCTION foo(x: array<a>, z: tuple<b, c>,
                                y: array<tuple<b, c>>)
                 -> array<b> USING (SELECT [<b>""]);
        """)

        self.assertEqual(
            await self.con.query_single(count_query),
            orig_count + 4,
        )

        await self.con.execute(r"""
            DROP FUNCTION foo(
                x: array<a>, z: tuple<b, c>, y: array<tuple<b, c>>);
        """)

        self.assertEqual(await self.con.query_single(count_query), orig_count)
        self.assertEqual(
            await self.con.query_single(elem_count_query), orig_elem_count)

    async def test_edgeql_ddl_collection_cleanup_04(self):
        count_query = "SELECT count(schema::CollectionType);"
        orig_count = await self.con.query_single(count_query)

        await self.con.execute(r"""

            CREATE SCALAR TYPE a extending str;
            CREATE SCALAR TYPE b extending str;
            CREATE SCALAR TYPE c extending str;

            CREATE TYPE Foo {
                CREATE PROPERTY a -> a;
                CREATE PROPERTY b -> b;
                CREATE PROPERTY c -> c;
            };

            CREATE ALIAS Bar := Foo { thing := (.a, .b) };
        """)

        self.assertEqual(
            await self.con.query_single(count_query),
            orig_count + 1,
        )

        await self.con.execute(r"""
            ALTER ALIAS Bar USING (Foo { thing := (.a, .b, .c) });
        """)

        self.assertEqual(
            await self.con.query_single(count_query),
            orig_count + 1,
        )

        await self.con.execute(r"""
            ALTER ALIAS Bar USING (Foo { thing := (.a, (.b, .c)) });
        """)

        self.assertEqual(
            await self.con.query_single(count_query),
            orig_count + 2,
        )

        await self.con.execute(r"""
            ALTER ALIAS Bar USING (Foo { thing := ((.a, .b), .c) });
        """)

        self.assertEqual(
            await self.con.query_single(count_query),
            orig_count + 2,
        )

        await self.con.execute(r"""
            ALTER ALIAS Bar USING (Foo { thing := ((.a, .b), .c, "foo") });
        """)

        self.assertEqual(
            await self.con.query_single(count_query),
            orig_count + 2,
        )

        # Make a change that doesn't change the types
        await self.con.execute(r"""
            ALTER ALIAS Bar USING (Foo { thing := ((.a, .b), .c, "bar") });
        """)

        self.assertEqual(
            await self.con.query_single(count_query),
            orig_count + 2,
        )

        await self.con.execute(r"""
            DROP ALIAS Bar;
        """)

        self.assertEqual(await self.con.query_single(count_query), orig_count)

    async def test_edgeql_ddl_collection_cleanup_05(self):
        count_query = "SELECT count(schema::CollectionType);"
        orig_count = await self.con.query_single(count_query)

        await self.con.execute(r"""

            CREATE SCALAR TYPE a extending str;
            CREATE SCALAR TYPE b extending str;

            CREATE ALIAS Bar := (<a>"", <b>"");
        """)

        self.assertEqual(
            await self.con.query_single(count_query),
            orig_count + 2,
        )

        await self.con.execute(r"""
            ALTER ALIAS Bar USING ((<b>"", <a>""));
        """)

        self.assertEqual(
            await self.con.query_single(count_query),
            orig_count + 2,
        )

        await self.con.execute(r"""
            DROP ALIAS Bar;
        """)

        self.assertEqual(await self.con.query_single(count_query), orig_count)

    async def test_edgeql_ddl_drop_field_01(self):
        await self.con.execute(r"""

            CREATE FUNCTION foo() -> str USING ("test");

            CREATE TYPE Foo {
                CREATE REQUIRED PROPERTY a -> str {
                    SET default := foo();
                }
            };
        """)

        await self.con.execute(r"""
            INSERT Foo;
        """)

        await self.con.execute(r"""
            ALTER TYPE Foo {
                ALTER PROPERTY a {
                    RESET default;
                }
            };
        """)

        async with self.assertRaisesRegexTx(
            edgedb.MissingRequiredError,
            r"missing value for required property"
            r" 'a' of object type 'default::Foo'",
        ):
            await self.con.execute(r"""
                INSERT Foo;
            """)

        await self.con.execute(r"""
            DROP FUNCTION foo();
        """)

    async def test_edgeql_ddl_drop_field_02(self):
        await self.con.execute(r"""

            CREATE TYPE Foo {
                CREATE REQUIRED PROPERTY a -> str {
                    CREATE CONSTRAINT exclusive {
                        SET errmessage := "whoops";
                    }
                }
            };
        """)

        await self.con.execute(r"""
            INSERT Foo { a := "x" };
        """)

        async with self.assertRaisesRegexTx(
            edgedb.ConstraintViolationError,
            'whoops',
        ):
            await self.con.execute(r"""
                INSERT Foo { a := "x" };
            """)

        await self.con.execute(r"""
            ALTER TYPE Foo {
                ALTER PROPERTY a {
                    ALTER CONSTRAINT exclusive {
                        RESET errmessage;
                    }
                }
            };
        """)

        async with self.assertRaisesRegexTx(
            edgedb.ConstraintViolationError,
            'a violates exclusivity constraint',
        ):
            await self.con.execute(r"""
                INSERT Foo { a := "x" };
            """)

    async def test_edgeql_ddl_drop_field_03(self):
        await self.con.execute(r"""

            CREATE ABSTRACT CONSTRAINT bogus {
                USING (false);
                SET errmessage := "never!";
            };

            CREATE TYPE Foo {
                CREATE CONSTRAINT bogus;
            };
        """)

        async with self.assertRaisesRegexTx(
            edgedb.ConstraintViolationError,
            'never!',
        ):
            await self.con.execute(r"""
                INSERT Foo;
            """)

        await self.con.execute(r"""
            ALTER ABSTRACT CONSTRAINT bogus
            RESET errmessage;
        """)

        async with self.assertRaisesRegexTx(
            edgedb.ConstraintViolationError,
            'invalid Foo',
        ):
            await self.con.execute(r"""
                INSERT Foo;
            """)

    async def test_edgeql_ddl_bad_field_01(self):
        async with self.assertRaisesRegexTx(
            edgedb.SchemaDefinitionError,
            "'ha' is not a valid field",
        ):
            await self.con.execute(r"""
                CREATE TYPE Lol {SET ha := "crash"};
            """)

    async def test_edgeql_ddl_bad_field_02(self):
        async with self.assertRaisesRegexTx(
            edgedb.SchemaDefinitionError,
            "'ha' is not a valid field",
        ):
            await self.con.execute(r"""
                START MIGRATION TO {
                    type default::Lol {
                        ha := "crash"
                    }
                }
            """)

    async def test_edgeql_ddl_adjust_computed_01(self):
        await self.con.execute(r"""

            CREATE TYPE Foo {
                CREATE PROPERTY foo := {1, 2, 3};
            };
        """)

        await self.con.execute(r"""
            ALTER TYPE Foo {
                ALTER PROPERTY foo SET MULTI;
            };
        """)

        await self.con.execute(r"""
            ALTER TYPE Foo {
                ALTER PROPERTY foo RESET CARDINALITY;
            };
        """)

    async def test_edgeql_ddl_adjust_computed_02(self):
        await self.con.execute(r"""

            CREATE TYPE Foo {
                CREATE PROPERTY foo := 1;
            };
        """)

        await self.con.execute(r"""
            INSERT Foo;
        """)

        await self.assert_query_result(
            "SELECT Foo { foo }",
            [{"foo": 1}],
        )

        await self.con.execute(r"""
            ALTER TYPE Foo {
                ALTER PROPERTY foo SET MULTI;
            };
        """)

        await self.assert_query_result(
            "SELECT Foo { foo }",
            [{"foo": [1]}],
        )

        await self.con.execute(r"""
            ALTER TYPE Foo {
                ALTER PROPERTY foo RESET CARDINALITY;
            };
        """)

        await self.assert_query_result(
            "SELECT Foo { foo }",
            [{"foo": 1}],
        )

    async def test_edgeql_ddl_adjust_computed_03(self):
        await self.con.execute(r"""

            CREATE TYPE Foo {
                CREATE PROPERTY foo := 1;
            };
        """)

        await self.assert_query_result(
            r"""
                SELECT schema::Pointer {
                    required,
                    has_required := contains(.computed_fields, "required")
                } FILTER .name = "foo"
            """,
            [{"required": True, "has_required": True}]
        )

        await self.con.execute(r"""
            ALTER TYPE Foo {
                ALTER PROPERTY foo SET OPTIONAL;
            };
        """)

        await self.assert_query_result(
            r"""
                SELECT schema::Pointer {
                    required,
                    has_required := contains(.computed_fields, "required")
                } FILTER .name = "foo"
            """,
            [{"required": False, "has_required": False}]
        )

        await self.con.execute(r"""
            ALTER TYPE Foo {
                ALTER PROPERTY foo RESET OPTIONALITY;
            };
        """)

        await self.assert_query_result(
            r"""
                SELECT schema::Pointer {
                    required,
                    has_required := contains(.computed_fields, "required")
                } FILTER .name = "foo"
            """,
            [{"required": True, "has_required": True}]
        )

        await self.con.execute(r"""
            ALTER TYPE Foo {
                ALTER PROPERTY foo SET REQUIRED;
            };
        """)

        await self.assert_query_result(
            r"""
                SELECT schema::Pointer {
                    required,
                    has_required := contains(.computed_fields, "required")
                } FILTER .name = "foo"
            """,
            [{"required": True, "has_required": False}]
        )

    async def test_edgeql_ddl_adjust_computed_04(self):
        await self.con.execute(r'''
            CREATE TYPE Foo {
                CREATE REQUIRED PROPERTY bar -> str;
            };
        ''')

        await self.con.execute(r'''
            ALTER TYPE Foo { ALTER PROPERTY bar { USING ("1") } };
        ''')

        # Should work
        await self.con.execute(r'''
            INSERT Foo;
        ''')

        async with self.assertRaisesRegexTx(
                edgedb.MissingRequiredError,
                r"missing value for required property"):
            # Should fail because there is missing data
            # TODO: ask for fill_expr?
            await self.con.execute(r'''
                ALTER TYPE Foo { ALTER PROPERTY bar RESET EXPRESSION };
            ''')

        # Delete the data, then try
        await self.con.execute(r'''
            DELETE Foo;
            ALTER TYPE Foo { ALTER PROPERTY bar RESET EXPRESSION };
        ''')

        async with self.assertRaisesRegexTx(
                edgedb.MissingRequiredError,
                r"missing value for required property"):
            await self.con.execute(r'''
                INSERT Foo;
            ''')

    async def test_edgeql_ddl_adjust_computed_05(self):
        await self.con.execute(r'''
            CREATE TYPE Tgt;
            CREATE TYPE Foo {
                CREATE REQUIRED LINK bar -> Tgt;
            };
        ''')

        await self.con.execute(r'''
            ALTER TYPE Foo { ALTER LINK bar {
                USING (assert_exists((SELECT Tgt LIMIT 1)))
            } };
        ''')

        # Should work
        await self.con.execute(r'''
            INSERT Foo;
        ''')

        async with self.assertRaisesRegexTx(
                edgedb.MissingRequiredError,
                r"missing value for required link"):
            # Should fail because there is missing data
            await self.con.execute(r'''
                ALTER TYPE Foo { ALTER LINK bar RESET EXPRESSION };
            ''')

        # Delete the data, then try
        await self.con.execute(r'''
            DELETE Foo;
            ALTER TYPE Foo { ALTER LINK bar RESET EXPRESSION };
        ''')

        async with self.assertRaisesRegexTx(
                edgedb.MissingRequiredError,
                r"missing value for required link"):
            await self.con.execute(r'''
                INSERT Foo;
            ''')

    async def test_edgeql_ddl_adjust_computed_06(self):
        await self.con.execute(r'''
            CREATE TYPE Tgt;
            CREATE TYPE Foo {
                CREATE REQUIRED MULTI LINK bar -> Tgt;
            };
        ''')

        await self.con.execute(r'''
            ALTER TYPE Foo { ALTER LINK bar {
                USING (assert_exists((SELECT Tgt)))
            } };
        ''')

        # Should work
        await self.con.execute(r'''
            INSERT Foo;
        ''')

        async with self.assertRaisesRegexTx(
                edgedb.MissingRequiredError,
                r"missing value for required link"):
            # Should fail because there is missing data
            await self.con.execute(r'''
                ALTER TYPE Foo { ALTER LINK bar RESET EXPRESSION };
            ''')

        # Delete the data, then try
        await self.con.execute(r'''
            DELETE Foo;
            ALTER TYPE Foo { ALTER LINK bar RESET EXPRESSION };
        ''')

        async with self.assertRaisesRegexTx(
                edgedb.MissingRequiredError,
                r"missing value for required link"):
            await self.con.execute(r'''
                INSERT Foo;
            ''')

    async def test_edgeql_ddl_adjust_computed_07(self):
        # Switching a property to computed and back should lose its data
        await self.con.execute(r'''
            CREATE TYPE Foo {
                CREATE PROPERTY bar -> str;
            };
            INSERT Foo { bar := "hello" };
            ALTER TYPE Foo { ALTER PROPERTY bar { USING ("world") } };
            ALTER TYPE Foo { ALTER PROPERTY bar RESET expression };
        ''')

        await self.assert_query_result(
            r"""
                SELECT Foo { bar }
            """,
            [
                {'bar': None}
            ]
        )

    async def test_edgeql_ddl_adjust_computed_08(self):
        # Switching a property to computed and back should lose its data
        await self.con.execute(r'''
            CREATE TYPE Foo {
                CREATE MULTI PROPERTY bar -> str;
            };
            INSERT Foo { bar := {"foo", "bar"} };
            ALTER TYPE Foo { ALTER PROPERTY bar { USING ({"a", "b"}) } };
            ALTER TYPE Foo { ALTER PROPERTY bar RESET expression };
        ''')

        await self.assert_query_result(
            r"""
                SELECT Foo { bar }
            """,
            [
                {'bar': []}
            ]
        )

    async def test_edgeql_ddl_adjust_computed_09(self):
        # Switching a link to computed and back should lose its data
        await self.con.execute(r'''
            CREATE TYPE Tgt;
            CREATE TYPE Foo {
                CREATE MULTI LINK bar -> Tgt;
            };
            INSERT Foo { bar := (INSERT Tgt) };
            ALTER TYPE Foo { ALTER LINK bar { USING (Tgt) } };
            ALTER TYPE Foo { ALTER LINK bar RESET expression };
        ''')

        await self.assert_query_result(
            r"""
                SELECT Foo { bar }
            """,
            [
                {'bar': []}
            ]
        )

    async def test_edgeql_ddl_adjust_computed_10(self):
        # Make sure everything gets cleaned up in this transition
        await self.con.execute(r'''
            CREATE TYPE Foo {
                CREATE MULTI PROPERTY bar -> str;
            };
            INSERT Foo { bar := {"foo", "bar"} };
            ALTER TYPE Foo { ALTER PROPERTY bar { USING ({"a", "b"}) } };
        ''')

        await self.assert_query_result(
            r"""
                DELETE Foo
            """,
            [
                {}
            ]
        )

    async def test_edgeql_ddl_captured_as_migration_01(self):

        await self.con.execute(r"""
            CREATE TYPE Foo {
                CREATE PROPERTY foo := 1;
            };
        """)

        await self.assert_query_result(
            r"""
                WITH
                    MODULE schema,
                    LM := (
                        SELECT Migration
                        FILTER NOT EXISTS(.<parents[IS Migration])
                    )
                    SELECT LM {
                        script
                    }
            """,
            [{
                'script': textwrap.dedent(
                    '''\
                    CREATE TYPE Foo {
                        CREATE PROPERTY foo := (1);
                    };'''
                )
            }]
        )

    async def test_edgeql_ddl_link_policy_01(self):
        await self.con.execute(r"""

            CREATE TYPE Tgt;
            CREATE TYPE Foo { CREATE MULTI LINK tgt -> Tgt; };
            CREATE TYPE Bar EXTENDING Foo;
        """)

        await self.con.execute(r"""
            INSERT Bar { tgt := (INSERT Tgt) };
        """)

        async with self.assertRaisesRegexTx(
            edgedb.ConstraintViolationError,
            'prohibited by link target policy',
        ):
            await self.con.execute("""
                DELETE Tgt;
            """)

    async def test_edgeql_ddl_link_policy_02(self):
        await self.con.execute(r"""

            CREATE TYPE Tgt;
            CREATE TYPE Base { CREATE MULTI LINK tgt -> Tgt; };
            CREATE TYPE Foo;
            ALTER TYPE Foo EXTENDING Base;
        """)

        await self.con.execute(r"""
            INSERT Foo { tgt := (INSERT Tgt) };
        """)

        await self.con.execute(r"""
            DELETE Foo;
        """)

        await self.con.execute(r"""
            DELETE Tgt;
        """)

    async def test_edgeql_ddl_link_policy_03(self):
        await self.con.execute(r"""

            CREATE TYPE Tgt;
            CREATE TYPE Base;
            CREATE TYPE Foo EXTENDING Base { CREATE MULTI LINK tgt -> Tgt; };
            ALTER TYPE Base CREATE MULTI LINK foo -> Tgt;
        """)

        await self.con.execute(r"""
            INSERT Foo { tgt := (INSERT Tgt) };
        """)

        async with self.assertRaisesRegexTx(
            edgedb.ConstraintViolationError,
            'prohibited by link target policy',
        ):
            await self.con.execute("""
                WITH D := Foo,
                SELECT {(DELETE D.tgt), (DELETE D)};
            """)

        await self.con.execute(r"""
            WITH D := Foo,
            SELECT {(DELETE D), (DELETE D.tgt)};
        """)

    async def test_edgeql_ddl_link_policy_04(self):
        # Make sure that a newly created subtype gets the appropriate
        # target link policies
        await self.con.execute(r"""

            CREATE TYPE Tgt;
            CREATE TYPE Foo { CREATE MULTI LINK tgt -> Tgt; };
            CREATE TYPE Tgt2 EXTENDING Tgt;
        """)

        await self.con.execute(r"""
            INSERT Foo { tgt := (INSERT Tgt2) };
        """)

        async with self.assertRaisesRegexTx(
            edgedb.ConstraintViolationError,
            'prohibited by link target policy',
        ):
            await self.con.execute("""
                DELETE Tgt2;
            """)

    async def test_edgeql_ddl_link_policy_05(self):
        # Make sure that a subtype with newly added bases gets the appropriate
        # target link policies
        await self.con.execute(r"""

            CREATE TYPE Tgt;
            CREATE TYPE Foo { CREATE MULTI LINK tgt -> Tgt; };
            CREATE TYPE Tgt2;
            ALTER TYPE Tgt2 EXTENDING Tgt;
        """)

        await self.con.execute(r"""
            INSERT Foo { tgt := (INSERT Tgt2) };
        """)

        async with self.assertRaisesRegexTx(
            edgedb.ConstraintViolationError,
            'prohibited by link target policy',
        ):
            await self.con.execute("""
                DELETE Tgt2;
            """)

        await self.con.execute(r"""
            DELETE Foo;
            ALTER TYPE Tgt2 DROP EXTENDING Tgt;
            DROP TYPE Foo;
        """)

        # Make sure that if we drop the base type, everything works right still
        await self.con.execute("""
            DELETE Tgt2;
        """)

    async def test_edgeql_ddl_link_policy_06(self):
        # Make sure that links coming into base types don't
        # interfere with link policies
        await self.con.execute(r"""

            CREATE TYPE Tgt;
            CREATE TYPE Tgt2 EXTENDING Tgt;
            CREATE TYPE Foo { CREATE MULTI LINK tgt -> Tgt2; };
            CREATE TYPE Bar { CREATE MULTI LINK tgt -> Tgt; };
        """)

        await self.con.execute(r"""
            INSERT Foo { tgt := (INSERT Tgt2) };
        """)

        async with self.assertRaisesRegexTx(
            edgedb.ConstraintViolationError,
            'prohibited by link target policy',
        ):
            await self.con.execute("""
                DELETE Tgt2;
            """)

    async def test_edgeql_ddl_link_policy_07(self):
        # Make sure that swapping between deferred and not works
        await self.con.execute(r"""

            CREATE TYPE Tgt;
            CREATE TYPE Foo {
                CREATE MULTI LINK tgt -> Tgt;
            };
        """)

        await self.con.execute(r"""
            ALTER TYPE Foo ALTER LINK tgt ON TARGET DELETE DEFERRED RESTRICT;
        """)

        await self.con.execute(r"""
            INSERT Foo { tgt := (INSERT Tgt) };
        """)

        await self.con.execute("""
            DELETE Tgt;
            DELETE Foo;
        """)

    async def test_edgeql_ddl_link_policy_08(self):
        # Make sure that swapping between deferred and not works
        await self.con.execute(r"""

            CREATE TYPE Tgt;
            CREATE TYPE Foo {
                CREATE LINK tgt -> Tgt;
            };
            ALTER TYPE Foo ALTER LINK tgt SET MULTI;
        """)

        await self.con.execute(r"""
            INSERT Foo { tgt := (INSERT Tgt) };
        """)

        async with self.assertRaisesRegexTx(
            edgedb.ConstraintViolationError,
            'prohibited by link target policy',
        ):
            await self.con.execute("""
                DELETE Tgt;
            """)

        await self.con.execute("""
            DELETE Foo;
            DELETE Tgt;
        """)

    async def test_edgeql_ddl_link_policy_09(self):
        # Make sure that it still works after we rebase a link
        await self.con.execute(r"""

            CREATE TYPE Tgt;
            CREATE TYPE Foo {
                CREATE LINK tgt -> Tgt;
            };
            CREATE TYPE Bar EXTENDING Foo {
                ALTER LINK tgt SET OWNED;
            };
            ALTER TYPE Bar DROP EXTENDING Foo;
        """)

        await self.con.execute(r"""
            INSERT Bar { tgt := (INSERT Tgt) };
        """)

        async with self.assertRaisesRegexTx(
            edgedb.ConstraintViolationError,
            'prohibited by link target policy',
        ):
            await self.con.execute("""
                DELETE Tgt;
            """)

        await self.con.execute("""
            DELETE Bar;
            DELETE Tgt;
        """)

    async def test_edgeql_ddl_link_policy_10(self):
        # Make sure we NULL out the pointer on the delete, which will
        # trigger the constraint
        await self.con.execute(r"""

            CREATE TYPE Tgt;
            CREATE TYPE Foo {
                CREATE LINK tgt -> Tgt {
                    ON TARGET DELETE ALLOW;
                };
                CREATE CONSTRAINT expression on (EXISTS .tgt);

            };
            CREATE TYPE Bar EXTENDING Foo;
        """)

        await self.con.execute(r"""
            INSERT Bar { tgt := (INSERT Tgt) };
        """)

        async with self.assertRaisesRegexTx(
            edgedb.ConstraintViolationError,
            'invalid Bar',
        ):
            await self.con.execute("""
                DELETE Tgt;
            """)

        await self.con.execute("""
            DELETE Bar;
            DELETE Tgt;
        """)

    async def test_edgeql_ddl_link_policy_11(self):
        await self.con.execute(r"""

            CREATE TYPE Tgt { CREATE PROPERTY name -> str };
            CREATE TYPE Foo {
                CREATE REQUIRED MULTI LINK tgt -> Tgt {
                    ON TARGET DELETE ALLOW;
                };
            };
            CREATE TYPE Bar EXTENDING Foo;
        """)

        await self.con.execute(r"""
            INSERT Bar { tgt := {(INSERT Tgt { name := "foo" }),
                                 (INSERT Tgt { name := "bar" })} };
            INSERT Bar { tgt := (INSERT Tgt { name := "foo" }) };
        """)

        async with self.assertRaisesRegexTx(
            edgedb.MissingRequiredError,
            "missing value for required link 'tgt'",
        ):
            await self.con.execute("""
                DELETE Tgt FILTER .name = "foo";
            """)

        await self.con.execute("""
            DELETE Tgt FILTER .name = "bar";
            DELETE Bar;
            DELETE Tgt;
        """)

    async def test_edgeql_ddl_link_policy_12(self):
        await self.con.execute("""
            create type Tgt;
            create type Foo {
                create link tgt -> Tgt {
                    on target delete allow;
                }
            };
            create type Bar extending Foo {
                alter link tgt {
                    on target delete restrict;
                }
            };
        """)

        # Make sure we can still delete on Foo
        await self.con.execute("""
            insert Foo { tgt := (insert Tgt) };
            delete Tgt;
        """)

        await self.con.execute("""
             insert Bar { tgt := (insert Tgt) };
        """)

        async with self.assertRaisesRegexTx(
            edgedb.ConstraintViolationError,
            'prohibited by link target policy',
        ):
            await self.con.execute("""
                delete Tgt;
            """)

        await self.con.execute("""
            alter type Bar {
                alter link tgt {
                    reset on target delete;
                }
            };
        """)

        await self.con.execute("""
            delete Tgt
        """)

        await self.assert_query_result(
            r"""
                select schema::Link {name, on_target_delete, source: {name}}
                filter .name = 'tgt';

            """,
            tb.bag([
                {
                    "name": "tgt",
                    "on_target_delete": "Allow",
                    "source": {"name": "default::Foo"}
                },
                {
                    "name": "tgt",
                    "on_target_delete": "Allow",
                    "source": {"name": "default::Bar"}
                }
            ]),
        )

    async def test_edgeql_ddl_link_policy_13(self):
        # Make sure that swapping between delete target and not works
        await self.con.execute(r"""
            CREATE TYPE Tgt;
            CREATE TYPE Foo {
                CREATE LINK tgt -> Tgt;
            };
            ALTER TYPE Foo ALTER LINK tgt ON SOURCE DELETE DELETE TARGET;
        """)

        await self.con.execute(r"""
            INSERT Foo { tgt := (INSERT Tgt) };
            DELETE Foo;
        """)

        await self.assert_query_result(
            'select Tgt',
            [],
        )

        await self.con.execute(r"""
            ALTER TYPE Foo ALTER LINK tgt ON SOURCE DELETE ALLOW;
        """)

        await self.con.execute(r"""
            INSERT Foo { tgt := (INSERT Tgt) };
            DELETE Foo;
        """)

        await self.assert_query_result(
            'select Tgt',
            [{}],
        )

    async def test_edgeql_ddl_link_policy_14(self):
        # Make sure that it works when changing cardinality
        await self.con.execute(r"""
            CREATE TYPE Tgt;
            CREATE TYPE Foo {
                CREATE LINK tgt -> Tgt {
                    ON SOURCE DELETE DELETE TARGET;
                }
            };
            ALTER TYPE Foo ALTER LINK tgt SET MULTI;
        """)

        await self.con.execute(r"""
            INSERT Foo { tgt := (INSERT Tgt) };
        """)

        await self.con.execute("""
            DELETE Foo;
        """)
        await self.assert_query_result(
            'select Tgt',
            [],
        )

    async def test_edgeql_ddl_link_policy_15(self):
        # Make sure that it works when changing cardinality
        await self.con.execute(r"""
            CREATE TYPE Tgt;
            CREATE TYPE Foo {
                CREATE LINK tgt -> Tgt {
                    ON SOURCE DELETE DELETE TARGET;
                }
            };
            CREATE TYPE Bar EXTENDING Foo;
        """)

        await self.con.execute(r"""
            INSERT Bar { tgt := (INSERT Tgt) };
        """)

        await self.con.execute("""
            DELETE Foo;
        """)
        await self.assert_query_result(
            'select Tgt',
            [],
        )

    async def test_edgeql_ddl_link_policy_16(self):
        # Make sure that it works when changing cardinality
        await self.con.execute(r"""
            CREATE TYPE Tgt;
            CREATE TYPE Tgt2 EXTENDING Tgt;
            CREATE TYPE Tgt3;
            CREATE TYPE Foo {
                CREATE MULTI LINK tgt -> Tgt | Tgt3 {
                    ON SOURCE DELETE DELETE TARGET;
                }
            };
        """)

        await self.con.execute(r"""
            INSERT Foo { tgt := {(INSERT Tgt), (INSERT Tgt2), (INSERT Tgt3)} };
        """)

        await self.con.execute("""
            DELETE Foo;
        """)
        await self.assert_query_result(
            'select Tgt UNION Tgt3',
            [],
        )

    async def test_edgeql_ddl_dupe_link_storage_01(self):
        await self.con.execute(r"""

            CREATE TYPE Foo {
                CREATE PROPERTY name -> str;
            };
            CREATE TYPE Bar {
                CREATE PROPERTY name -> str;
                CREATE LINK foo -> Foo;
                CREATE PROPERTY x -> int64;
            };
            CREATE TYPE Baz {
                CREATE PROPERTY name -> str;
                CREATE MULTI LINK foo -> Foo;
                CREATE MULTI PROPERTY x -> int64
            };
            INSERT Foo { name := "foo" };
            INSERT Bar { name := "bar", foo := (SELECT Foo LIMIT 1), x := 1 };
            INSERT Baz { name := "baz", foo := (SELECT Foo), x := {2, 3} };
        """)

        await self.assert_query_result(
            r"""
                SELECT Foo {bars := .<foo[IS Bar] {name}};
            """,
            [{"bars": [{"name": "bar"}]}],
        )

        await self.assert_query_result(
            r"""
                SELECT (Bar UNION Baz).foo { name };
            """,
            [{"name": "foo"}]
        )

        await self.assert_query_result(
            r"""
                WITH W := (Bar UNION Baz)
                SELECT _ := (W { name }, W.foo) ORDER BY _.0.name;
            """,
            [
                [{"name": "bar"}, {}], [{"name": "baz"}, {}]
            ],
        )

        await self.con.execute(r"""
            WITH W := (Bar UNION Baz), SELECT (W, W.foo.id);
        """)

    async def test_edgeql_ddl_no_volatile_computable_01(self):
        async with self.assertRaisesRegexTx(
            edgedb.QueryError,
            "volatile functions are not permitted in schema-defined "
            "computed expressions",
        ):
            await self.con.execute("""
                CREATE TYPE Foo {
                    CREATE PROPERTY foo := random();
                }
            """)

        async with self.assertRaisesRegexTx(
            edgedb.QueryError,
            "volatile functions are not permitted in schema-defined "
            "computed expressions",
        ):
            await self.con.execute("""
                CREATE TYPE Foo {
                    CREATE PROPERTY foo := (SELECT {
                        asdf := random()
                    }).asdf
                }
            """)

        async with self.assertRaisesRegexTx(
            edgedb.QueryError,
            "volatile functions are not permitted in schema-defined "
            "computed expressions",
        ):
            await self.con.execute("""
                CREATE TYPE Noob {
                    CREATE MULTI LINK friends -> Noob;
                    CREATE LINK best_friends := (
                        SELECT .friends FILTER random() > 0.5
                    );
                }
            """)

        async with self.assertRaisesRegexTx(
            edgedb.QueryError,
            "volatile functions are not permitted in schema-defined "
            "computed expressions",
        ):
            await self.con.execute("""
                CREATE TYPE Noob {
                    CREATE LINK noob -> Noob {
                        CREATE PROPERTY foo := random();
                    }
                }
            """)

        async with self.assertRaisesRegexTx(
            edgedb.QueryError,
            "volatile functions are not permitted in schema-defined "
            "computed expressions",
        ):
            await self.con.execute("""
                CREATE ALIAS Asdf := Object { foo := random() };
            """)

    async def test_edgeql_ddl_new_required_pointer_01(self):
        await self.con.execute(r"""
            CREATE TYPE Foo;
            INSERT Foo;
        """)

        async with self.assertRaisesRegexTx(
            edgedb.MissingRequiredError,
            "missing value for required property 'name' of object type "
            "'default::Foo'"
        ):
            await self.con.execute("""
                ALTER TYPE Foo CREATE REQUIRED PROPERTY name -> str;
            """)

    async def test_edgeql_ddl_new_required_pointer_02(self):
        await self.con.execute(r"""
            CREATE TYPE Foo {
                CREATE PROPERTY num -> int64;
            };
            INSERT Foo { num := 20 };
        """)

        await self.con.execute("""
            ALTER TYPE Foo {
                CREATE PROPERTY name -> str {
                    SET REQUIRED USING (<str>.num ++ "!")
                }
            }
        """)

        await self.assert_query_result(
            r'''SELECT Foo {name, num}''',
            [{'name': '20!', 'num': 20}]
        )

    async def test_edgeql_ddl_new_required_pointer_03(self):
        await self.con.execute(r"""
            CREATE TYPE Foo {
                CREATE PROPERTY num -> int64;
            };
            INSERT Foo { num := 20 };
        """)

        await self.con.execute("""
            ALTER TYPE Foo {
                CREATE MULTI PROPERTY name -> str {
                    SET REQUIRED USING (<str>.num ++ "!")
                }
            }
        """)

        await self.assert_query_result(
            r'''SELECT Foo {name, num}''',
            [{'name': ['20!'], 'num': 20}]
        )

    async def test_edgeql_ddl_new_required_pointer_04(self):
        await self.con.execute(r"""
            CREATE TYPE Foo {
                CREATE PROPERTY num -> int64;
            };
            CREATE TYPE Bar {
                CREATE PROPERTY code -> int64 {
                    CREATE CONSTRAINT exclusive;
                }
            };
            INSERT Foo { num := 20 };
            INSERT Bar { code := 40 };
            INSERT Foo { num := 30 };
            INSERT Bar { code := 60 };
        """)

        await self.con.execute("""
            ALTER TYPE Foo {
                CREATE LINK partner -> Bar {
                    SET REQUIRED USING (SELECT Bar FILTER Bar.code = 2*Foo.num)
                }
            }
        """)

        await self.assert_query_result(
            r'''SELECT Foo {num, partner: {code}} ORDER BY .num''',
            [
                {'num': 20, 'partner': {'code': 40}},
                {'num': 30, 'partner': {'code': 60}},
            ]
        )

    async def test_edgeql_ddl_new_required_pointer_05(self):
        await self.con.execute(r"""
            CREATE TYPE Foo {
                CREATE PROPERTY num -> int64;
            };
            CREATE TYPE Bar {
                CREATE PROPERTY code -> int64 {
                    CREATE CONSTRAINT exclusive;
                }
            };
            INSERT Foo { num := 20 };
            INSERT Bar { code := 40 };
            INSERT Foo { num := 30 };
            INSERT Bar { code := 60 };
        """)

        await self.con.execute("""
            ALTER TYPE Foo {
                CREATE MULTI LINK partner -> Bar {
                    SET REQUIRED USING (SELECT Bar FILTER Bar.code = 2*Foo.num)
                }
            }
        """)

        await self.assert_query_result(
            r'''SELECT Foo {num, partner: {code}} ORDER BY .num''',
            [
                {'num': 20, 'partner': [{'code': 40}]},
                {'num': 30, 'partner': [{'code': 60}]},
            ]
        )

    async def test_edgeql_ddl_new_required_pointer_06(self):
        await self.con.execute(r"""
            CREATE ABSTRACT TYPE Bar  {
                CREATE PROPERTY num -> int64;
            };
            CREATE TYPE Foo EXTENDING Bar;
            INSERT Foo { num := 20 };
        """)

        await self.con.execute("""
            ALTER TYPE Bar {
                CREATE PROPERTY name -> str {
                    SET REQUIRED USING (<str>.num ++ "!")
                }
            }
        """)

        await self.assert_query_result(
            r'''SELECT Foo {name, num}''',
            [{'name': '20!', 'num': 20}]
        )

    async def test_edgeql_ddl_new_required_pointer_07(self):
        await self.con.execute(r"""
            CREATE ABSTRACT TYPE Bar  {
                CREATE PROPERTY num -> int64;
                CREATE PROPERTY name -> str;
            };
            CREATE TYPE Foo EXTENDING Bar;
            INSERT Foo { num := 20 };
        """)

        await self.con.execute("""
            ALTER TYPE Bar {
                ALTER PROPERTY name {
                    SET REQUIRED USING (<str>.num ++ "!")
                }
            }
        """)

        await self.assert_query_result(
            r'''SELECT Foo {name, num}''',
            [{'name': '20!', 'num': 20}]
        )

    async def test_edgeql_ddl_new_required_pointer_08(self):
        await self.con.execute(r"""
            CREATE TYPE Bar  {
                CREATE PROPERTY num -> int64;
                CREATE PROPERTY name -> str;
            };
            CREATE TYPE Foo EXTENDING Bar;
            INSERT Bar { num := 10 };
            INSERT Foo { num := 20 };
        """)

        await self.con.execute("""
            ALTER TYPE Bar {
                ALTER PROPERTY name {
                    SET REQUIRED USING (<str>.num ++ "!")
                }
            }
        """)

        await self.assert_query_result(
            r'''SELECT Bar {name, num} ORDER BY .num''',
            [
                {'name': '10!', 'num': 10},
                {'name': '20!', 'num': 20},
            ]
        )

    async def test_edgeql_ddl_new_required_pointer_09(self):
        await self.con.execute(r"""
            CREATE TYPE Foo;
            INSERT Foo;
        """)

        await self.con.execute("""
            ALTER TYPE Foo {
                CREATE MULTI PROPERTY name -> str {
                    SET REQUIRED USING ({"hello", "world"})
                }
            }
        """)

        await self.assert_query_result(
            r'''SELECT Foo {name}''',
            [{'name': {'hello', 'world'}}]
        )

    async def test_edgeql_ddl_new_required_multi_pointer_01(self):
        await self.con.execute(r"""
            CREATE TYPE Foo;
            INSERT Foo;
        """)

        async with self.assertRaisesRegexTx(
            edgedb.MissingRequiredError,
            "missing value for required property 'name' of object type "
            "'default::Foo'"
        ):
            await self.con.execute("""
                ALTER TYPE Foo CREATE REQUIRED MULTI PROPERTY name -> str;
            """)

    async def test_edgeql_ddl_new_required_multi_pointer_02(self):
        await self.con.execute(r"""
            CREATE TYPE Foo;
            INSERT Foo;
        """)

        async with self.assertRaisesRegexTx(
            edgedb.MissingRequiredError,
            "missing value for required link 'link' of object type "
            "'default::Foo'"
        ):
            await self.con.execute("""
                ALTER TYPE Foo CREATE REQUIRED MULTI LINK link -> Object;
            """)

    async def test_edgeql_ddl_new_required_multi_pointer_03(self):
        await self.con.execute(r"""
            CREATE TYPE Foo {
                CREATE MULTI PROPERTY name -> str;
            };
            INSERT Foo;
        """)

        async with self.assertRaisesRegexTx(
            edgedb.MissingRequiredError,
            "missing value for required property 'name' of object type "
            "'default::Foo'"
        ):
            await self.con.execute("""
                ALTER TYPE Foo ALTER PROPERTY name SET REQUIRED;
            """)

    async def test_edgeql_ddl_new_required_multi_pointer_04(self):
        await self.con.execute(r"""
            CREATE TYPE Foo {
                CREATE MULTI LINK link -> Object;
            };
            INSERT Foo;
        """)

        async with self.assertRaisesRegexTx(
            edgedb.MissingRequiredError,
            "missing value for required link 'link' of object type "
            "'default::Foo'"
        ):
            await self.con.execute("""
                ALTER TYPE Foo ALTER LINK link SET REQUIRED;
            """)

    async def test_edgeql_ddl_alter_union_01(self):
        await self.con.execute(r"""
            CREATE TYPE Foo;
            CREATE TYPE Bar;
        """)

        await self.con.execute(r"""
            CREATE TYPE Ref {
                CREATE LINK fubar -> Foo | Bar;
            }
        """)

        await self.con.execute(r"""
            ALTER TYPE Foo CREATE PROPERTY x -> str;
            ALTER TYPE Bar CREATE PROPERTY x -> str;
        """)

        await self.assert_query_result(
            r'''SELECT Ref.fubar.x''',
            [],
        )

    async def test_edgeql_ddl_alter_union_02(self):
        await self.con.execute(r"""
            CREATE TYPE Foo { CREATE PROPERTY x -> str; };
            CREATE TYPE Bar { CREATE PROPERTY x -> str; };
            CREATE TYPE Baz { CREATE PROPERTY x -> str; };
        """)

        await self.con.execute(r"""
            CREATE TYPE Ref {
                CREATE LINK everything -> Foo | Bar | Baz;
                CREATE LINK fubar -> Foo | Bar;
                CREATE LINK barbaz -> Bar | Baz;
            }
        """)

        await self.con.execute(r"""
            ALTER TYPE Baz DROP PROPERTY x;
        """)

        await self.assert_query_result(
            r'''SELECT Ref.fubar.x''',
            [],
        )

        await self.con.execute(r"""
            ALTER TYPE Baz CREATE PROPERTY x -> str;
        """)

        await self.assert_query_result(
            r'''SELECT Ref.everything.x''',
            [],
        )

    async def test_edgeql_ddl_alter_union_03(self):
        await self.con.execute(r"""
            CREATE TYPE Parent;
            CREATE TYPE Child EXTENDING Parent {
                CREATE PROPERTY prop -> str;
            };
            CREATE TYPE Foo {CREATE LINK y -> Child};
            CREATE TYPE Bar {CREATE LINK y -> Child};
        """)

        await self.con.execute(r"""
            CREATE TYPE Ref {
                CREATE LINK fubar -> Foo | Bar;
            }
        """)

        await self.con.execute(r"""
            ALTER TYPE Foo ALTER LINK y SET TYPE Parent;
        """)

        async with self.assertRaisesRegexTx(
            edgedb.QueryError,
            "object type 'default::Parent' has no link or property 'prop'",
        ):
            await self.assert_query_result(
                r'''SELECT Ref.fubar.y.prop''',
                [],
            )

    async def test_edgeql_ddl_extending_scalar_wrongly(self):
        async with self.assertRaisesRegexTx(
            edgedb.QueryError,
            "'str' exists, but is a scalar type, not an object type",
            _line=1, _col=29
        ):
            await self.con.execute(
                r'''CREATE TYPE MyStr EXTENDING str;''',
            )

    async def test_edgeql_ddl_required_computed_01(self):
        await self.con.execute(r'''
            CREATE TYPE Profile;
            CREATE TYPE User {
                CREATE REQUIRED SINGLE LINK profile -> Profile;
            };
        ''')

        await self.con.execute(r'''
            ALTER TYPE Profile {
                CREATE REQUIRED LINK user := (std::assert_exists((SELECT
                    .<profile[IS User]
                )));
            };
            ALTER TYPE Profile {
                ALTER LINK user SET OPTIONAL;
            };
        ''')

    async def test_edgeql_ddl_required_computed_02(self):
        await self.con.execute(r'''
            CREATE TYPE Foo;
            ALTER TYPE Foo {
                CREATE PROPERTY z := {1, 2};
            };
            ALTER TYPE Foo {
                ALTER PROPERTY z SET OPTIONAL;
            };
        ''')

    async def test_edgeql_ddl_recursive_func(self):
        await self.con.execute(r'''
            CREATE TYPE SomeThing {
                CREATE LINK child -> SomeThing;
            }
        ''')

        async with self.assertRaisesRegexTx(
            edgedb.QueryError,
            "function 'get_all_children_ordered' does not exist"
        ):
            await self.con.execute(r'''
                CREATE FUNCTION get_all_children_ordered(parent: SomeThing)
                -> SET OF SomeThing Using (
                    SELECT SomeThing UNION get_all_children_ordered(parent))
            ''')

        await self.con.execute(r'''
            CREATE FUNCTION get_all_children_ordered(parent: SomeThing)
            -> SET OF SomeThing Using (
                SELECT SomeThing
            )
        ''')

        async with self.assertRaisesRegexTx(
            edgedb.QueryError,
            r"function 'default::get_all_children_ordered"
            r"\(parent: default::SomeThing\)' is defined recursively"
        ):
            await self.con.execute(r'''
                ALTER FUNCTION get_all_children_ordered(parent: SomeThing)
                USING (
                    SELECT parent.child
                        UNION get_all_children_ordered(parent)
                );
            ''')

    async def test_edgeql_ddl_duplicates_01(self):
        await self.con.execute(r"""
            CREATE TYPE Foo;
        """)

        with self.assertRaisesRegex(
                edgedb.errors.SchemaError,
                r"object type 'default::Foo' already exists"):
            await self.con.execute(r"""
                CREATE TYPE Foo;
            """)

    async def test_edgeql_ddl_duplicates_02(self):
        await self.con.execute(r"""
            CREATE TYPE Foo {
                CREATE PROPERTY foo -> str;
            }
        """)

        with self.assertRaisesRegex(
                edgedb.errors.SchemaError,
                r"property 'foo' of "
                r"object type 'default::Foo' already exists"):
            await self.con.execute(r"""
                ALTER TYPE Foo {
                    CREATE PROPERTY foo -> str;
                }
            """)

    async def test_edgeql_ddl_duplicates_03(self):
        await self.con.execute(r"""
            CREATE TYPE Foo;
            CREATE TYPE Bar;
        """)

        with self.assertRaisesRegex(
                edgedb.errors.SchemaError,
                r"object type 'default::Foo' already exists"):
            await self.con.execute(r"""
                ALTER TYPE Bar RENAME TO Foo;
            """)

    async def test_edgeql_ddl_duplicates_04(self):
        await self.con.execute(r"""
            CREATE TYPE Foo {
                CREATE PROPERTY foo -> str;
                CREATE PROPERTY bar -> str;
            }
        """)

        with self.assertRaisesRegex(
                edgedb.errors.SchemaError,
                r"property 'foo' of "
                r"object type 'default::Foo' already exists"):
            await self.con.execute(r"""
                ALTER TYPE Foo {
                    ALTER PROPERTY bar RENAME TO foo;
                }
            """)

    async def test_edgeql_ddl_alias_in_computable_01(self):
        await self.con.execute(r"""
            CREATE ALIAS Alias := {0, 1, 2, 3};
        """)

        # We don't want to prohibit this forever, but we need to for now.
        async with self.assertRaisesRegexTx(
                edgedb.errors.UnsupportedFeatureError,
                r"referring to alias 'default::Alias' from computed property"):
            await self.con.execute(r"""
                CREATE TYPE Foo {
                    CREATE PROPERTY bar := Alias;
                };
            """)

        async with self.assertRaisesRegexTx(
                edgedb.errors.UnsupportedFeatureError,
                r"referring to alias 'default::Alias' from computed property"):
            await self.con.execute(r"""
                CREATE TYPE Foo {
                    CREATE PROPERTY bar := {Alias, Alias};
                };
            """)

    async def test_edgeql_ddl_linkprop_partial_paths(self):
        await self.con.execute(r"""
            CREATE TYPE Foo {
                CREATE LINK x -> Object {
                    CREATE PROPERTY z -> str;
                    CREATE CONSTRAINT expression ON (@z != "lol");
                    CREATE INDEX ON (@z);
                    CREATE PROPERTY y := @z ++ "!";
                };
            };
        """)

    async def test_edgeql_ddl_drop_parent_multi_link(self):
        await self.con.execute(r"""
            CREATE TYPE C;
            CREATE TYPE D {
                CREATE MULTI LINK multi_link -> C;
            };
            CREATE TYPE E EXTENDING D;
            INSERT C;
        """)

        await self.con.execute(r"""
            ALTER TYPE D {
                DROP LINK multi_link;
            };
        """)

        await self.con.execute(r"""
            DELETE C;
        """)

    async def test_edgeql_ddl_drop_multi_parent_multi_link(self):
        await self.con.execute(r"""
            CREATE TYPE C;
            INSERT C;
            CREATE TYPE D {
                CREATE MULTI LINK multi_link -> C;
            };
            CREATE TYPE E {
                CREATE MULTI LINK multi_link -> C;
            };
            CREATE TYPE F EXTENDING D, E;
        """)

        await self.con.execute(r"""
            ALTER TYPE D {
                DROP LINK multi_link;
            };
        """)

        await self.con.execute(r"""
            DELETE C;
        """)

    async def test_edgeql_ddl_drop_incoming_link(self):
        await self.con.execute(r"""
            create type Foo;
            create type Bar { create link foo -> Foo; };
            alter type Bar { drop link foo; };
            insert Foo;
            delete Foo;
        """)

    async def test_edgeql_ddl_switch_link_to_computed(self):
        await self.con.execute(r"""
            create type Identity;
            create type User {
                create required property name -> str {
                    create constraint exclusive;
                };
                create multi link identities -> Identity {
                    create constraint exclusive;
                };
            };
            alter type Identity {
                create link user -> User {
                    on target delete delete source;
                };
            };
        """)

        await self.con.execute(r"""
            alter type User {
                alter link identities {
                    drop constraint exclusive;
                };
                alter link identities {
                    using (.<user[IS Identity]);
                };
            };
        """)

        await self.con.execute(r"""
            insert Identity { user := (insert User { name := 'foo' }) }
        """)
        await self.con.execute(r"""
            delete User filter true
        """)

    async def test_edgeql_ddl_switch_link_target(self):
        await self.con.execute(r"""
            create type Foo;
            create type Bar;
            create type Ptr { create link p -> Foo; };
            alter type Ptr { alter link p set type Bar using (<Bar>{}); };
            insert Ptr { p := (insert Bar) };
        """)

        async with self.assertRaisesRegexTx(
            edgedb.ConstraintViolationError,
            "prohibited by link target policy",
        ):
            await self.con.execute("""
                delete Bar;
            """)

        await self.con.execute(r"""
            drop type Ptr;
        """)
        await self.con.execute(r"""
            insert Foo;
            delete Foo;
        """)

    async def test_edgeql_ddl_set_abs_linkprop_type(self):
        await self.con.execute(r"""
            CREATE ABSTRACT LINK orderable {
                CREATE PROPERTY orderVal -> str {
                    CREATE DELEGATED CONSTRAINT exclusive;
                };
            };
            CREATE ABSTRACT TYPE Entity;
            CREATE TYPE Video EXTENDING Entity;
            CREATE TYPE Topic EXTENDING Entity {
                CREATE MULTI LINK videos EXTENDING orderable -> Video;
            };
        """)

        await self.con.execute(r"""
            ALTER ABSTRACT LINK orderable {
                ALTER PROPERTY orderVal {
                    SET TYPE decimal using (<decimal>@orderVal);
                };
            };
        """)

    async def test_edgeql_ddl_set_multi_with_children_01(self):
        await self.con.execute(r"""
            create type Person { create link lover -> Person; };
            create type NPC extending Person;
            alter type Person { alter link lover { set multi; }; };
        """)

        await self.con.execute(r"""
            drop type NPC;
            drop type Person;
        """)

    async def test_edgeql_ddl_set_multi_with_children_02(self):
        await self.con.execute(r"""
            create abstract type Person { create link lover -> Person; };
            create type NPC extending Person;
            alter type Person { alter link lover { set multi; }; };
        """)

        await self.con.execute(r"""
            drop type NPC;
            drop type Person;
        """)

    async def test_edgeql_ddl_set_multi_with_children_03(self):
        await self.con.execute(r"""
            create type Person { create property foo -> str; };
            create type NPC extending Person;
            alter type Person { alter property foo { set multi; }; };
        """)

        await self.con.execute(r"""
            drop type NPC;
            drop type Person;
        """)

    async def test_edgeql_ddl_set_multi_with_children_04(self):
        await self.con.execute(r"""
            create abstract type Person { create property foo -> str; };
            create type NPC extending Person;
            alter type Person { alter property foo { set multi; }; };
        """)

        await self.con.execute(r"""
            drop type NPC;
            drop type Person;
        """)

    async def test_edgeql_ddl_set_single_with_children_01(self):
        await self.con.execute(r"""
            create abstract type Person { create multi link foo -> Person; };
            create type NPC extending Person;
            alter type Person alter link foo {
                set single USING (SELECT .foo LIMIT 1);
            };
        """)

        await self.con.execute(r"""
            drop type NPC;
            drop type Person;
        """)

    async def test_edgeql_ddl_set_single_with_children_02(self):
        await self.con.execute(r"""
            create abstract type Person { create multi property foo -> str; };
            create type NPC extending Person;
            alter type Person alter property foo {
                set single USING (SELECT .foo LIMIT 1);
            };
        """)

        await self.con.execute(r"""
            drop type NPC;
            drop type Person;
        """)

    async def test_edgeql_ddl_drop_multi_child_01(self):
        await self.con.execute(r"""
            create abstract type Person { create multi property foo -> str; };
            create type NPC extending Person;
        """)

        await self.con.execute(r"""
            drop type NPC;
            drop type Person;
        """)

    async def test_edgeql_ddl_drop_multi_child_02(self):
        await self.con.execute(r"""
            create abstract type Person { create multi link foo -> Person; };
            create type NPC extending Person;
        """)

        await self.con.execute(r"""
            drop type NPC;
            drop type Person;
        """)

    async def test_edgeql_ddl_set_abstract_bogus_01(self):
        await self.con.execute(r"""
            create type Foo;
            insert Foo;
        """)

        with self.assertRaisesRegex(
                edgedb.ConstraintViolationError,
                r"may not make non-empty object type 'default::Foo' abstract"):
            await self.con.execute(r"""
                alter type Foo set abstract;
            """)

    async def test_edgeql_no_type_intro_in_default(self):
        await self.con.execute(r"""
            create scalar type Foo extending sequence;
            create type Project {
                create required property number -> Foo {
                    set default := sequence_next(introspect Foo);
                }
            };
        """)

        await self.con.execute(r"""
            insert Project;
            insert Project;
        """)

    async def test_edgeql_ddl_no_shapes_in_using(self):
        await self.con.execute(r"""
            create type Foo;
            create type Bar extending Foo;
            create type Baz {
                create multi link foo -> Foo;
            };
        """)

        q = 'select Bar { x := "oops" } limit 1'
        alters = [
            f'set required using ({q})',
            f'set single using ({q})',
            f'set default := ({q})',
            f'set type Bar using ({q})',
        ]

        for alter in alters:
            async with self.assertRaisesRegexTx(
                    (edgedb.SchemaError, edgedb.SchemaDefinitionError),
                    r"may not include a shape"):
                await self.con.execute(fr"""
                    alter type Baz {{
                        alter link foo {{
                            {alter}
                        }}
                     }};
                """)

    async def test_edgeql_ddl_uuid_array_01(self):
        await self.con.execute(r"""
            create type Foo {
                create property uuid_array_prop -> array<uuid>
            }
        """)

        await self.assert_query_result(
            r"""
                select schema::Property {target: {name}}
                filter .name = 'uuid_array_prop';
            """,
            [{'target': {'name': 'array<std::uuid>'}}]
        )

    async def test_edgeql_ddl_computed_and_alias(self):
        await self.con.execute(r"""
            create type Tgt;
            create type X { create link foo -> Tgt };
            create alias Y := X { foo: {id} };
            alter type X { create link bar := .foo };
        """)


class TestConsecutiveMigrations(tb.DDLTestCase):
    TRANSACTION_ISOLATION = False

    async def test_edgeql_ddl_consecutive_create_migration_01(self):
        # A regression test for https://github.com/edgedb/edgedb/issues/2085.
        await self.con.execute('''
        CREATE MIGRATION m1dpxyvsejl6b2tqe5nzpy6wpk5zzjhm7gwky7jn5vmnqrqoujxn6q
            ONTO initial
        {
            CREATE TYPE default::A;
        };
        ''')
        await self.con.query('''
        CREATE MIGRATION m1xuduby4e6u2sraygw352y553ltcj4cyz4dijuwlbqqq34ap43yca
            ONTO m1dpxyvsejl6b2tqe5nzpy6wpk5zzjhm7gwky7jn5vmnqrqoujxn6q
        {
            CREATE TYPE default::B;
        };
        ''')<|MERGE_RESOLUTION|>--- conflicted
+++ resolved
@@ -10149,37 +10149,6 @@
             """)
 
     async def test_edgeql_ddl_constraint_21(self):
-<<<<<<< HEAD
-        await self.con.execute(r"""
-            CREATE ABSTRACT CONSTRAINT NewConstraint IF NOT EXISTS {
-                USING ((__subject__ < 10));
-            };
-            CREATE TYPE Foo {
-                CREATE PROPERTY x -> int64 {
-                    CREATE CONSTRAINT NewConstraint;
-                };
-            };
-        """)
-
-        await self.con.execute(r"""
-            ALTER ABSTRACT CONSTRAINT NewConstraint IF EXISTS
-            RENAME TO NewConstraint2;
-        """)
-
-        await self.con.execute(r"""
-            ALTER ABSTRACT CONSTRAINT NonExistent IF EXISTS
-            RENAME TO NonExistent2;
-        """)
-
-        await self.con.execute(r"""
-            DROP TYPE Foo;
-            DROP ABSTRACT CONSTRAINT NewConstraint2 IF EXISTS;
-        """)
-
-        await self.con.execute(r"""
-            DROP ABSTRACT CONSTRAINT NonExistent IF EXISTS;
-        """)
-=======
         # We plan on rejecting this, but for now do the thing closest
         # to right.
         await self.con.execute(r"""
@@ -10197,7 +10166,37 @@
             await self.con.execute("""
                 insert B { x := "!" }
             """)
->>>>>>> ec597d27
+
+    async def test_edgeql_ddl_constraint_22(self):
+        await self.con.execute(r"""
+            CREATE ABSTRACT CONSTRAINT NewConstraint IF NOT EXISTS {
+                USING ((__subject__ < 10));
+            };
+            CREATE TYPE Foo {
+                CREATE PROPERTY x -> int64 {
+                    CREATE CONSTRAINT NewConstraint;
+                };
+            };
+        """)
+
+        await self.con.execute(r"""
+            ALTER ABSTRACT CONSTRAINT NewConstraint IF EXISTS
+            RENAME TO NewConstraint2;
+        """)
+
+        await self.con.execute(r"""
+            ALTER ABSTRACT CONSTRAINT NonExistent IF EXISTS
+            RENAME TO NonExistent2;
+        """)
+
+        await self.con.execute(r"""
+            DROP TYPE Foo;
+            DROP ABSTRACT CONSTRAINT NewConstraint2 IF EXISTS;
+        """)
+
+        await self.con.execute(r"""
+            DROP ABSTRACT CONSTRAINT NonExistent IF EXISTS;
+        """)
 
     async def test_edgeql_ddl_constraint_check_01a(self):
         await self.con.execute(r"""

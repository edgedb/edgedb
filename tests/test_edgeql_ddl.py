#
# This source file is part of the EdgeDB open source project.
#
# Copyright 2016-present MagicStack Inc. and the EdgeDB authors.
#
# Licensed under the Apache License, Version 2.0 (the "License");
# you may not use this file except in compliance with the License.
# You may obtain a copy of the License at
#
#     http://www.apache.org/licenses/LICENSE-2.0
#
# Unless required by applicable law or agreed to in writing, software
# distributed under the License is distributed on an "AS IS" BASIS,
# WITHOUT WARRANTIES OR CONDITIONS OF ANY KIND, either express or implied.
# See the License for the specific language governing permissions and
# limitations under the License.
#

import decimal
import os
import re
import textwrap
import uuid

import edgedb

from edb.testbase import server as tb
from edb.tools import test


class TestEdgeQLDDL(tb.DDLTestCase):

    async def test_edgeql_ddl_04(self):
        await self.con.execute("""
            CREATE TYPE A;
            CREATE TYPE B EXTENDING A;

            CREATE TYPE Object1 {
                CREATE REQUIRED LINK a -> A;
            };

            CREATE TYPE Object2 {
                CREATE LINK a -> B;
            };

            CREATE TYPE Object_12
                EXTENDING Object1, Object2;
        """)

    async def test_edgeql_ddl_type_05(self):
        await self.con.execute("""
            CREATE TYPE A5;
            CREATE TYPE Object5 {
                CREATE REQUIRED LINK a -> A5;
                CREATE REQUIRED PROPERTY b -> str;
            };
        """)

        await self.assert_query_result(
            r"""
                SELECT schema::ObjectType {
                    links: {
                        name,
                        required,
                    }
                    FILTER .name = 'a'
                    ORDER BY .name,

                    properties: {
                        name,
                        required,
                    }
                    FILTER .name = 'b'
                    ORDER BY .name
                }
                FILTER .name = 'default::Object5';
            """,
            [{
                'links': [{
                    'name': 'a',
                    'required': True,
                }],

                'properties': [{
                    'name': 'b',
                    'required': True,
                }],
            }],
        )

        await self.con.execute("""
            ALTER TYPE Object5 {
                ALTER LINK a SET OPTIONAL;
            };

            ALTER TYPE Object5 {
                ALTER PROPERTY b SET OPTIONAL;
            };
        """)

        await self.assert_query_result(
            r"""
                SELECT schema::ObjectType {
                    links: {
                        name,
                        required,
                    }
                    FILTER .name = 'a'
                    ORDER BY .name,

                    properties: {
                        name,
                        required,
                    }
                    FILTER .name = 'b'
                    ORDER BY .name
                }
                FILTER .name = 'default::Object5';
            """,
            [{
                'links': [{
                    'name': 'a',
                    'required': False,
                }],

                'properties': [{
                    'name': 'b',
                    'required': False,
                }],
            }],
        )

    async def test_edgeql_ddl_type_06(self):
        await self.con.execute("""
            CREATE TYPE A6 {
                CREATE PROPERTY name -> str;
            };

            CREATE TYPE Object6 {
                CREATE SINGLE LINK a -> A6;
                CREATE SINGLE PROPERTY b -> str;
            };

            INSERT A6 { name := 'a6' };
            INSERT Object6 {
                a := (SELECT A6 LIMIT 1),
                b := 'foo'
            };
            INSERT Object6;
        """)

        await self.assert_query_result(
            r"""
                SELECT schema::ObjectType {
                    links: {
                        name,
                        cardinality,
                    }
                    FILTER .name = 'a'
                    ORDER BY .name,

                    properties: {
                        name,
                        cardinality,
                    }
                    FILTER .name = 'b'
                    ORDER BY .name
                }
                FILTER .name = 'default::Object6';
            """,
            [{
                'links': [{
                    'name': 'a',
                    'cardinality': 'One',
                }],

                'properties': [{
                    'name': 'b',
                    'cardinality': 'One',
                }],
            }],
        )

        await self.assert_query_result(
            r"""
            SELECT Object6 {
                a: {name},
                b,
            } FILTER EXISTS .a
            """,
            [{
                'a': {'name': 'a6'},
                'b': 'foo',
            }]
        )

        await self.con.execute("""
            ALTER TYPE Object6 {
                ALTER LINK a SET MULTI;
            };

            ALTER TYPE Object6 {
                ALTER PROPERTY b SET MULTI;
            };
        """)

        await self.assert_query_result(
            """
                SELECT schema::ObjectType {
                    links: {
                        name,
                        cardinality,
                    }
                    FILTER .name = 'a'
                    ORDER BY .name,

                    properties: {
                        name,
                        cardinality,
                    }
                    FILTER .name = 'b'
                    ORDER BY .name
                }
                FILTER .name = 'default::Object6';
            """,
            [{
                'links': [{
                    'name': 'a',
                    'cardinality': 'Many',
                }],

                'properties': [{
                    'name': 'b',
                    'cardinality': 'Many',
                }],
            }],
        )

        # Check that the data has been migrated correctly.
        await self.assert_query_result(
            r"""
            SELECT Object6 {
                a: {name},
                b,
            } FILTER EXISTS .a
            """,
            [{
                'a': [{'name': 'a6'}],
                'b': ['foo'],
            }]
        )

        # Change it back.
        await self.con.execute("""
            ALTER TYPE Object6 {
                ALTER LINK a SET SINGLE USING (SELECT .a LIMIT 1);
            };

            ALTER TYPE Object6 {
                ALTER PROPERTY b SET SINGLE USING (SELECT .b LIMIT 1);
            };
        """)

        await self.assert_query_result(
            """
                SELECT schema::ObjectType {
                    links: {
                        name,
                        cardinality,
                    }
                    FILTER .name = 'a'
                    ORDER BY .name,

                    properties: {
                        name,
                        cardinality,
                    }
                    FILTER .name = 'b'
                    ORDER BY .name
                }
                FILTER .name = 'default::Object6';
            """,
            [{
                'links': [{
                    'name': 'a',
                    'cardinality': 'One',
                }],

                'properties': [{
                    'name': 'b',
                    'cardinality': 'One',
                }],
            }],
        )

        # Check that the data has been migrated correctly.
        await self.assert_query_result(
            r"""
            SELECT Object6 {
                a: {name},
                b,
            } FILTER EXISTS .a
            """,
            [{
                'a': {'name': 'a6'},
                'b': 'foo',
            }]
        )

    async def test_edgeql_ddl_type_07(self):
        await self.con.execute("""
            CREATE TYPE A IF NOT EXISTS;
        """)

        await self.assert_query_result(
            """
                SELECT schema::ObjectType {
                    name
                }
                FILTER .name = 'default::A';
            """,
            [{'name': 'default::A'}],
        )

        await self.con.execute("""
            CREATE TYPE A IF NOT EXISTS;
        """)

        await self.con.execute("""
            ALTER TYPE A IF EXISTS {
                CREATE SINGLE PROPERTY prop -> str;
            };
        """)

        await self.assert_query_result(
            """
                SELECT schema::ObjectType {
                    name,
                    properties: {
                        name,
                    } FILTER .name = 'prop'
                }
                FILTER .name = 'default::A';
            """,
            [{'name': 'default::A', 'properties': [{'name': 'prop'}]}],
        )

        await self.con.execute("""
            ALTER TYPE NonExistent IF EXISTS {
                CREATE SINGLE PROPERTY prop -> str;
            };
        """)

        await self.con.execute("""
            DROP TYPE A IF EXISTS;
        """)

        await self.assert_query_result(
            """
                SELECT schema::ObjectType {
                    name,
                }
                FILTER .name = 'default::A';
            """,
            [],
        )

        await self.con.execute("""
            DROP TYPE NonExistent IF EXISTS;
        """)

    @test.xerror(
        "Known collation issue on Heroku Postgres",
        unless=os.getenv("EDGEDB_TEST_BACKEND_VENDOR") != "heroku-postgres"
    )
    async def test_edgeql_ddl_rename_type_and_add_01(self):
        await self.con.execute("""

            CREATE TYPE Foo {
                CREATE PROPERTY x -> str;
            };
        """)

        await self.con.execute("""
            ALTER TYPE Foo {
                DROP PROPERTY x;
                RENAME TO Bar;
                CREATE PROPERTY a -> str;
                CREATE LINK b -> Object;
                CREATE CONSTRAINT expression ON (true);
                CREATE ANNOTATION description := 'hello';
            };
        """)

        await self.assert_query_result(
            r"""
            SELECT schema::ObjectType {
                links: {name} ORDER BY .name,
                properties: {name} ORDER BY .name,
                constraints: {name},
                annotations: {name}
            }
            FILTER .name = 'default::Bar';
            """,
            [
                {
                    "annotations": [{"name": "std::description"}],
                    "constraints": [{"name": "std::expression"}],
                    "links": [{"name": "__type__"}, {"name": "b"}],
                    "properties": [{"name": "a"}, {"name": "id"}],
                }
            ],
        )

        await self.con.execute("""
            ALTER TYPE Bar {
                DROP PROPERTY a;
                DROP link b;
                DROP CONSTRAINT expression ON (true);
                DROP ANNOTATION description;
            };
        """)

    @test.xerror(
        "Known collation issue on Heroku Postgres",
        unless=os.getenv("EDGEDB_TEST_BACKEND_VENDOR") != "heroku-postgres"
    )
    async def test_edgeql_ddl_rename_type_and_add_02(self):
        await self.con.execute("""

            CREATE TYPE Foo;
        """)

        await self.con.execute("""
            ALTER TYPE Foo {
                CREATE PROPERTY a -> str;
                CREATE LINK b -> Object;
                CREATE CONSTRAINT expression ON (true);
                CREATE ANNOTATION description := 'hello';
                RENAME TO Bar;
            };
        """)

        await self.assert_query_result(
            r"""
            SELECT schema::ObjectType {
                links: {name} ORDER BY .name,
                properties: {name} ORDER BY .name,
                constraints: {name},
                annotations: {name}
            }
            FILTER .name = 'default::Bar';
            """,
            [
                {
                    "annotations": [{"name": "std::description"}],
                    "constraints": [{"name": "std::expression"}],
                    "links": [{"name": "__type__"}, {"name": "b"}],
                    "properties": [{"name": "a"}, {"name": "id"}],
                }
            ],
        )

        await self.con.execute("""
            ALTER TYPE Bar {
                DROP PROPERTY a;
                DROP link b;
                DROP CONSTRAINT expression ON (true);
                DROP ANNOTATION description;
            };
        """)

    async def test_edgeql_ddl_rename_type_and_drop_01(self):
        await self.con.execute("""

            CREATE TYPE Foo {
                CREATE PROPERTY a -> str;
                CREATE LINK b -> Object;
                CREATE CONSTRAINT expression ON (true);
                CREATE ANNOTATION description := 'hello';
            };
        """)

        await self.con.execute("""
            ALTER TYPE Foo {
                RENAME TO Bar;
                DROP PROPERTY a;
                DROP link b;
                DROP CONSTRAINT expression ON (true);
                DROP ANNOTATION description;
            };
        """)

        await self.assert_query_result(
            r"""
            SELECT schema::ObjectType {
                links: {name} ORDER BY .name,
                properties: {name} ORDER BY .name,
                constraints: {name},
                annotations: {name}
            }
            FILTER .name = 'default::Bar';
            """,
            [
                {
                    "annotations": [],
                    "constraints": [],
                    "links": [{"name": "__type__"}],
                    "properties": [{"name": "id"}],
                }
            ],
        )

        await self.con.execute("""
            DROP TYPE Bar;
        """)

    async def test_edgeql_ddl_rename_type_and_drop_02(self):
        await self.con.execute("""

            CREATE TYPE Foo {
                CREATE PROPERTY a -> str;
                CREATE LINK b -> Object;
                CREATE CONSTRAINT expression ON (true);
                CREATE ANNOTATION description := 'hello';
            };
        """)

        await self.con.execute("""
            ALTER TYPE Foo {
                DROP PROPERTY a;
                DROP link b;
                DROP CONSTRAINT expression ON (true);
                DROP ANNOTATION description;
                RENAME TO Bar;
            };
        """)

        await self.assert_query_result(
            r"""
            SELECT schema::ObjectType {
                links: {name} ORDER BY .name,
                properties: {name} ORDER BY .name,
                constraints: {name},
                annotations: {name}
            }
            FILTER .name = 'default::Bar';
            """,
            [
                {
                    "annotations": [],
                    "constraints": [],
                    "links": [{"name": "__type__"}],
                    "properties": [{"name": "id"}],
                }
            ],
        )
        await self.con.execute("""
            DROP TYPE Bar;
        """)

    async def test_edgeql_ddl_rename_type_and_prop_01(self):
        await self.con.execute(r"""

            CREATE TYPE Note {
                CREATE PROPERTY note -> str;
                CREATE LINK friend -> Object;
            };
        """)

        await self.con.execute(r"""
            ALTER TYPE Note {
                RENAME TO Remark;
                ALTER PROPERTY note RENAME TO remark;
                ALTER LINK friend RENAME TO enemy;
            };
        """)

        await self.con.execute(r"""
            ALTER TYPE Remark {
                DROP PROPERTY remark;
                DROP LINK enemy;
            };
        """)

    async def test_edgeql_ddl_11(self):
        await self.con.execute(r"""
            CREATE TYPE TestContainerLinkObjectType {
                CREATE PROPERTY test_array_link -> array<std::str>;
                # FIXME: for now dimension specs on the array are
                # disabled pending a syntax change
                # CREATE PROPERTY test_array_link_2 ->
                #     array<std::str[10]>;
            };
        """)

    async def test_edgeql_ddl_12(self):
        with self.assertRaisesRegex(
                edgedb.EdgeQLSyntaxError,
                r"backtick-quoted names surrounded by double underscores "
                r"are forbidden"):
            await self.con.execute(r"""
                CREATE TYPE TestBadContainerLinkObjectType {
                    CREATE PROPERTY foo -> std::str {
                        CREATE CONSTRAINT expression
                            ON (`__subject__` = 'foo');
                    };
                };
            """)

    async def test_edgeql_ddl_13(self):
        with self.assertRaisesRegex(
                edgedb.InvalidReferenceError,
                "object type or alias 'default::self' does not exist"):
            await self.con.execute(r"""
                CREATE TYPE TestBadContainerLinkObjectType {
                    CREATE PROPERTY foo -> std::str {
                        CREATE CONSTRAINT expression ON (`self` = 'foo');
                    };
                };
            """)

    async def test_edgeql_ddl_14(self):
        with self.assertRaisesRegex(
                edgedb.QueryError,
                f'__source__ cannot be used in this expression'):
            await self.con.execute("""
                CREATE TYPE TestSelfLink1 {
                    CREATE PROPERTY foo1 -> std::str;
                    CREATE PROPERTY bar1 -> std::str {
                        SET default := __source__.foo1;
                    };
                };
            """)

    async def test_edgeql_ddl_15(self):
        await self.con.execute(r"""
            CREATE TYPE TestSelfLink2 {
                CREATE PROPERTY foo2 -> std::str;
                CREATE MULTI PROPERTY bar2 -> std::str {
                    # NOTE: this is a set of all TestSelfLink2.foo2
                    SET default := TestSelfLink2.foo2;
                };
            };

            INSERT TestSelfLink2 {
                foo2 := 'Alice'
            };
            INSERT TestSelfLink2 {
                foo2 := 'Bob'
            };
            INSERT TestSelfLink2 {
                foo2 := 'Carol'
            };
        """)

        await self.assert_query_result(
            r"""
                SELECT TestSelfLink2 {
                    foo2,
                    bar2,
                } ORDER BY TestSelfLink2.foo2;
            """,
            [
                {'bar2': [], 'foo2': 'Alice'},
                {'bar2': {'Alice'}, 'foo2': 'Bob'},
                {'bar2': {'Alice', 'Bob'}, 'foo2': 'Carol'}
            ],
        )

    async def test_edgeql_ddl_16(self):
        with self.assertRaisesRegex(
                edgedb.SchemaDefinitionError,
                'possibly more than one element'):
            await self.con.execute(r"""
                CREATE TYPE TestSelfLink3 {
                    CREATE PROPERTY foo3 -> std::str;
                    CREATE PROPERTY bar3 -> std::str {
                        # NOTE: this is a set of all TestSelfLink3.foo3
                        SET default := TestSelfLink3.foo3;
                    };
                };
            """)

    async def test_edgeql_ddl_18(self):
        await self.con.execute("""
            CREATE MODULE foo;
            CREATE MODULE bar;

            SET MODULE foo;
            SET ALIAS b AS MODULE bar;

            CREATE SCALAR TYPE foo_t EXTENDING int64 {
                CREATE CONSTRAINT expression ON (__subject__ > 0);
            };

            CREATE SCALAR TYPE b::bar_t EXTENDING int64;

            CREATE TYPE Obj {
                CREATE PROPERTY foo -> foo_t {
                    SET default := <foo::foo_t>20;
                };
                CREATE PROPERTY bar -> b::bar_t;
            };

            CREATE TYPE b::Obj2 {
                CREATE LINK obj -> Obj;
            };
        """)

        await self.assert_query_result(
            r"""
                WITH MODULE schema
                SELECT ScalarType {
                    name,
                    constraints: {
                        name,
                        subjectexpr,
                    }
                }
                FILTER .name LIKE '%bar%' OR .name LIKE '%foo%'
                ORDER BY .name;
            """,
            [
                {'name': 'bar::bar_t', 'constraints': []},
                {'name': 'foo::foo_t', 'constraints': [
                    {
                        'name': 'std::expression',
                        'subjectexpr': '(__subject__ > 0)',
                    },
                ]},
            ]
        )

        await self.con.execute("""
            ALTER SCALAR TYPE foo::foo_t RENAME TO foo::baz_t;
        """)

        await self.con.execute("""
            ALTER SCALAR TYPE foo::baz_t RENAME TO bar::quux_t;
        """)

        await self.con.execute("""
            DROP TYPE bar::Obj2;
            DROP TYPE foo::Obj;
            DROP SCALAR TYPE bar::quux_t;
        """)

    async def test_edgeql_ddl_19(self):
        await self.con.execute("""

            CREATE TYPE ActualType {
                CREATE REQUIRED PROPERTY foo -> str;
            };

            CREATE ALIAS Alias1 := ActualType {
                bar := 9
            };

            CREATE ALIAS Alias2 := ActualType {
                connected := (SELECT Alias1 ORDER BY Alias1.foo)
            };


            INSERT ActualType {
                foo := 'obj1'
            };
            INSERT ActualType {
                foo := 'obj2'
            };
        """)

        await self.assert_query_result(
            r"""
                SELECT Alias2 {
                    foo,
                    connected: {
                        foo,
                        bar
                    }
                }
                ORDER BY Alias2.foo;
            """,
            [
                {
                    'foo': 'obj1',
                    'connected': [{
                        'foo': 'obj1',
                        'bar': 9,
                    }, {
                        'foo': 'obj2',
                        'bar': 9,
                    }],
                },
                {
                    'foo': 'obj2',
                    'connected': [{
                        'foo': 'obj1',
                        'bar': 9,
                    }, {
                        'foo': 'obj2',
                        'bar': 9,
                    }],
                }
            ]
        )

    async def test_edgeql_ddl_20(self):
        await self.con.execute("""

            CREATE TYPE A20 {
                CREATE REQUIRED PROPERTY foo -> str;
            };

            CREATE TYPE B20 {
                CREATE LINK l -> A20;
            };
        """)

        await self.assert_query_result(
            r"""
                WITH MODULE schema
                SELECT ObjectType {
                    links: {
                        name,
                        bases: {
                            name
                        }
                    } FILTER .name = 'l'
                }
                FILTER .name = 'default::B20'
            """,
            [
                {
                    'links': [{
                        'name': 'l',
                        'bases': [{
                            'name': 'std::link',
                        }],
                    }],
                },
            ]
        )

        await self.con.execute("""

            CREATE ABSTRACT LINK l20;

            ALTER TYPE B20 {
                ALTER LINK l EXTENDING l20;
            };
        """)

        await self.assert_query_result(
            r"""
                WITH MODULE schema
                SELECT ObjectType {
                    links: {
                        name,
                        bases: {
                            name
                        }
                    } FILTER .name = 'l'
                }
                FILTER .name = 'default::B20'
            """,
            [
                {
                    'links': [{
                        'name': 'l',
                        'bases': [{
                            'name': 'default::l20',
                        }],
                    }],
                },
            ]
        )

        await self.con.execute("""

            ALTER TYPE B20 {
                ALTER LINK l DROP EXTENDING l20;
            };
        """)

        await self.assert_query_result(
            r"""
                WITH MODULE schema
                SELECT ObjectType {
                    links: {
                        name,
                        bases: {
                            name
                        }
                    } FILTER .name = 'l'
                }
                FILTER .name = 'default::B20'
            """,
            [
                {
                    'links': [{
                        'name': 'l',
                        'bases': [{
                            'name': 'std::link',
                        }],
                    }],
                },
            ]
        )

    async def test_edgeql_ddl_23(self):
        # Test that an unqualifed reverse link expression
        # as an alias pointer target is handled correctly and
        # manifests as std::BaseObject.
        await self.con.execute("""

            CREATE TYPE User;
            CREATE TYPE Award {
                CREATE LINK user -> User;
            };

            CREATE ALIAS Alias1 := (SELECT User {
                awards := .<user
            });
        """)

        await self.assert_query_result(
            r"""
                WITH
                    C := (SELECT schema::ObjectType
                          FILTER .name = 'default::Alias1')
                SELECT
                    C.pointers { target: { name } }
                FILTER
                    C.pointers.name = 'awards'
            """,
            [
                {
                    'target': {
                        'name': 'std::BaseObject'
                    }
                },
            ],
        )

    async def test_edgeql_ddl_24(self):
        # Test transition of property from inherited to owned.
        await self.con.execute("""
            CREATE TYPE Desc;
            CREATE TYPE Named {
                CREATE PROPERTY name -> str;
                CREATE LINK desc -> Desc;
            };
            CREATE TYPE User EXTENDING Named;
        """)

        await self.assert_query_result(
            r"""
                WITH
                    C := (SELECT schema::ObjectType
                          FILTER .name = 'default::User')
                SELECT
                    C {
                        pointers: { @owned }
                        FILTER .name IN {'name', 'desc'}
                    };
            """,
            [
                {
                    'pointers': [{
                        '@owned': False,
                    }, {
                        '@owned': False,
                    }],
                },
            ],
        )

        await self.con.execute("""
            ALTER TYPE User {
                ALTER PROPERTY name SET OWNED;
                ALTER LINK desc SET OWNED;
            };
        """)

        await self.assert_query_result(
            r"""
                WITH
                    C := (SELECT schema::ObjectType
                          FILTER .name = 'default::User')
                SELECT
                    C {
                        pointers: { @owned }
                        FILTER .name IN {'name', 'desc'}
                    };
            """,
            [
                {
                    'pointers': [{
                        '@owned': True,
                    }, {
                        '@owned': True,
                    }],
                },
            ],
        )

        await self.con.execute("""
            ALTER TYPE User {
                ALTER PROPERTY name {
                    SET REQUIRED;
                    CREATE CONSTRAINT exclusive;
                };

                ALTER LINK desc {
                    SET REQUIRED;
                    CREATE CONSTRAINT exclusive;
                };
            };
        """)

        await self.assert_query_result(
            r"""
                WITH
                    C := (SELECT schema::ObjectType
                          FILTER .name = 'default::User')
                SELECT
                    C {
                        pointers: {
                            @owned,
                            required,
                            constraints: {
                                name,
                            }
                        }
                        FILTER .name IN {'name', 'desc'}
                    };
            """,
            [
                {
                    'pointers': [{
                        '@owned': True,
                        'required': True,
                        'constraints': [{
                            'name': 'std::exclusive',
                        }],
                    }, {
                        '@owned': True,
                        'required': True,
                        'constraints': [{
                            'name': 'std::exclusive',
                        }],
                    }],
                },
            ],
        )

        # and drop it again
        await self.con.execute("""
            ALTER TYPE User {
                ALTER PROPERTY name DROP OWNED;
                ALTER LINK desc DROP OWNED;
            };
        """)

        await self.assert_query_result(
            r"""
                WITH
                    C := (SELECT schema::ObjectType
                          FILTER .name = 'default::User')
                SELECT
                    C {
                        pointers: {
                            @owned,
                            required,
                            constraints: {
                                name,
                            }
                        }
                        FILTER .name IN {'name', 'desc'}
                    };
            """,
            [
                {
                    'pointers': [{
                        '@owned': False,
                        'required': False,
                        'constraints': [],
                    }, {
                        '@owned': False,
                        'required': False,
                        'constraints': [],
                    }],
                },
            ],
        )

    async def test_edgeql_ddl_25(self):
        with self.assertRaisesRegex(
            edgedb.InvalidDefinitionError,
            "cannot drop owned property 'name'.*not inherited",
        ):
            await self.con.execute("""
                CREATE TYPE Named {
                    CREATE PROPERTY name -> str;
                };
                ALTER TYPE Named ALTER PROPERTY name DROP OWNED;
            """)

    async def test_edgeql_ddl_26(self):
        await self.con.execute("""
            CREATE TYPE Target;
            CREATE TYPE Source {
                CREATE LINK target -> Source;
            };
            CREATE TYPE Child EXTENDING Source {
                ALTER LINK target {
                    SET REQUIRED;
                    CREATE PROPERTY foo -> str;
                }
            };
            CREATE TYPE Grandchild EXTENDING Child {
                ALTER LINK target {
                    ALTER PROPERTY foo {
                        CREATE CONSTRAINT exclusive;
                    }
                }
            };
        """)

        await self.con.execute("""
            ALTER TYPE Child ALTER LINK target DROP OWNED;
        """)

        await self.assert_query_result(
            r"""
                WITH
                    C := (SELECT schema::ObjectType
                          FILTER .name = 'default::Child')
                SELECT
                    C {
                        links: {
                            @owned,
                            required,
                            properties: {
                                name,
                            } ORDER BY .name
                        }
                        FILTER .name = 'target'
                    };
            """,
            [
                {
                    'links': [{
                        '@owned': False,
                        'required': False,
                        'properties': [{"name": "source"}, {"name": "target"}],
                    }],
                },
            ],
        )

        await self.assert_query_result(
            r"""
                WITH
                    C := (SELECT schema::ObjectType
                          FILTER .name = 'default::Grandchild')
                SELECT
                    C {
                        links: {
                            @owned,
                            required,
                            properties: {
                                name,
                                @owned,
                                constraints: {
                                    name,
                                }
                            } FILTER .name = 'foo'
                        }
                        FILTER .name = 'target'
                    };
            """,
            [
                {
                    'links': [{
                        '@owned': True,
                        'required': True,
                        'properties': [{
                            'name': 'foo',
                            '@owned': True,
                            'constraints': [{
                                'name': 'std::exclusive',
                            }]
                        }],
                    }],
                },
            ],
        )

    async def test_edgeql_ddl_27(self):
        await self.con.execute("""
            CREATE TYPE Base {
                CREATE PROPERTY foo -> str;
            };
            CREATE TYPE Derived EXTENDING Base {
                ALTER PROPERTY foo SET REQUIRED;
            };
        """)

        await self.assert_query_result(
            r"""
                WITH
                    C := (SELECT schema::ObjectType
                          FILTER .name = 'default::Derived')
                SELECT
                    C {
                        properties: {
                            @owned,
                            required,
                            inherited_fields,
                        }
                        FILTER .name = 'foo'
                    };
            """,
            [
                {
                    'properties': [{
                        '@owned': True,
                        'required': True,
                        'inherited_fields': {
                            'cardinality',
                            'readonly',
                            'target',
                        },
                    }],
                },
            ],
        )

        await self.con.execute("""
            ALTER TYPE Base DROP PROPERTY foo;
        """)

        await self.assert_query_result(
            r"""
                WITH
                    C := (SELECT schema::ObjectType
                          FILTER .name = 'default::Derived')
                SELECT
                    C {
                        properties: {
                            @owned,
                            required,
                            inherited_fields,
                        }
                        FILTER .name = 'foo'
                    };
            """,
            [
                {
                    'properties': [{
                        '@owned': True,
                        'required': True,
                        'inherited_fields': [],
                    }],
                },
            ],
        )

    async def test_edgeql_ddl_28(self):
        # Test that identifiers that are SQL keywords get quoted.
        # Issue 1667
        await self.con.execute("""
            CREATE TYPE Foo {
                CREATE PROPERTY left -> str;
                CREATE PROPERTY smallint -> str;
                CREATE PROPERTY natural -> str;
                CREATE PROPERTY null -> str;
                CREATE PROPERTY `like` -> str;
                CREATE PROPERTY `create` -> str;
                CREATE PROPERTY `link` -> str;
            };
        """)

    async def test_edgeql_ddl_sequence_01(self):
        await self.con.execute("""
            CREATE TYPE Foo {
                CREATE REQUIRED PROPERTY index -> std::int64;
            };
        """)

        await self.con.execute("""
            CREATE SCALAR TYPE ctr EXTENDING std::sequence;
            ALTER TYPE Foo {
                ALTER PROPERTY index {
                    SET TYPE ctr;
                };
            };
        """)

        await self.con.execute("""
            INSERT Foo;
        """)

    async def test_edgeql_ddl_abstract_link_01(self):
        await self.con.execute("""
            CREATE ABSTRACT LINK test_link;
        """)

    async def test_edgeql_ddl_abstract_link_02(self):
        await self.con.execute("""
            CREATE ABSTRACT LINK test_object_link {
                CREATE PROPERTY test_link_prop -> std::int64;
            };

            CREATE TYPE TestObjectType {
                CREATE LINK test_object_link -> std::Object {
                    CREATE PROPERTY test_link_prop -> std::int64 {
                        CREATE ANNOTATION title := 'Test Property';
                    };
                };
            };
        """)

    async def test_edgeql_ddl_abstract_link_03(self):
        await self.con.execute("""
            CREATE ABSTRACT LINK test_object_link_prop {
                CREATE PROPERTY link_prop1 -> std::str;
            };
        """)

    async def test_edgeql_ddl_abstract_link_04(self):
        await self.con.execute("""

            CREATE ABSTRACT LINK test_object_link {
                CREATE PROPERTY test_link_prop -> int64;
                CREATE PROPERTY computed_prop := @test_link_prop * 2;
            };

            CREATE TYPE Target;
            CREATE TYPE TestObjectType {
                CREATE LINK test_object_link EXTENDING test_object_link
                   -> Target;
            };

            INSERT TestObjectType {
                test_object_link := (INSERT Target { @test_link_prop := 42 })
            };
        """)

        await self.assert_query_result(
            r"""
                SELECT TestObjectType {
                    test_object_link: { @test_link_prop, @computed_prop },
                };
            """,
            [{"test_object_link":
              {"@computed_prop": 84, "@test_link_prop": 42}}]
        )

    async def test_edgeql_ddl_abstract_link_05(self):
        await self.con.execute("""
            CREATE ABSTRACT LINK test_link IF NOT EXISTS {
                CREATE PROPERTY test_link_prop -> int64;
            };
        """)

        await self.con.execute("""
            CREATE ABSTRACT LINK test_link IF NOT EXISTS {
                CREATE PROPERTY test_link_prop2 -> int64;
            };
        """)

        await self.con.execute("""
            CREATE TYPE Target;
            CREATE TYPE TestObjectType {
                CREATE LINK test_object_link EXTENDING test_link
                   -> Target;
            };

            INSERT TestObjectType {
                test_object_link := (INSERT Target { @test_link_prop := 42 })
            };
        """)

        await self.assert_query_result(
            r"""
                SELECT TestObjectType {
                    test_object_link: { @test_link_prop },
                };
            """,
            [{"test_object_link": {"@test_link_prop": 42}}]
        )

        await self.con.execute("""
            ALTER ABSTRACT LINK test_link IF EXISTS {
                DROP PROPERTY test_link_prop;
            };
        """)

        async with self.assertRaisesRegexTx(
            edgedb.QueryError,
            "link 'test_object_link' of object type "
            "'default::TestObjectType' has no property 'test_link_prop'",
        ):
            await self.con.execute(
                r"""
                    SELECT TestObjectType {
                        test_object_link: { @test_link_prop },
                    };
                """
            )

        await self.con.execute("""
            DROP TYPE TestObjectType;
            DROP TYPE Target;
        """)

        await self.con.execute("""
            DROP ABSTRACT LINK test_link IF EXISTS;
        """)

        await self.con.execute("""
            DROP ABSTRACT LINK non_existent IF EXISTS;
        """)

    async def test_edgeql_ddl_drop_extending_01(self):
        await self.con.execute("""

            CREATE TYPE Parent {
                CREATE PROPERTY name -> str {
                    CREATE CONSTRAINT exclusive;
                };
            };
            CREATE TYPE Child EXTENDING Parent;
        """)

        await self.con.execute("""
            ALTER TYPE Child DROP EXTENDING Parent;
        """)

        async with self.assertRaisesRegexTx(
            edgedb.QueryError,
            "object type 'default::Child' has no link or property 'name'",
        ):
            await self.con.execute("""
                SELECT Child.name
            """)

        # Should be able to drop parent
        await self.con.execute("""
            DROP TYPE Parent;
        """)

    async def test_edgeql_ddl_drop_extending_02(self):
        await self.con.execute("""

            CREATE TYPE Parent {
                CREATE PROPERTY name -> str {
                    CREATE CONSTRAINT exclusive;
                };
            };
            CREATE TYPE Child EXTENDING Parent {
                ALTER PROPERTY name {
                    SET OWNED;
                    ALTER CONSTRAINT exclusive SET OWNED;
                };
            };
        """)

        await self.con.execute("""
            ALTER TYPE Child DROP EXTENDING Parent;
        """)

        # The constraint shouldn't be linked anymore
        await self.con.execute("""
            INSERT Child { name := "foo" };
            INSERT Parent { name := "foo" };
        """)
        await self.con.execute("""
            INSERT Parent { name := "bar" };
            INSERT Child { name := "bar" };
        """)

        async with self.assertRaisesRegexTx(
            edgedb.ConstraintViolationError,
            'name violates exclusivity constraint',
        ):
            await self.con.execute("""
                INSERT Parent { name := "bar" };
            """)

        async with self.assertRaisesRegexTx(
            edgedb.ConstraintViolationError,
            'name violates exclusivity constraint',
        ):
            await self.con.execute("""
                INSERT Child { name := "bar" };
            """)

        # Should be able to drop parent
        await self.con.execute("""
            DROP TYPE Parent;
        """)

    async def test_edgeql_ddl_drop_extending_03(self):
        await self.con.execute("""

            CREATE TYPE Parent {
                CREATE PROPERTY name -> str {
                    CREATE CONSTRAINT exclusive;
                };
            };
            CREATE TYPE Child EXTENDING Parent {
                ALTER PROPERTY name {
                    SET OWNED;
                    ALTER CONSTRAINT exclusive SET OWNED;
                };
            };
            CREATE TYPE Grandchild EXTENDING Child;
        """)

        await self.con.execute("""
            ALTER TYPE Child DROP EXTENDING Parent;
        """)

        # Should be able to drop parent
        await self.con.execute("""
            DROP TYPE Parent;
        """)

    async def test_edgeql_ddl_drop_extending_04(self):
        await self.con.execute("""

            CREATE TYPE Parent {
                CREATE PROPERTY name -> str {
                    CREATE CONSTRAINT exclusive;
                };
            };
            CREATE TYPE Child EXTENDING Parent {
                ALTER PROPERTY name {
                    SET OWNED;
                    ALTER CONSTRAINT exclusive SET OWNED;
                };
            };
            CREATE TYPE Grandchild EXTENDING Child {
                ALTER PROPERTY name {
                    SET OWNED;
                    ALTER CONSTRAINT exclusive SET OWNED;
                };
            };
        """)

        await self.con.execute("""
            ALTER TYPE Grandchild DROP EXTENDING Child;
        """)

        # Should be able to drop parent
        await self.con.execute("""
            DROP TYPE Child;
            DROP TYPE Parent;
        """)

        async with self.assertRaisesRegexTx(
            edgedb.ConstraintViolationError,
            'name violates exclusivity constraint',
        ):
            await self.con.execute("""
                INSERT Grandchild { name := "bar" };
                INSERT Grandchild { name := "bar" };
            """)

    async def test_edgeql_ddl_drop_extending_05(self):
        await self.con.execute("""

            CREATE TYPE Parent {
                CREATE PROPERTY name -> str {
                    CREATE CONSTRAINT exclusive;
                };
            };
            CREATE TYPE Child EXTENDING Parent {
                ALTER PROPERTY name {
                    SET OWNED;
                };
            };
        """)

        await self.con.execute("""
            ALTER TYPE Child DROP EXTENDING Parent;
        """)

        # The constraint on Child should be dropped
        await self.con.execute("""
            INSERT Child { name := "foo" };
            INSERT Child { name := "foo" };
        """)

    async def test_edgeql_ddl_drop_extending_06(self):
        await self.con.execute("""

            CREATE ABSTRACT TYPE Named {
                CREATE OPTIONAL SINGLE PROPERTY name -> str;
            };
            CREATE TYPE Foo EXTENDING Named;
        """)

        await self.con.execute("""
            INSERT Foo { name := "Phil Emarg" };
        """)

        await self.con.execute("""
            ALTER TYPE Foo {
                ALTER PROPERTY name {
                    SET OWNED;
                };
                DROP EXTENDING Named;
            };
            DROP TYPE Named;
        """)

        await self.assert_query_result(
            r"""
                SELECT Foo.name;
            """,
            ["Phil Emarg"],
        )

    async def test_edgeql_ddl_drop_extending_07(self):
        await self.con.execute("""

            CREATE ABSTRACT TYPE Named {
                CREATE PROPERTY name -> str;
            };
            CREATE ABSTRACT TYPE Noted {
                CREATE PROPERTY note -> str;
            };
            CREATE TYPE Foo EXTENDING Named {
                CREATE PROPERTY note -> str;
            };
        """)

        await self.con.execute("""
            INSERT Foo { name := "Phil Emarg", note := "foo" };
        """)

        # swap parent from Named to Noted, and drop ownership of note
        await self.con.execute("""
            ALTER TYPE Foo {
                ALTER PROPERTY name {
                    SET OWNED;
                };
                DROP EXTENDING Named;
                EXTENDING Noted LAST;
                ALTER PROPERTY note {
                    DROP OWNED;
                };
            };
            DROP TYPE Named;
        """)

        await self.assert_query_result(
            r"""
                SELECT Foo { note, name };
            """,
            [{"name": "Phil Emarg", "note": "foo"}],
        )

        await self.con.execute("""
            ALTER TYPE Foo {
                DROP EXTENDING Noted;
            };
        """)

        with self.assertRaisesRegex(
                edgedb.QueryError,
                "has no link or property 'note'"):
            await self.con.execute(r"""
                SELECT Foo.note;
            """)

    async def test_edgeql_ddl_drop_extending_08(self):
        await self.con.execute("""

            CREATE ABSTRACT TYPE Named {
                CREATE OPTIONAL SINGLE PROPERTY name -> str;
            };
            CREATE ABSTRACT TYPE Named2 {
                CREATE OPTIONAL SINGLE PROPERTY name -> str;
            };
            CREATE TYPE Foo EXTENDING Named;
        """)

        await self.con.execute("""
            INSERT Foo { name := "Phil Emarg" };
        """)

        # swap parent from Named to Named2; this should preserve the name prop
        await self.con.execute("""
            ALTER TYPE Foo {
                DROP EXTENDING Named;
                EXTENDING Named2 LAST;
            };
            DROP TYPE Named;
        """)

        await self.assert_query_result(
            r"""
                SELECT Foo.name;
            """,
            ["Phil Emarg"],
        )

    async def test_edgeql_ddl_add_extending_01(self):
        await self.con.execute("""

            CREATE TYPE Thing;

            CREATE TYPE Foo {
                CREATE LINK item -> Object {
                    CREATE PROPERTY foo -> str;
                };
            };

            INSERT Foo { item := (INSERT Thing { @foo := "test" }) };
        """)

        await self.con.execute("""
            CREATE TYPE Base {
                CREATE OPTIONAL SINGLE LINK item -> Object {
                    CREATE OPTIONAL SINGLE PROPERTY foo -> str;
                };
            };
        """)

        await self.con.execute("""
            ALTER TYPE Foo {
                EXTENDING Base LAST;
                ALTER LINK item {
                    ALTER PROPERTY foo {
                        DROP OWNED;
                    };
                    DROP OWNED;
                };
            };
        """)

        await self.assert_query_result(
            r"""
                SELECT Foo { item: {@foo} };
            """,
            [{"item": {"@foo": "test"}}],
        )

    async def test_edgeql_ddl_default_01(self):
        with self.assertRaisesRegex(
                edgedb.SchemaDefinitionError,
                'default expression is of invalid type: std::int64, '
                'expected std::str'):
            await self.con.execute(r"""
                CREATE TYPE TestDefault01 {
                    CREATE PROPERTY def01 -> str {
                        # int64 doesn't have an assignment cast into str
                        SET default := 42;
                    };
                };
            """)

    async def test_edgeql_ddl_default_02(self):
        with self.assertRaisesRegex(
                edgedb.SchemaDefinitionError,
                'default expression is of invalid type: std::int64, '
                'expected std::str'):
            await self.con.execute(r"""
                CREATE TYPE TestDefault02 {
                    CREATE PROPERTY def02 -> str {
                        SET default := '42';
                    };
                };

                ALTER TYPE TestDefault02 {
                    ALTER PROPERTY def02 SET default := 42;
                };
            """)

    async def test_edgeql_ddl_default_03(self):
        # Test INSERT as default link expression
        await self.con.execute(r"""
            CREATE TYPE TestDefaultInsert03;

            CREATE TYPE TestDefault03 {
                CREATE LINK def03 -> TestDefaultInsert03 {
                    SET default := (INSERT TestDefaultInsert03);
                };
            };
        """)

        await self.assert_query_result(
            r"""
                SELECT (
                    count(TestDefault03),
                    count(TestDefaultInsert03)
                );
            """,
            [[0, 0]],
        )

        await self.assert_query_result(
            r"""
                SELECT TestDefault03 {
                    def03
                };
            """,
            [],
        )

        # `assert_query_result` is used instead of `execute` to
        # highlight the issue #1721
        await self.assert_query_result(
            r"""INSERT TestDefault03;""",
            [{'id': uuid.UUID}]
        )

        await self.assert_query_result(
            r"""
                SELECT (
                    count(TestDefault03),
                    count(TestDefaultInsert03)
                );
            """,
            [[1, 1]],
        )

        await self.assert_query_result(
            r"""
                SELECT TestDefault03 {
                    def03
                };
            """,
            [{
                'def03': {
                    'id': uuid.UUID
                }
            }],
        )

    async def test_edgeql_ddl_default_04(self):
        # Test UPDATE as default link expression
        await self.con.execute(r"""
            CREATE TYPE TestDefaultUpdate04 {
                CREATE PROPERTY val -> str {
                    CREATE CONSTRAINT exclusive;
                };
            };

            CREATE TYPE TestDefault04 {
                CREATE LINK def04 -> TestDefaultUpdate04 {
                    SET default := (
                        UPDATE TestDefaultUpdate04
                        FILTER .val = 'def04'
                        SET {
                            val := .val ++ '!'
                        }
                    );
                };
            };

            INSERT TestDefaultUpdate04 {
                val := 'notdef04'
            };
            INSERT TestDefaultUpdate04 {
                val := 'def04'
            };
        """)

        await self.assert_query_result(
            r"""
                SELECT TestDefaultUpdate04.val;
            """,
            {'def04', 'notdef04'},
        )

        await self.assert_query_result(r"""
            SELECT {
                (INSERT TestDefault04),
                (INSERT TestDefault04)
            };
        """, [{'id': uuid.UUID}, {'id': uuid.UUID}])

        await self.assert_query_result(
            r"""
                SELECT TestDefaultUpdate04.val;
            """,
            {'def04!', 'notdef04'},
        )

        await self.assert_query_result(
            r"""
                SELECT TestDefault04 {
                    def04: {
                        val
                    }
                } ORDER BY .def04.val EMPTY FIRST;
            """,
            [{
                'def04': None
            }, {
                'def04': {
                    'val': 'def04!'
                }
            }],
        )

    async def test_edgeql_ddl_default_05(self):
        # Test DELETE as default property expression
        await self.con.execute(r"""
            CREATE TYPE TestDefaultDelete05 {
                CREATE PROPERTY val -> str;
            };

            CREATE TYPE TestDefault05 {
                CREATE PROPERTY def05 -> str {
                    SET default := (SELECT (
                        DELETE TestDefaultDelete05
                        FILTER .val = 'def05'
                        LIMIT 1
                    ).val);
                };
            };

            INSERT TestDefaultDelete05 {
                val := 'notdef05'
            };
            INSERT TestDefaultDelete05 {
                val := 'def05'
            };
        """)

        await self.assert_query_result(
            r"""
                SELECT TestDefaultDelete05.val;
            """,
            {'def05', 'notdef05'},
        )

        await self.con.execute(r"""
            INSERT TestDefault05;
            INSERT TestDefault05;
        """)

        await self.assert_query_result(
            r"""
                SELECT TestDefaultDelete05.val;
            """,
            {'notdef05'},
        )

        await self.assert_query_result(
            r"""
                SELECT TestDefault05 {
                    def05
                } ORDER BY .def05 EMPTY FIRST;
            """,
            [{
                'def05': None
            }, {
                'def05': 'def05'
            }],
        )

    async def test_edgeql_ddl_default_06(self):
        # Test DELETE as default link expression
        await self.con.execute(r"""
            CREATE TYPE TestDefaultDelete06 {
                CREATE PROPERTY val -> str;
            };

            CREATE TYPE TestDefault06 {
                CREATE REQUIRED LINK def06 -> TestDefaultDelete06 {
                    SET default := (
                        DELETE TestDefaultDelete06
                        FILTER .val = 'def06'
                        LIMIT 1
                    );
                };
            };

            INSERT TestDefaultDelete06 {
                val := 'notdef06'
            };
        """)

        await self.assert_query_result(
            r"""
                SELECT TestDefaultDelete06.val;
            """,
            {'notdef06'},
        )

        with self.assertRaisesRegex(
                edgedb.MissingRequiredError,
                r"missing value for required link 'def06'"):
            await self.con.execute(r"""
                INSERT TestDefault06;
            """)

    async def test_edgeql_ddl_default_07(self):
        await self.con.execute(r"""
            CREATE TYPE Foo;
            INSERT Foo;

            alter type Foo {
                create required property name -> str {
                    set default := 'something'
                }
            };
        """)

        await self.assert_query_result(
            r"""
                SELECT Foo.name;
            """,
            {'something'},
        )

    async def test_edgeql_ddl_default_08(self):
        await self.con.execute(r"""
            CREATE TYPE Foo;
            INSERT Foo;

            alter type Foo {
                create required multi property name -> str {
                    set default := 'something'
                }
            };
        """)

        await self.assert_query_result(
            r"""
                SELECT Foo.name;
            """,
            {'something'},
        )

    async def test_edgeql_ddl_default_09(self):
        await self.con.execute(r"""
            CREATE TYPE Foo;
        """)

        with self.assertRaisesRegex(
            edgedb.UnsupportedFeatureError,
            "default value for property 'x' of link 'asdf' of object type "
            "'default::Bar' is too complicated; "
            "link property defaults must not depend on database contents"
        ):
            await self.con.execute('''
                create type Bar {
                    create link asdf -> Foo {
                        create property x -> int64 {
                            set default := count(Object)
                        }
                    }
                };
            ''')

    async def test_edgeql_ddl_default_10(self):
        with self.assertRaisesRegex(
                edgedb.SchemaDefinitionError,
                'default expression is of invalid type: array<std::int32>, '
                'expected array<std::int16>'):
            await self.con.execute(r"""
                CREATE TYPE X {
                    CREATE PROPERTY y -> array<int16> {
                        SET default := <array<int32>>[]
                    };
                };
            """)

    async def test_edgeql_ddl_default_11(self):
        with self.assertRaisesRegex(
                edgedb.SchemaDefinitionError,
                'default expression is of invalid type: array<std::int32>, '
                'expected array<std::int16>'):
            await self.con.execute(r"""
                CREATE GLOBAL y -> array<int16> {
                    SET default := <array<int32>>[]
                };
            """)

    async def test_edgeql_ddl_default_circular(self):
        await self.con.execute(r"""
            CREATE TYPE TestDefaultCircular {
                CREATE PROPERTY def01 -> int64 {
                    SET default := (SELECT count(TestDefaultCircular));
                };
            };
        """)

    async def test_edgeql_ddl_property_alter_01(self):
        await self.con.execute(r"""
            CREATE TYPE Foo {
                CREATE PROPERTY bar -> float32;
            };
        """)

        await self.con.execute(r"""
            CREATE TYPE TestDefaultCircular {
                CREATE PROPERTY def01 -> int64 {
                    SET default := (SELECT count(TestDefaultCircular));
                };
            };
        """)

    async def test_edgeql_ddl_link_target_bad_01(self):
        await self.con.execute('''

            CREATE TYPE A;
            CREATE TYPE B;

            CREATE TYPE Base0 {
                CREATE LINK foo -> A;
            };
            CREATE TYPE Base1 {
                CREATE LINK foo -> B;
            };
        ''')

        with self.assertRaisesRegex(
            edgedb.SchemaError,
            "inherited link 'foo' of object type 'default::Derived' has a "
            "type conflict"
        ):
            await self.con.execute('''
                CREATE TYPE Derived EXTENDING Base0, Base1;
            ''')

    async def test_edgeql_ddl_link_target_bad_02(self):
        await self.con.execute('''

            CREATE TYPE A;
            CREATE TYPE B;
            CREATE TYPE C;

            CREATE TYPE Base0 {
                CREATE LINK foo -> A | B;
            };
            CREATE TYPE Base1 {
                CREATE LINK foo -> C;
            };
        ''')

        with self.assertRaisesRegex(
            edgedb.SchemaError,
            "inherited link 'foo' of object type 'default::Derived' "
            "has a type conflict"
        ):
            await self.con.execute('''
                CREATE TYPE Derived EXTENDING Base0, Base1;
            ''')

    async def test_edgeql_ddl_link_target_bad_03(self):
        await self.con.execute('''
            CREATE TYPE A;
            CREATE TYPE Foo {
                CREATE LINK a -> A;
                CREATE PROPERTY b -> str;
            };
        ''')

        async with self.assertRaisesRegexTx(
                edgedb.SchemaError,
                "cannot RESET TYPE of link 'a' of object type 'default::Foo' "
                "because it is not inherited"):
            await self.con.execute('''
                ALTER TYPE Foo ALTER LINK a RESET TYPE;
            ''')

        async with self.assertRaisesRegexTx(
                edgedb.SchemaError,
                "cannot RESET TYPE of property 'b' of object type "
                "'default::Foo' because it is not inherited"):
            await self.con.execute('''
                ALTER TYPE Foo ALTER PROPERTY b RESET TYPE;
            ''')

    async def test_edgeql_ddl_link_target_bad_04(self):
        await self.con.execute('''
            CREATE TYPE Foo;
            CREATE TYPE Bar;
        ''')

        with self.assertRaisesRegex(
            edgedb.UnsupportedFeatureError,
            "unsupported type intersection in schema"
        ):
            await self.con.execute('''
                CREATE TYPE Spam {
                    CREATE MULTI LINK foobar := Foo[IS Bar]
                };
            ''')

    async def test_edgeql_ddl_link_target_merge_01(self):
        await self.con.execute('''

            CREATE TYPE A;
            CREATE TYPE B EXTENDING A;

            CREATE TYPE Base0 {
                CREATE LINK foo -> B;
            };
            CREATE TYPE Base1 {
                CREATE LINK foo -> A;
            };
            CREATE TYPE Derived EXTENDING Base0, Base1;
        ''')

    async def test_edgeql_ddl_link_target_merge_02(self):
        await self.con.execute('''

            CREATE TYPE A;
            CREATE TYPE B;
            CREATE TYPE C;

            CREATE TYPE Base0 {
                CREATE LINK foo -> A;
            };
            CREATE TYPE Base1 {
                CREATE LINK foo -> A | B;
            };
            CREATE TYPE Derived EXTENDING Base0, Base1;
        ''')

    async def test_edgeql_ddl_link_target_alter_01(self):
        await self.con.execute(r"""
            CREATE TYPE GrandParent01 {
                CREATE PROPERTY foo -> int64;
            };

            CREATE TYPE Parent01 EXTENDING GrandParent01;
            CREATE TYPE Parent02 EXTENDING GrandParent01;

            CREATE TYPE Child EXTENDING Parent01, Parent02;

            ALTER TYPE GrandParent01 {
                ALTER PROPERTY foo SET TYPE int16;
            };
        """)

        await self.assert_query_result(
            r"""
                WITH
                    C := (SELECT schema::ObjectType
                          FILTER .name IN
                          {'default::Child', 'default::Parent01'})
                SELECT
                    C.pointers { target: { name } }
                FILTER
                    C.pointers.name = 'foo'
            """,
            [
                {
                    'target': {
                        'name': 'std::int16'
                    }
                },
                {
                    'target': {
                        'name': 'std::int16'
                    }
                },
            ],
        )

    async def test_edgeql_ddl_link_target_alter_02(self):
        with self.assertRaisesRegex(
            edgedb.SchemaError,
            "inherited property 'foo' of object type 'default::Child'"
            " has a type conflict",
        ):
            await self.con.execute("""
                CREATE TYPE Parent01 {
                    CREATE PROPERTY foo -> int64;
                };

                CREATE TYPE Parent02 {
                    CREATE PROPERTY foo -> int64;
                };

                CREATE TYPE Child
                    EXTENDING Parent01, Parent02;

                ALTER TYPE Parent02 {
                    ALTER PROPERTY foo SET TYPE int16;
                };
            """)

    async def test_edgeql_ddl_link_target_alter_03(self):
        await self.con.execute("""
            CREATE TYPE Foo {
                CREATE PROPERTY bar -> int64;
            };

            CREATE TYPE Bar {
                CREATE MULTI PROPERTY foo -> int64 {
                    SET default := (SELECT Foo.bar);
                }
            };

            ALTER TYPE Foo ALTER PROPERTY bar SET TYPE int32;
        """)

    async def test_edgeql_ddl_link_target_alter_04(self):
        await self.con.execute('''

            CREATE TYPE A;
            CREATE TYPE B;

            CREATE TYPE Base0 {
                CREATE LINK foo -> A | B;
            };

            CREATE TYPE Derived EXTENDING Base0 {
                ALTER LINK foo SET TYPE B;
            }
        ''')

    async def test_edgeql_ddl_link_target_alter_05(self):
        await self.con.execute('''

            CREATE TYPE A;
            CREATE TYPE B EXTENDING A;

            CREATE TYPE Base0 {
                CREATE LINK foo -> B;
            };

            CREATE TYPE Base1;

            CREATE TYPE Derived EXTENDING Base0, Base1;

            ALTER TYPE Base1 CREATE LINK foo -> A;
        ''')

    async def test_edgeql_ddl_link_target_alter_06(self):
        await self.con.execute(r"""
            CREATE TYPE Foo {
                CREATE PROPERTY foo -> int64;
                CREATE PROPERTY bar := .foo + .foo;
            };
        """)

        await self.con.execute(r"""
            ALTER TYPE Foo {
                ALTER PROPERTY foo SET TYPE int16;
            };
        """)

        await self.assert_query_result(
            r"""
                WITH
                    C := (SELECT schema::ObjectType
                          FILTER .name = 'default::Foo')
                SELECT
                    C.pointers { target: { name } }
                FILTER
                    C.pointers.name = 'bar'
            """,
            [
                {
                    'target': {
                        'name': 'std::int16'
                    }
                },
            ],
        )

    async def test_edgeql_ddl_prop_target_alter_array_01(self):
        await self.con.execute(r"""
            CREATE TYPE Foo {
                CREATE PROPERTY foo -> array<int32>;
            };

            ALTER TYPE Foo {
                ALTER PROPERTY foo SET TYPE array<float64>;
            };

            ALTER TYPE Foo {
                ALTER PROPERTY foo {
                    SET TYPE array<int32> USING (<array<int32>>.foo);
                };
            };
        """)

    async def test_edgeql_ddl_prop_target_subtype_01(self):
        await self.con.execute(r"""
            CREATE SCALAR TYPE mystr EXTENDING std::str {
                CREATE CONSTRAINT std::max_len_value(5)
            };

            CREATE TYPE Foo {
                CREATE PROPERTY a -> std::str;
            };

            CREATE TYPE Bar EXTENDING Foo {
                ALTER PROPERTY a SET TYPE mystr;
            };
        """)

        await self.con.execute('INSERT Foo { a := "123456" }')

        async with self.assertRaisesRegexTx(
            edgedb.ConstraintViolationError,
            'must be no longer than 5 characters'
        ):
            await self.con.execute('INSERT Bar { a := "123456" }')

        await self.con.execute("""
            ALTER TYPE Bar ALTER PROPERTY a RESET TYPE;
        """)

        await self.con.execute('INSERT Bar { a := "123456" }')

    async def test_edgeql_ddl_ptr_set_type_using_01(self):
        await self.con.execute(r"""

            CREATE SCALAR TYPE mystr EXTENDING str;

            CREATE TYPE Bar {
                CREATE PROPERTY name -> str;
            };

            CREATE TYPE SubBar EXTENDING Bar;

            CREATE TYPE Foo {
                CREATE PROPERTY p -> str {
                    CREATE CONSTRAINT exclusive;
                };
                CREATE CONSTRAINT exclusive ON (.p);
                CREATE REQUIRED PROPERTY r_p -> str;
                CREATE MULTI PROPERTY m_p -> str;
                CREATE REQUIRED MULTI PROPERTY rm_p -> str;

                CREATE LINK l -> Bar {
                    CREATE PROPERTY lp -> str;
                };
                CREATE REQUIRED LINK r_l -> Bar {
                    CREATE PROPERTY lp -> str;
                };
                CREATE MULTI LINK m_l -> Bar {
                    CREATE PROPERTY lp -> str;
                };
                CREATE REQUIRED MULTI LINK rm_l -> Bar {
                    CREATE PROPERTY lp -> str;
                };
            };

            INSERT Bar {name := 'bar1'};
            INSERT SubBar {name := 'bar2'};

            WITH
                bar := (SELECT Bar FILTER .name = 'bar1' LIMIT 1),
                bars := (SELECT Bar),
            INSERT Foo {
                p := '1',
                r_p := '10',
                m_p := {'1', '2'},
                rm_p := {'10', '20'},

                l := bar { @lp := '1' },
                r_l := bar { @lp := '10' },
                m_l := (
                    FOR bar IN {enumerate(bars)}
                    UNION (SELECT bar.1 { @lp := <str>(bar.0 + 1) })
                ),
                rm_l := (
                    FOR bar IN {enumerate(bars)}
                    UNION (SELECT bar.1 { @lp := <str>((bar.0 + 1) * 10) })
                )
            };

            WITH
                bar := (SELECT Bar FILTER .name = 'bar2' LIMIT 1),
                bars := (SELECT Bar),
            INSERT Foo {
                p := '3',
                r_p := '30',
                m_p := {'3', '4'},
                rm_p := {'30', '40'},

                l := bar { @lp := '3' },
                r_l := bar { @lp := '30' },
                m_l := (
                    FOR bar IN {enumerate(bars)}
                    UNION (SELECT bar.1 { @lp := <str>(bar.0 + 3) })
                ),
                rm_l := (
                    FOR bar IN {enumerate(bars)}
                    UNION (SELECT bar.1 { @lp := <str>((bar.0 + 3) * 10) })
                )
            };
        """)

        # A normal cast of a property.
        async with self._run_and_rollback():
            await self.con.execute("""
                ALTER TYPE Foo ALTER PROPERTY p {
                    SET TYPE int64 USING (<int64>.p)
                }
            """)

            await self.assert_query_result(
                'SELECT Foo { p } ORDER BY .p',
                [
                    {'p': 1},
                    {'p': 3},
                ],
            )

            await self.con.execute("""
                ALTER TYPE Foo ALTER PROPERTY m_p {
                    SET TYPE int64 USING (<int64>.m_p)
                }
            """)

            await self.assert_query_result(
                'SELECT Foo { m_p } ORDER BY .p',
                [
                    {'m_p': {1, 2}},
                    {'m_p': {3, 4}},
                ],
            )

        # Cast to an already-compatible type, but with an explicit expression.
        async with self._run_and_rollback():
            await self.con.execute("""
                ALTER TYPE Foo ALTER PROPERTY p {
                    SET TYPE mystr USING (.p ++ '!')
                }
            """)

            await self.assert_query_result(
                'SELECT Foo { p } ORDER BY .p',
                [
                    {'p': '1!'},
                    {'p': '3!'},
                ],
            )

        # Cast to the _same_ type, but with an explicit expression.
        async with self._run_and_rollback():
            await self.con.execute("""
                ALTER TYPE Foo ALTER PROPERTY p {
                    SET TYPE str USING (.p ++ '!')
                }
            """)

            await self.assert_query_result(
                'SELECT Foo { p } ORDER BY .p',
                [
                    {'p': '1!'},
                    {'p': '3!'},
                ],
            )

        # A reference to another property of the same host type.
        async with self._run_and_rollback():
            await self.con.execute("""
                ALTER TYPE Foo ALTER PROPERTY p {
                    SET TYPE int64 USING (<int64>.r_p)
                }
            """)

            await self.assert_query_result(
                'SELECT Foo { p } ORDER BY .p',
                [
                    {'p': 10},
                    {'p': 30},
                ],
            )

            await self.con.execute("""
                ALTER TYPE Foo ALTER PROPERTY m_p {
                    SET TYPE int64 USING (<int64>.m_p + <int64>.r_p)
                }
            """)

            await self.assert_query_result(
                'SELECT Foo { m_p } ORDER BY .p',
                [
                    {'m_p': {11, 12}},
                    {'m_p': {33, 34}},
                ],
            )

        async with self._run_and_rollback():
            # This had trouble if there was a SELECT, at one point.
            await self.con.execute("""
                ALTER TYPE Foo ALTER PROPERTY m_p {
                    SET TYPE int64 USING (SELECT <int64>.m_p + <int64>.r_p)
                }
            """)

        # Conversion expression that reduces cardinality...
        async with self._run_and_rollback():
            await self.con.execute("""
                ALTER TYPE Foo ALTER PROPERTY p {
                    SET TYPE int64 USING (<int64>{})
                }
            """)

            await self.assert_query_result(
                'SELECT Foo { p } ORDER BY .p',
                [
                    {'p': None},
                    {'p': None},
                ],
            )

            await self.con.execute("""
                ALTER TYPE Foo ALTER PROPERTY m_p {
                    SET TYPE int64 USING (
                        <int64>{} IF <int64>.m_p % 2 = 0 ELSE <int64>.m_p
                    )
                }
            """)

            await self.assert_query_result(
                'SELECT Foo { m_p } ORDER BY .p',
                [
                    {'m_p': {1}},
                    {'m_p': {3}},
                ],
            )

        # ... should fail if empty set is produced and the property is required
        async with self.assertRaisesRegexTx(
            edgedb.MissingRequiredError,
            r"missing value for required property 'r_p'"
            r" of object type 'default::Foo'"
        ):
            await self.con.execute("""
                ALTER TYPE Foo ALTER PROPERTY r_p {
                    SET TYPE int64 USING (<int64>{})
                }
            """)

        async with self.assertRaisesRegexTx(
            edgedb.MissingRequiredError,
            r"missing value for required property 'rm_p'"
            r" of object type 'default::Foo'"
        ):
            await self.con.execute("""
                ALTER TYPE Foo ALTER PROPERTY rm_p {
                    SET TYPE int64 USING (
                        <int64>{} IF True ELSE <int64>.rm_p
                    )
                }
            """)

        # Straightforward link cast.
        async with self._run_and_rollback():
            await self.con.execute("""
                ALTER TYPE Foo ALTER LINK l {
                    SET TYPE SubBar USING (.l[IS SubBar])
                }
            """)

            await self.assert_query_result(
                'SELECT Foo { l: {name} } ORDER BY .p',
                [
                    {'l': None},
                    {'l': {'name': 'bar2'}},
                ],
            )

            await self.con.execute("""
                ALTER TYPE Foo ALTER LINK m_l {
                    SET TYPE SubBar USING (.m_l[IS SubBar])
                }
            """)

            await self.assert_query_result(
                'SELECT Foo { m_l: {name} } ORDER BY .p',
                [
                    {'m_l': [{'name': 'bar2'}]},
                    {'m_l': [{'name': 'bar2'}]},
                ],
            )

        # Use a more elaborate expression for the tranform.
        async with self._run_and_rollback():
            await self.con.execute("""
                ALTER TYPE Foo ALTER LINK l {
                    SET TYPE SubBar USING (SELECT .m_l[IS SubBar] LIMIT 1)
                }
            """)

            await self.assert_query_result(
                'SELECT Foo { l: {name, @lp} } ORDER BY .p',
                [
                    {'l': {'name': 'bar2', '@lp': '1'}},
                    {'l': {'name': 'bar2', '@lp': '3'}},
                ],
            )

        # Check that minimum cardinality constraint is enforced on links too...
        async with self.assertRaisesRegexTx(
            edgedb.MissingRequiredError,
            r"missing value for required link 'r_l'"
            r" of object type 'default::Foo'"
        ):
            await self.con.execute("""
                ALTER TYPE Foo ALTER LINK r_l {
                    SET TYPE SubBar USING (.r_l[IS SubBar])
                }
            """)

        async with self.assertRaisesRegexTx(
            edgedb.MissingRequiredError,
            r"missing value for required link 'rm_l'"
            r" of object type 'default::Foo'"
        ):
            await self.con.execute("""
                ALTER TYPE Foo ALTER LINK rm_l {
                    SET TYPE SubBar USING (SELECT SubBar FILTER False LIMIT 1)
                }
            """)

        # Test link property transforms now.
        async with self._run_and_rollback():
            await self.con.execute("""
                ALTER TYPE Foo ALTER LINK l ALTER PROPERTY lp {
                    SET TYPE int64 USING (<int64>@lp)
                }
            """)

            await self.assert_query_result(
                'SELECT Foo { l: { @lp } } ORDER BY .p',
                [
                    {'l': {'@lp': 1}},
                    {'l': {'@lp': 3}},
                ],
            )

        async with self._run_and_rollback():
            # Also once had SELECT trouble
            await self.con.execute("""
                ALTER TYPE Foo ALTER LINK l ALTER PROPERTY lp {
                    SET TYPE int64 USING (SELECT <int64>@lp)
                }
            """)

    async def test_edgeql_ddl_ptr_set_type_using_02(self):
        await self.con.execute(r"""

            CREATE ABSTRACT TYPE Parent {
                CREATE PROPERTY name -> str;
            };
            CREATE TYPE Child EXTENDING Parent;
            INSERT Child { name := "10" };
        """)

        await self.con.execute(r"""
            ALTER TYPE Parent {
                ALTER PROPERTY name {
                    SET TYPE int64 USING (<int64>.name)
                }
            }
        """)

        await self.assert_query_result(
            'SELECT Child { name }',
            [
                {'name': 10},
            ]
        )

    async def test_edgeql_ddl_ptr_set_type_using_03(self):
        # check that defaults don't break things
        await self.con.execute(r"""
            create type Foo {
                create property x -> str {
                    set default := '';
                };
                create multi property y -> str {
                    set default := '';
                };
            };
        """)

        await self.con.execute(r"""
            alter type Foo {
                alter property x {
                    set default := 0;
                    set type int64 using (<int64>.x);
                };
                alter property y {
                    set default := 0;
                    set type int64 using (<int64>.y);
                };
            };
        """)

        await self.con.execute(r"""
            create type Bar {
                create link l -> Foo {
                    create property x -> str {
                        set default := '';
                    }
                }
            };
        """)

        await self.con.execute(r"""
            alter type Bar {
                alter link l {
                    alter property x {
                        set default := 0;
                        set type int64 using (<int64>@x);
                    }
                }
            };
        """)

    async def test_edgeql_ddl_ptr_set_type_using_04(self):
        # check that defaults don't break things
        await self.con.execute(r"""
            create scalar type X extending sequence;
            create type Foo {
                create property x -> X;
            };
        """)

        await self.con.execute(r"""
            alter type Foo {
                alter property x {
                    set type array<str> using ([<str>.x]);
                }
            };
        """)

        await self.con.execute(r"""
            create type Bar {
                create property x -> int64;
            };
        """)
        await self.con.execute(r"""
            alter type Bar {
                alter property x {
                    set type X using (<X>.x);
                }
            };
        """)

        await self.con.execute(r"""
            create type Baz {
                create multi property x -> int64;
            };
        """)
        await self.con.execute(r"""
            alter type Baz {
                alter property x {
                    set type X using (<X>.x);
                }
            };
        """)

    async def test_edgeql_ddl_ptr_set_type_validation(self):
        await self.con.execute(r"""

            CREATE TYPE Bar;
            CREATE TYPE Spam;
            CREATE TYPE Egg;
            CREATE TYPE Foo {
                CREATE PROPERTY p -> str;
                CREATE LINK l -> Bar {
                    CREATE PROPERTY lp -> str;
                };
            };
        """)

        async with self.assertRaisesRegexTx(
            edgedb.SchemaError,
            r"property 'p' of object type 'default::Foo' cannot be cast"
            r" automatically from scalar type 'std::str' to scalar"
            r" type 'std::int64'"
        ):
            await self.con.execute("""
                ALTER TYPE Foo ALTER PROPERTY p SET TYPE int64;
            """)

        async with self.assertRaisesRegexTx(
            edgedb.SchemaError,
            r"result of USING clause for the alteration of"
            r" property 'p' of object type 'default::Foo' cannot be cast"
            r" automatically from scalar type 'std::float64' to scalar"
            r" type 'std::int64'"
        ):
            await self.con.execute("""
                ALTER TYPE Foo ALTER PROPERTY p
                    SET TYPE int64 USING (<float64>.p)
            """)

        async with self.assertRaisesRegexTx(
            edgedb.SchemaError,
            r"possibly more than one element returned by the USING clause for"
            r" the alteration of property 'p' of object type 'default::Foo',"
            r" while a singleton is expected"
        ):
            await self.con.execute("""
                ALTER TYPE Foo ALTER PROPERTY p SET TYPE int64 USING ({1, 2})
            """)

        async with self.assertRaisesRegexTx(
            edgedb.SchemaError,
            r"link 'l' of object type 'default::Foo' cannot be cast"
            r" automatically from object type 'default::Bar' to object"
            r" type 'default::Spam'"
        ):
            await self.con.execute("""
                ALTER TYPE Foo ALTER LINK l SET TYPE Spam;
            """)

        async with self.assertRaisesRegexTx(
            edgedb.SchemaError,
            r"result of USING clause for the alteration of"
            r" link 'l' of object type 'default::Foo' cannot be cast"
            r" automatically from object type 'default::Bar & default::Egg'"
            r" to object type 'default::Spam'"
        ):
            await self.con.execute("""
                ALTER TYPE Foo ALTER LINK l SET TYPE Spam USING (.l[IS Egg])
            """)

        async with self.assertRaisesRegexTx(
            edgedb.SchemaError,
            r"possibly more than one element returned by the USING clause for"
            r" the alteration of link 'l' of object type 'default::Foo', while"
            r" a singleton is expected"
        ):
            await self.con.execute("""
                ALTER TYPE Foo ALTER LINK l SET TYPE Spam USING (SELECT Spam)
            """)

    async def test_edgeql_ddl_ptr_set_cardinality_01(self):
        await self.con.execute(r'''
            CREATE TYPE Foo {
                CREATE MULTI PROPERTY bar -> str;
            };
            INSERT Foo { bar := "foo" };
            ALTER TYPE Foo { ALTER PROPERTY bar {
                SET SINGLE USING (assert_single(.bar))
            } };
        ''')

        await self.assert_query_result(
            r"""
                SELECT Foo { bar }
            """,
            [
                {'bar': "foo"}
            ]
        )

        # Make sure the delete triggers get cleaned up
        await self.assert_query_result(
            r"""
                DELETE Foo
            """,
            [
                {}
            ]
        )

    async def test_edgeql_ddl_ptr_set_cardinality_validation(self):
        await self.con.execute(r"""
            CREATE TYPE Bar;
            CREATE TYPE Egg;
            CREATE TYPE Foo {
                CREATE MULTI PROPERTY p -> str;
                CREATE MULTI LINK l -> Bar {
                    CREATE PROPERTY lp -> str;
                };
            };
        """)

        async with self.assertRaisesRegexTx(
            edgedb.SchemaError,
            r"cannot automatically convert property 'p' of object type"
            r" 'default::Foo' to 'single' cardinality"
        ):
            await self.con.execute("""
                ALTER TYPE Foo ALTER PROPERTY p SET SINGLE;
            """)

        async with self.assertRaisesRegexTx(
            edgedb.SchemaError,
            r"result of USING clause for the alteration of"
            r" property 'p' of object type 'default::Foo' cannot be cast"
            r" automatically from scalar type 'std::float64' to scalar"
            r" type 'std::int64'"
        ):
            await self.con.execute("""
                ALTER TYPE Foo ALTER PROPERTY p
                    SET TYPE int64 USING (<float64>.p)
            """)

        async with self.assertRaisesRegexTx(
            edgedb.SchemaError,
            r"possibly more than one element returned by the USING clause for"
            r" the alteration of property 'p' of object type 'default::Foo',"
            r" while a singleton is expected"
        ):
            await self.con.execute("""
                ALTER TYPE Foo ALTER PROPERTY p SET SINGLE USING ({1, 2})
            """)

        async with self.assertRaisesRegexTx(
            edgedb.SchemaError,
            r"cannot automatically convert link 'l' of object type"
            r" 'default::Foo' to 'single' cardinality"
        ):
            await self.con.execute("""
                ALTER TYPE Foo ALTER LINK l SET SINGLE;
            """)

        async with self.assertRaisesRegexTx(
            edgedb.SchemaError,
            r"result of USING clause for the alteration of"
            r" link 'l' of object type 'default::Foo' cannot be cast"
            r" automatically from object type 'default::Egg'"
            r" to object type 'default::Bar'"
        ):
            await self.con.execute("""
                ALTER TYPE Foo ALTER LINK l
                    SET SINGLE USING (SELECT Egg LIMIT 1);
            """)

        async with self.assertRaisesRegexTx(
            edgedb.SchemaError,
            r"possibly more than one element returned by the USING clause for"
            r" the alteration of link 'l' of object type 'default::Foo', while"
            r" a singleton is expected"
        ):
            await self.con.execute("""
                ALTER TYPE Foo ALTER LINK l SET SINGLE USING (SELECT Bar)
            """)

    async def test_edgeql_ddl_ptr_set_required_01(self):
        await self.con.execute(r"""

            CREATE TYPE Bar {
                CREATE PROPERTY name -> str {
                    CREATE CONSTRAINT std::exclusive;
                }
            };

            CREATE TYPE Foo {
                CREATE PROPERTY p -> str;
                CREATE PROPERTY p2 -> str;
                CREATE MULTI PROPERTY m_p -> str;

                CREATE LINK l -> Bar {
                    CREATE PROPERTY lp -> str;
                };
                CREATE MULTI LINK m_l -> Bar {
                    CREATE PROPERTY lp -> str;
                };
            };

            INSERT Bar {name := 'bar1'};
            INSERT Bar {name := 'bar2'};

            WITH
                bar := (SELECT Bar FILTER .name = 'bar1' LIMIT 1),
                bars := (SELECT Bar),
            INSERT Foo {
                p := '1',
                p2 := '1',
                m_p := {'1', '2'},

                l := bar { @lp := '1' },
                m_l := (
                    FOR bar IN {enumerate(bars)}
                    UNION (SELECT bar.1 { @lp := <str>(bar.0 + 1) })
                ),
            };

            INSERT Foo {
                p2 := '3',
            };
        """)

        async with self._run_and_rollback():
            await self.con.execute("""
                ALTER TYPE Foo ALTER PROPERTY p {
                    SET REQUIRED USING ('3')
                }
            """)

            await self.assert_query_result(
                'SELECT Foo { p } ORDER BY .p',
                [
                    {'p': '1'},
                    {'p': '3'},
                ],
            )

            await self.con.execute("""
                ALTER TYPE Foo ALTER PROPERTY m_p {
                    SET REQUIRED USING ('3')
                }
            """)

            await self.assert_query_result(
                'SELECT Foo { m_p } ORDER BY .p',
                [
                    {'m_p': {'1', '2'}},
                    {'m_p': {'3'}},
                ],
            )

        # A reference to another property of the same host type.
        async with self._run_and_rollback():
            await self.con.execute("""
                ALTER TYPE Foo ALTER PROPERTY p {
                    SET REQUIRED USING (.p2)
                }
            """)

            await self.assert_query_result(
                'SELECT Foo { p } ORDER BY .p',
                [
                    {'p': '1'},
                    {'p': '3'},
                ],
            )

            await self.con.execute("""
                ALTER TYPE Foo ALTER PROPERTY m_p {
                    SET REQUIRED USING (.p2)
                }
            """)

            await self.assert_query_result(
                'SELECT Foo { m_p } ORDER BY .p',
                [
                    {'m_p': {'1', '2'}},
                    {'m_p': {'3'}},
                ],
            )

        # ... should fail if empty set is produced by the USING clause
        async with self.assertRaisesRegexTx(
            edgedb.MissingRequiredError,
            r"missing value for required property 'p'"
            r" of object type 'default::Foo'"
        ):
            await self.con.execute("""
                ALTER TYPE Foo ALTER PROPERTY p {
                    SET REQUIRED USING (<str>{})
                }
            """)

        async with self.assertRaisesRegexTx(
            edgedb.MissingRequiredError,
            r"missing value for required property 'm_p'"
            r" of object type 'default::Foo'"
        ):
            await self.con.execute("""
                ALTER TYPE Foo ALTER PROPERTY m_p {
                    SET REQUIRED USING (
                        <str>{} IF True ELSE .p2
                    )
                }
            """)

        # And now see about the links.
        async with self._run_and_rollback():
            await self.con.execute("""
                ALTER TYPE Foo ALTER LINK l {
                    SET REQUIRED USING (SELECT Bar FILTER .name = 'bar2')
                }
            """)

            await self.assert_query_result(
                'SELECT Foo { l: {name} } ORDER BY .p EMPTY LAST',
                [
                    {'l': {'name': 'bar1'}},
                    {'l': {'name': 'bar2'}},
                ],
            )

            await self.con.execute("""
                ALTER TYPE Foo ALTER LINK m_l {
                    SET REQUIRED USING (SELECT Bar FILTER .name = 'bar2')
                }
            """)

            await self.assert_query_result(
                '''
                SELECT Foo { m_l: {name} ORDER BY .name }
                ORDER BY .p EMPTY LAST
                ''',
                [
                    {'m_l': [{'name': 'bar1'}, {'name': 'bar2'}]},
                    {'m_l': [{'name': 'bar2'}]},
                ],
            )

        # Check that minimum cardinality constraint is enforced on links too...
        async with self.assertRaisesRegexTx(
            edgedb.MissingRequiredError,
            r"missing value for required link 'l'"
            r" of object type 'default::Foo'"
        ):
            await self.con.execute("""
                ALTER TYPE Foo ALTER LINK l {
                    SET REQUIRED USING (SELECT Bar FILTER false LIMIT 1)
                }
            """)

        async with self.assertRaisesRegexTx(
            edgedb.MissingRequiredError,
            r"missing value for required link 'm_l'"
            r" of object type 'default::Foo'"
        ):
            await self.con.execute("""
                ALTER TYPE Foo ALTER LINK m_l {
                    SET REQUIRED USING (SELECT Bar FILTER false LIMIT 1)
                }
            """)

    async def test_edgeql_ddl_link_property_01(self):
        with self.assertRaisesRegex(
                edgedb.InvalidPropertyDefinitionError,
                r"link properties cannot be required"):
            await self.con.execute("""
                CREATE TYPE TestLinkPropType_01 {
                    CREATE LINK test_linkprop_link_01 -> std::Object {
                        CREATE REQUIRED PROPERTY test_link_prop_01
                            -> std::int64;
                    };
                };
            """)

    async def test_edgeql_ddl_link_property_02(self):
        with self.assertRaisesRegex(
                edgedb.InvalidPropertyDefinitionError,
                r"multi properties aren't supported for links"):
            await self.con.execute("""
                CREATE TYPE TestLinkPropType_02 {
                    CREATE LINK test_linkprop_link_02 -> std::Object {
                        CREATE MULTI PROPERTY test_link_prop_02 -> std::int64;
                    };
                };
            """)

    async def test_edgeql_ddl_link_property_03(self):
        with self.assertRaisesRegex(
                edgedb.InvalidPropertyDefinitionError,
                r"link properties cannot be required"):
            await self.con.execute("""
                CREATE TYPE TestLinkPropType_03 {
                    CREATE LINK test_linkprop_link_03 -> std::Object;
                };

                ALTER TYPE TestLinkPropType_03 {
                    ALTER LINK test_linkprop_link_03 {
                        CREATE REQUIRED PROPERTY test_link_prop_03
                            -> std::int64;
                    };
                };
            """)

    async def test_edgeql_ddl_link_property_04(self):
        with self.assertRaisesRegex(
                edgedb.InvalidPropertyDefinitionError,
                r"multi properties aren't supported for links"):
            await self.con.execute("""
                CREATE TYPE TestLinkPropType_04 {
                    CREATE LINK test_linkprop_link_04 -> std::Object;
                };

                ALTER TYPE TestLinkPropType_04 {
                    ALTER LINK test_linkprop_link_04 {
                        CREATE MULTI PROPERTY test_link_prop_04 -> std::int64;
                    };
                };
            """)

    async def test_edgeql_ddl_link_property_05(self):
        with self.assertRaisesRegex(
                edgedb.InvalidPropertyDefinitionError,
                r"link properties cannot be required"):
            await self.con.execute("""
                CREATE TYPE TestLinkPropType_05 {
                    CREATE LINK test_linkprop_link_05 -> std::Object {
                        CREATE PROPERTY test_link_prop_05 -> std::int64;
                    };
                };

                ALTER TYPE TestLinkPropType_05 {
                    ALTER LINK test_linkprop_link_05 {
                        ALTER PROPERTY test_link_prop_05 {
                            SET REQUIRED;
                        };
                    };
                };
            """)

    async def test_edgeql_ddl_link_property_06(self):
        with self.assertRaisesRegex(
                edgedb.InvalidPropertyDefinitionError,
                r"multi properties aren't supported for links"):
            await self.con.execute("""
                CREATE TYPE TestLinkPropType_06 {
                    CREATE LINK test_linkprop_link_06 -> std::Object {
                        CREATE MULTI PROPERTY test_link_prop_06 -> std::int64;
                    };
                };

                ALTER TYPE TestLinkPropType_06 {
                    ALTER LINK test_linkprop_link_06 {
                        ALTER PROPERTY test_link_prop_06 {
                            SET MULTI;
                        };
                    };
                };
            """)

    async def test_edgeql_ddl_link_property_07(self):
        await self.con.execute("""
            CREATE ABSTRACT LINK link_with_value {
                CREATE SINGLE PROPERTY value -> int64;
                CREATE INDEX on (__subject__@value);
                CREATE INDEX on ((__subject__@source, __subject__@value));
                CREATE INDEX on ((__subject__@target, __subject__@value));
                # FIXME: this is broken
                # CREATE INDEX on ((__subject__, __subject__@value));
            };

            CREATE TYPE Tgt;
            CREATE TYPE Foo {
                CREATE LINK l1 EXTENDING link_with_value -> Tgt;
            };
        """)

    async def test_edgeql_ddl_link_property_08(self):
        await self.con.execute("""
            CREATE TYPE Tgt;
            CREATE TYPE Foo {
                CREATE LINK l2 -> Tgt {
                    CREATE SINGLE PROPERTY value -> int64;
                    CREATE INDEX on (__subject__@value);
                    CREATE INDEX on ((__subject__@target, __subject__@value));
                };

            };

            ALTER TYPE Foo {
                ALTER LINK l2 {
                    ALTER INDEX on ((__subject__@target, __subject__@value)) {
                        CREATE ANNOTATION description := "woo";
                    };
                    CREATE INDEX on ((__subject__@source, __subject__@value));
                    DROP INDEX on (__subject__@value);
                }
            };
        """)

    async def test_edgeql_ddl_bad_01(self):
        with self.assertRaisesRegex(
                edgedb.InvalidReferenceError,
                r"type 'default::array' does not exist"):
            await self.con.execute(r"""
                CREATE TYPE Foo {
                    CREATE PROPERTY bar -> array;
                };
            """)

    async def test_edgeql_ddl_bad_02(self):
        with self.assertRaisesRegex(
                edgedb.InvalidReferenceError,
                r"type 'default::tuple' does not exist"):
            await self.con.execute(r"""
                CREATE TYPE Foo {
                    CREATE PROPERTY bar -> tuple;
                };
            """)

    async def test_edgeql_ddl_bad_03(self):
        with self.assertRaisesRegex(
                edgedb.SchemaError,
                r'unexpected number of subtypes, expecting 1'):
            await self.con.execute(r"""
                CREATE TYPE Foo {
                    CREATE PROPERTY bar -> array<int64, int64, int64>;
                };
            """)

    async def test_edgeql_ddl_bad_04(self):
        with self.assertRaisesRegex(
                edgedb.UnsupportedFeatureError,
                r'nested arrays are not supported'):
            await self.con.execute(r"""
                CREATE TYPE Foo {
                    CREATE PROPERTY bar -> array<array<int64>>;
                };
            """)

    async def test_edgeql_ddl_bad_05(self):
        with self.assertRaisesRegex(
                edgedb.EdgeQLSyntaxError,
                r'mixing named and unnamed subtype declarations is not '
                r'supported'):
            await self.con.execute(r"""
                CREATE TYPE Foo {
                    CREATE PROPERTY bar -> tuple<int64, foo:int64>;
                };
            """)

    async def test_edgeql_ddl_bad_07(self):
        with self.assertRaisesRegex(
                edgedb.SchemaDefinitionError,
                r"mutations are invalid in computed link 'foo'"):
            async with self.con.transaction():
                await self.con.execute(r"""
                    CREATE TYPE Foo;

                    CREATE TYPE Bar {
                        CREATE LINK foo := (INSERT Foo);
                    };
                """)

    async def test_edgeql_ddl_bad_08(self):
        with self.assertRaisesRegex(
                edgedb.SchemaDefinitionError,
                r"mutations are invalid in computed link 'foo'"):
            async with self.con.transaction():
                await self.con.execute(r"""
                    CREATE TYPE Foo;

                    CREATE TYPE Bar {
                        CREATE LINK foo := (
                            WITH x := (INSERT Foo)
                            SELECT x
                        );
                    };
                """)

    async def test_edgeql_ddl_bad_09(self):
        with self.assertRaisesRegex(
                edgedb.SchemaDefinitionError,
                r"mutations are invalid in computed property 'foo'"):
            async with self.con.transaction():
                await self.con.execute(r"""
                    CREATE TYPE Foo;

                    CREATE TYPE Bar {
                        CREATE PROPERTY foo := (INSERT Foo).id;
                    };
                """)

    async def test_edgeql_ddl_bad_10(self):
        with self.assertRaisesRegex(
                edgedb.SchemaDefinitionError,
                r"mutations are invalid in alias definition"):
            async with self.con.transaction():
                await self.con.execute(r"""
                    CREATE TYPE Foo;
                    CREATE TYPE Bar;

                    CREATE ALIAS Baz := Bar {
                        foo := (INSERT Foo)
                    };
                """)

    async def test_edgeql_ddl_bad_11(self):
        with self.assertRaisesRegex(
                edgedb.SchemaDefinitionError,
                r"mutations are invalid in alias definition"):
            async with self.con.transaction():
                await self.con.execute(r"""
                    CREATE TYPE Foo;
                    CREATE TYPE Bar;

                    CREATE ALIAS Baz := Bar {
                        foo := (INSERT Foo).id
                    };
                """)

    async def test_edgeql_ddl_bad_12(self):
        with self.assertRaisesRegex(
                edgedb.SchemaDefinitionError,
                r"mutations are invalid in alias definition"):
            async with self.con.transaction():
                await self.con.execute(r"""
                    CREATE TYPE Foo;
                    CREATE TYPE Bar {
                        CREATE LINK foo -> Foo;
                    };

                    CREATE ALIAS Baz := Bar {
                        foo: {
                            fuz := (INSERT Foo)
                        }
                    };
                """)

    async def test_edgeql_ddl_bad_13(self):
        with self.assertRaisesRegex(
                edgedb.SchemaDefinitionError,
                r"mutations are invalid in alias definition"):
            async with self.con.transaction():
                await self.con.execute(r"""
                    CREATE TYPE Foo;
                    CREATE TYPE Bar {
                        CREATE LINK foo -> Foo;
                    };

                    CREATE ALIAS Baz := (
                        WITH x := (INSERT Foo)
                        SELECT Bar {
                            foo: {
                                fuz := x
                            }
                        }
                    );
                """)

    async def test_edgeql_ddl_link_long_01(self):
        link_name = (
            'f123456789_123456789_123456789_123456789'
            '_123456789_123456789_123456789_123456789'
        )
        await self.con.execute(f"""
            CREATE ABSTRACT LINK {link_name};
        """)

        await self.con.execute(f"""
            CREATE TYPE Foo {{
                CREATE LINK {link_name} -> Foo;
            }};
        """)

        await self.con.query(f"SELECT Foo.{link_name}")

    async def test_edgeql_ddl_link_bad_02(self):
        with self.assertRaisesRegex(
                edgedb.EdgeQLSyntaxError,
                f'unexpected fully-qualified name'):
            async with self.con.transaction():
                await self.con.execute("""
                    CREATE TYPE Foo {
                        CREATE LINK foo::bar -> Foo;
                    };
                """)

    async def test_edgeql_ddl_link_bad_03(self):
        with self.assertRaisesRegex(
                edgedb.SchemaDefinitionError,
                f"'default' is not a valid field for an abstract link"):
            async with self.con.transaction():
                await self.con.execute("""
                    CREATE ABSTRACT LINK bar {
                        SET default := Object;
                    };
                """)

    async def test_edgeql_ddl_property_long_01(self):
        prop_name = (
            'f123456789_123456789_123456789_123456789'
            '_123456789_123456789_123456789_123456789'
        )
        await self.con.execute(f"""
            CREATE ABSTRACT PROPERTY {prop_name}
        """)

        await self.con.execute(f"""
            CREATE TYPE Foo {{
                CREATE PROPERTY {prop_name} -> std::str;
            }};
        """)

        await self.con.query(f"SELECT Foo.{prop_name}")

    async def test_edgeql_ddl_property_bad_02(self):
        with self.assertRaisesRegex(
                edgedb.EdgeQLSyntaxError,
                f'unexpected fully-qualified name'):
            async with self.con.transaction():
                await self.con.execute("""
                    CREATE TYPE Foo {
                        CREATE PROPERTY foo::bar -> Foo;
                    };
                """)

    async def test_edgeql_ddl_property_bad_03(self):
        with self.assertRaisesRegex(
                edgedb.SchemaDefinitionError,
                f"'default' is not a valid field for an abstract property"):
            async with self.con.transaction():
                await self.con.execute("""
                    CREATE ABSTRACT PROPERTY bar {
                        SET default := 'bad';
                    };
                """)

    async def test_edgeql_ddl_function_01(self):
        await self.con.execute("""
            CREATE FUNCTION my_lower(s: std::str) -> std::str
                USING SQL FUNCTION 'lower';
        """)

        with self.assertRaisesRegex(edgedb.DuplicateFunctionDefinitionError,
                                    r'cannot create.*my_lower.*func'):

            async with self.con.transaction():
                await self.con.execute("""
                    CREATE FUNCTION my_lower(s: SET OF std::str)
                        -> std::str {
                        SET initial_value := '';
                        USING SQL FUNCTION 'count';
                    };
                """)

        await self.con.execute("""
            DROP FUNCTION my_lower(s: std::str);
        """)

        await self.con.execute("""
            CREATE FUNCTION my_lower(s: SET OF anytype)
                -> std::str {
                USING SQL FUNCTION 'count';
                SET initial_value := '';
            };
        """)

        with self.assertRaisesRegex(edgedb.DuplicateFunctionDefinitionError,
                                    r'cannot create.*my_lower.*func'):

            async with self.con.transaction():
                await self.con.execute("""
                    CREATE FUNCTION my_lower(s: anytype) -> std::str
                        USING SQL FUNCTION 'lower';
                """)

        await self.con.execute("""
            DROP FUNCTION my_lower(s: anytype);
        """)

    async def test_edgeql_ddl_function_02(self):
        long_func_name = 'my_sql_func5_' + 'abc' * 50

        await self.con.execute(f"""
            CREATE FUNCTION my_sql_func1()
                -> std::str
                USING SQL $$
                    SELECT 'spam'::text
                $$;

            CREATE FUNCTION my_sql_func2(foo: std::str)
                -> std::str
                USING SQL $$
                    SELECT "foo"::text
                $$;

            CREATE FUNCTION my_sql_func4(VARIADIC s: std::str)
                -> std::str
                USING SQL $$
                    SELECT array_to_string(s, '-')
                $$;

            CREATE FUNCTION {long_func_name}()
                -> std::str
                USING SQL $$
                    SELECT '{long_func_name}'::text
                $$;

            CREATE FUNCTION my_sql_func6(a: std::str='a' ++ 'b')
                -> std::str
                USING SQL $$
                    SELECT $1 || 'c'
                $$;

            CREATE FUNCTION my_sql_func7(s: array<std::int64>)
                -> std::int64
                USING SQL $$
                    SELECT sum(s)::bigint FROM UNNEST($1) AS s
                $$;
        """)

        await self.assert_query_result(
            r"""
                SELECT my_sql_func1();
            """,
            ['spam'],
        )
        await self.assert_query_result(
            r"""
                SELECT my_sql_func2('foo');
            """,
            ['foo'],
        )
        await self.assert_query_result(
            r"""
                SELECT my_sql_func4('fizz', 'buzz');
            """,
            ['fizz-buzz'],
        )
        await self.assert_query_result(
            fr"""
                SELECT {long_func_name}();
            """,
            [long_func_name],
        )
        await self.assert_query_result(
            r"""
                SELECT my_sql_func6();
            """,
            ['abc'],
        )
        await self.assert_query_result(
            r"""
                SELECT my_sql_func6('xy');
            """,
            ['xyc'],
        )
        await self.assert_query_result(
            r"""
                SELECT my_sql_func7([1, 2, 3, 10]);
            """,
            [16],
        )

        await self.con.execute(f"""
            DROP FUNCTION my_sql_func1();
            DROP FUNCTION my_sql_func2(foo: std::str);
            DROP FUNCTION my_sql_func4(VARIADIC s: std::str);
            DROP FUNCTION {long_func_name}();
            DROP FUNCTION my_sql_func6(a: std::str='a' ++ 'b');
            DROP FUNCTION my_sql_func7(s: array<std::int64>);
        """)

    async def test_edgeql_ddl_function_03(self):
        with self.assertRaisesRegex(edgedb.InvalidFunctionDefinitionError,
                                    r'invalid default value'):
            await self.con.execute(f"""
                CREATE FUNCTION broken_sql_func1(
                    a: std::int64=(SELECT schema::ObjectType))
                -> std::str
                USING SQL $$
                    SELECT 'spam'::text
                $$;
            """)

    async def test_edgeql_ddl_function_04(self):
        await self.con.execute(f"""
            CREATE FUNCTION my_edgeql_func1()
                -> std::str
                USING EdgeQL $$
                    SELECT 'sp' ++ 'am'
                $$;

            CREATE FUNCTION my_edgeql_func2(s: std::str)
                -> OPTIONAL schema::ObjectType
                USING EdgeQL $$
                    SELECT
                        schema::ObjectType
                    FILTER schema::ObjectType.name = s
                    LIMIT 1
                $$;

            CREATE FUNCTION my_edgeql_func3(s: std::int64)
                -> std::int64
                USING EdgeQL $$
                    SELECT s + 10
                $$;

            CREATE FUNCTION my_edgeql_func4(i: std::int64)
                -> array<std::int64>
                USING EdgeQL $$
                    SELECT [i, 1, 2, 3]
                $$;
        """)

        await self.assert_query_result(
            r"""
                SELECT my_edgeql_func1();
            """,
            ['spam'],
        )
        await self.assert_query_result(
            r"""
                SELECT my_edgeql_func2('schema::Object').name;
            """,
            ['schema::Object'],
        )
        await self.assert_query_result(
            r"""
                SELECT (SELECT my_edgeql_func2('schema::Object')).name;
            """,
            ['schema::Object'],
        )
        await self.assert_query_result(
            r"""
                SELECT my_edgeql_func3(1);
            """,
            [11],
        )
        await self.assert_query_result(
            r"""
                SELECT my_edgeql_func4(42);
            """,
            [[42, 1, 2, 3]]
        )

        await self.con.execute(f"""
            DROP FUNCTION my_edgeql_func1();
            DROP FUNCTION my_edgeql_func2(s: std::str);
            DROP FUNCTION my_edgeql_func3(s: std::int64);
            DROP FUNCTION my_edgeql_func4(i: std::int64);
        """)

    async def test_edgeql_ddl_function_05(self):
        await self.con.execute("""
            CREATE FUNCTION attr_func_1() -> std::str {
                CREATE ANNOTATION description := 'hello';
                USING EdgeQL "SELECT '1'";
            };
        """)

        await self.assert_query_result(
            r"""
                SELECT schema::Function {
                    annotations: {
                        @value
                    } FILTER .name = 'std::description'
                } FILTER .name = 'default::attr_func_1';
            """,
            [{
                'annotations': [{
                    '@value': 'hello'
                }]
            }],
        )

        await self.con.execute("""
            DROP FUNCTION attr_func_1();
        """)

    async def test_edgeql_ddl_function_06(self):
        await self.con.execute("""
            CREATE FUNCTION int_func_1() -> std::int64 {
                USING EdgeQL "SELECT 1";
            };
        """)

        await self.assert_query_result(
            r"""
                SELECT int_func_1();
            """,
            [1],
        )

    async def test_edgeql_ddl_function_07(self):
        with self.assertRaisesRegex(
                edgedb.InvalidFunctionDefinitionError,
                r'cannot create.*my_agg.*function:.+anytype.+cannot '
                r'have a non-empty default'):
            await self.con.execute(r"""
                CREATE FUNCTION my_agg(
                        s: anytype = [1]) -> array<anytype>
                    USING SQL FUNCTION "my_agg";
            """)

    async def test_edgeql_ddl_function_08(self):
        with self.assertRaisesRegex(
                edgedb.InvalidFunctionDefinitionError,
                r'invalid declaration.*unexpected type of the default'):

            await self.con.execute("""
                CREATE FUNCTION ddlf_08(s: std::str = 1) -> std::str
                    USING EdgeQL $$ SELECT "1" $$;
            """)

    async def test_edgeql_ddl_function_09(self):
        await self.con.execute("""
            CREATE FUNCTION ddlf_09(
                NAMED ONLY a: int64,
                NAMED ONLY b: int64
            ) -> std::str
                USING EdgeQL $$ SELECT "1" $$;
        """)

        with self.assertRaisesRegex(
                edgedb.DuplicateFunctionDefinitionError,
                r'already defined'):

            async with self.con.transaction():
                await self.con.execute("""
                    CREATE FUNCTION ddlf_09(
                        NAMED ONLY b: int64,
                        NAMED ONLY a: int64 = 1
                    ) -> std::str
                        USING EdgeQL $$ SELECT "1" $$;
                """)

        await self.con.execute("""
            CREATE FUNCTION ddlf_09(
                NAMED ONLY b: str,
                NAMED ONLY a: int64
            ) -> std::str
                USING EdgeQL $$ SELECT "2" $$;
        """)

        await self.assert_query_result(
            r'''
                SELECT ddlf_09(a:=1, b:=1);
            ''',
            ['1'],
        )
        await self.assert_query_result(
            r'''
                SELECT ddlf_09(a:=1, b:='a');
            ''',
            ['2'],
        )

    async def test_edgeql_ddl_function_10(self):
        with self.assertRaisesRegex(
                edgedb.QueryError,
                r'parameter `sum` is not callable',
                _line=6, _col=39):

            await self.con.execute('''
                CREATE FUNCTION ddlf_10(
                    sum: int64
                ) -> int64
                    USING (
                        SELECT <int64>sum(sum)
                    );
            ''')

    async def test_edgeql_ddl_function_11(self):
        await self.con.execute(r'''
            CREATE FUNCTION ddlf_11_1() -> str
                USING EdgeQL $$
                    SELECT '\u0062'
                $$;

            CREATE FUNCTION ddlf_11_2() -> str
                USING EdgeQL $$
                    SELECT r'\u0062'
                $$;

            CREATE FUNCTION ddlf_11_3() -> str
                USING EdgeQL $$
                    SELECT $a$\u0062$a$
                $$;
        ''')

        try:
            await self.assert_query_result(
                r'''
                    SELECT ddlf_11_1();
                ''',
                ['b'],
            )
            await self.assert_query_result(
                r'''
                    SELECT ddlf_11_2();
                ''',
                [r'\u0062'],
            )
            await self.assert_query_result(
                r'''
                    SELECT ddlf_11_3();
                ''',
                [r'\u0062'],
            )
        finally:
            await self.con.execute("""
                DROP FUNCTION ddlf_11_1();
                DROP FUNCTION ddlf_11_2();
                DROP FUNCTION ddlf_11_3();
            """)

    async def test_edgeql_ddl_function_12(self):
        with self.assertRaisesRegex(
                edgedb.DuplicateFunctionDefinitionError,
                r'cannot create.*ddlf_12\(a: std::int64\).*'
                r'function with the same signature is already defined'):

            await self.con.execute(r'''
                CREATE FUNCTION ddlf_12(a: int64) -> int64
                    USING EdgeQL $$ SELECT 11 $$;

                CREATE FUNCTION ddlf_12(a: int64) -> float64
                    USING EdgeQL $$ SELECT 11 $$;
            ''')

    async def test_edgeql_ddl_function_13(self):
        with self.assertRaisesRegex(
                edgedb.UnsupportedFeatureError,
                r'cannot create.*ddlf_13\(a: SET OF std::int64\).*'
                r'SET OF parameters in user-defined EdgeQL functions are '
                r'not supported'):

            async with self.con.transaction():
                await self.con.execute(r'''
                    CREATE FUNCTION ddlf_13(a: SET OF int64) -> int64
                        USING EdgeQL $$ SELECT 11 $$;
                ''')

        with self.assertRaises(edgedb.InvalidReferenceError):
            await self.con.execute("""
                DROP FUNCTION ddlf_13(a: SET OF int64);
            """)

    async def test_edgeql_ddl_function_14(self):
        await self.con.execute(r'''
            CREATE FUNCTION ddlf_14(
                    a: int64, NAMED ONLY f: int64) -> int64
                USING EdgeQL $$ SELECT 11 $$;

            CREATE FUNCTION ddlf_14(
                    a: int32, NAMED ONLY f: str) -> int64
                USING EdgeQL $$ SELECT 12 $$;
        ''')

        try:
            await self.assert_query_result(
                r'''
                    SELECT ddlf_14(<int64>10, f := 11);
                ''',
                [11],
            )
            await self.assert_query_result(
                r'''
                    SELECT ddlf_14(<int32>10, f := '11');
                ''',
                [12],
            )
        finally:
            await self.con.execute("""
                DROP FUNCTION ddlf_14(a: int64, NAMED ONLY f: int64);
                DROP FUNCTION ddlf_14(a: int32, NAMED ONLY f: str);
            """)

    async def test_edgeql_ddl_function_15(self):
        with self.assertRaisesRegex(
                edgedb.InvalidFunctionDefinitionError,
                r'cannot create.*ddlf_15.*NAMED ONLY h:.*'
                r'different named only parameters'):

            await self.con.execute(r'''
                CREATE FUNCTION ddlf_15(
                        a: int64, NAMED ONLY f: int64) -> int64
                    USING EdgeQL $$ SELECT 11 $$;

                CREATE FUNCTION ddlf_15(
                        a: int32, NAMED ONLY h: str) -> int64
                    USING EdgeQL $$ SELECT 12 $$;
            ''')

    async def test_edgeql_ddl_function_16(self):
        with self.assertRaisesRegex(
                edgedb.InvalidFunctionDefinitionError,
                r'cannot create the polymorphic.*ddlf_16.*'
                r'function with different return type'):

            await self.con.execute(r'''
                CREATE FUNCTION ddlf_16(
                        a: anytype, b: int64) -> OPTIONAL int64
                    USING EdgeQL $$ SELECT 11 $$;

                CREATE FUNCTION ddlf_16(a: anytype, b: float64) -> str
                    USING EdgeQL $$ SELECT '12' $$;
            ''')

    async def test_edgeql_ddl_function_17(self):
        await self.con.execute(r'''
            CREATE FUNCTION ddlf_17(str: std::str) -> int32
                USING SQL FUNCTION 'char_length';
        ''')

        with self.assertRaisesRegex(
                edgedb.InvalidFunctionDefinitionError,
                r'cannot create.*ddlf_17.*'
                r'overloading "USING SQL FUNCTION"'):

            async with self.con.transaction():
                await self.con.execute(r'''
                    CREATE FUNCTION ddlf_17(str: std::int64) -> int32
                        USING SQL FUNCTION 'whatever2';
                ''')

        await self.con.execute("""
            DROP FUNCTION ddlf_17(str: std::str);
        """)

    async def test_edgeql_ddl_function_18(self):
        with self.assertRaisesRegex(
                edgedb.InvalidFunctionDefinitionError,
                r'cannot create.*ddlf_18.*'
                r'function returns a generic type but has no '
                r'generic parameters'):

            await self.con.execute(r'''
                CREATE FUNCTION ddlf_18(str: std::str) -> anytype
                    USING EdgeQL $$ SELECT 1 $$;
            ''')

    async def test_edgeql_ddl_function_19(self):
        with self.assertRaisesRegex(
                edgedb.InvalidReferenceError,
                r"type 'std::anytype' does not exist"):

            await self.con.execute(r'''
                CREATE FUNCTION ddlf_19(f: std::anytype) -> int64
                    USING EdgeQL $$ SELECT 1 $$;
            ''')

    async def test_edgeql_ddl_function_20(self):
        with self.assertRaisesRegex(
                edgedb.EdgeQLSyntaxError,
                r"Unexpected ';'"):

            await self.con.execute(r'''
                CREATE FUNCTION ddlf_20(f: int64) -> int64
                    USING EdgeQL $$ SELECT 1; SELECT f; $$;
            ''')

    async def test_edgeql_ddl_function_22(self):
        with self.assertRaisesRegex(
            edgedb.InvalidFunctionDefinitionError,
            r"return type mismatch.*scalar type 'std::int64'"
        ):
            await self.con.execute(r"""
                CREATE FUNCTION broken_edgeql_func22(
                    a: std::str) -> std::int64
                USING EdgeQL $$
                    SELECT a
                $$;
            """)

    async def test_edgeql_ddl_function_23(self):
        with self.assertRaisesRegex(
            edgedb.InvalidFunctionDefinitionError,
            r"return type mismatch.*scalar type 'std::int64'"
        ):
            await self.con.execute(r"""
                CREATE FUNCTION broken_edgeql_func23(
                    a: std::str) -> std::int64
                USING EdgeQL $$
                    SELECT [a]
                $$;
            """)

    async def test_edgeql_ddl_function_24(self):
        with self.assertRaisesRegex(
            edgedb.InvalidFunctionDefinitionError,
            r"return type mismatch.*scalar type 'std::str'"
        ):
            await self.con.execute(r"""
                CREATE FUNCTION broken_edgeql_func24(
                    a: std::str) -> std::str
                USING EdgeQL $$
                    SELECT [a]
                $$;
            """)

    async def test_edgeql_ddl_function_25(self):
        with self.assertRaisesRegex(
            edgedb.InvalidFunctionDefinitionError,
            r"return cardinality mismatch"
        ):
            await self.con.execute(r"""
                CREATE FUNCTION broken_edgeql_func25(
                    a: std::str) -> std::str
                USING EdgeQL $$
                    SELECT {a, a}
                $$;
            """)

    async def test_edgeql_ddl_function_26(self):
        await self.con.execute(r"""
            CREATE ABSTRACT ANNOTATION foo26;

            CREATE FUNCTION edgeql_func26(a: std::str) -> std::str {
                USING EdgeQL $$
                    SELECT a ++ 'aaa'
                $$;
                # volatility must be case insensitive
                SET volatility := 'Volatile';
            };

            ALTER FUNCTION edgeql_func26(a: std::str) {
                CREATE ANNOTATION foo26 := 'aaaa';
            };

            ALTER FUNCTION edgeql_func26(a: std::str) {
                # volatility must be case insensitive
                SET volatility := 'immutable';
            };
        """)

        await self.assert_query_result(
            r'''
                SELECT edgeql_func26('b')
            ''',
            [
                'baaa'
            ],
        )

        await self.assert_query_result(
            r'''
                WITH MODULE schema
                SELECT Function {
                    name,
                    annotations: {
                        name,
                        @value,
                    },
                    vol := <str>.volatility,
                }
                FILTER
                    .name = 'default::edgeql_func26';
            ''',
            [
                {
                    'name': 'default::edgeql_func26',
                    'annotations': [
                        {
                            'name': 'default::foo26',
                            '@value': 'aaaa',
                        },
                    ],
                    'vol': 'Immutable',
                },
            ]
        )

        await self.con.execute(r"""
            ALTER FUNCTION edgeql_func26(a: std::str) {
                DROP ANNOTATION foo26;
            };
        """)

        await self.assert_query_result(
            r'''
                WITH MODULE schema
                SELECT Function {
                    name,
                    annotations: {
                        name,
                        @value,
                    },
                }
                FILTER
                    .name = 'default::edgeql_func26';
            ''',
            [
                {
                    'name': 'default::edgeql_func26',
                    'annotations': [],
                },
            ]
        )

        await self.con.execute(r"""
            ALTER FUNCTION edgeql_func26(a: std::str) {
                USING (
                    SELECT a ++ 'bbb'
                )
            };
        """)

        await self.assert_query_result(
            r'''
                SELECT edgeql_func26('b')
            ''',
            [
                'bbbb'
            ],
        )

        await self.con.execute(r"""
            ALTER FUNCTION edgeql_func26(a: std::str) {
                USING EdgeQL $$
                    SELECT a ++ 'zzz'
                $$
            };
        """)

        await self.assert_query_result(
            r'''
                SELECT edgeql_func26('b')
            ''',
            [
                'bzzz'
            ],
        )

    async def test_edgeql_ddl_function_27(self):
        # This test checks constants, but we have to do DDLs to test them
        # with constant extraction disabled
        await self.con.execute('''
            CREATE FUNCTION constant_int() -> std::int64 {
                USING (SELECT 1_024);
            };
            CREATE FUNCTION constant_bigint() -> std::bigint {
                USING (SELECT 1_024n);
            };
            CREATE FUNCTION constant_float() -> std::float64 {
                USING (SELECT 1_024.1_250);
            };
            CREATE FUNCTION constant_decimal() -> std::decimal {
                USING (SELECT 1_024.1_024n);
            };
        ''')
        try:
            await self.assert_query_result(
                r'''
                    SELECT (
                        int := constant_int(),
                        bigint := constant_bigint(),
                        float := constant_float(),
                        decimal := constant_decimal(),
                    )
                ''',
                [{
                    "int": 1024,
                    "bigint": 1024,
                    "float": 1024.125,
                    "decimal": 1024.1024,
                }],
                [{
                    "int": 1024,
                    "bigint": 1024,
                    "float": 1024.125,
                    "decimal": decimal.Decimal('1024.1024'),
                }],
            )
        finally:
            await self.con.execute("""
                DROP FUNCTION constant_int();
                DROP FUNCTION constant_float();
                DROP FUNCTION constant_bigint();
                DROP FUNCTION constant_decimal();
            """)

    async def test_edgeql_ddl_function_28(self):
        with self.assertRaisesRegex(
                edgedb.SchemaError,
                r"'default::foo' already exists"):

            await self.con.execute('''\
                CREATE TYPE foo;
                CREATE FUNCTION foo() -> str USING ('a');
            ''')

    async def test_edgeql_ddl_function_29(self):
        with self.assertRaisesRegex(
                edgedb.SchemaError,
                r"'default::foo\(\)' already exists"):

            await self.con.execute('''\
                CREATE FUNCTION foo() -> str USING ('a');
                CREATE TYPE foo;
            ''')

    async def test_edgeql_ddl_function_30(self):
        with self.assertRaisesRegex(
            edgedb.InternalServerError,
            r'declared to return SQL type "int8", but the underlying '
            r'SQL function returns "integer"'
        ):
            await self.con.execute(r'''
                CREATE FUNCTION ddlf_30(str: std::str) -> int64
                    USING SQL FUNCTION 'char_length';
            ''')

    async def test_edgeql_ddl_function_31(self):
        await self.con.execute(r'''
            CREATE FUNCTION foo() -> str USING ('a');
        ''')

        with self.assertRaisesRegex(
                edgedb.InvalidFunctionDefinitionError,
                r"return type mismatch"):
            await self.con.execute(r'''
                ALTER FUNCTION foo() USING (1);
            ''')

    async def test_edgeql_ddl_function_32(self):
        await self.con.execute(r'''
            CREATE TYPE Foo;
            CREATE TYPE Bar;
            INSERT Foo;
            INSERT Bar;
        ''')

        # All these overloads are OK.
        await self.con.execute(r"""
            CREATE FUNCTION func32_ok(obj: Foo, a: int64) -> str
                USING ('Foo int64');
            CREATE FUNCTION func32_ok(obj: Bar, a: int64) -> str
                USING ('Bar int64');
            CREATE FUNCTION func32_ok(s: str, a: int64) -> str
                USING ('str int64');
            CREATE FUNCTION func32_ok(s: str, a: Foo) -> str
                USING ('str Foo');
            CREATE FUNCTION func32_ok(s: str, a: Bar) -> str
                USING ('str Bar');
            CREATE FUNCTION func32_ok(s: str, a: str, b: str) -> str
                USING ('str str str');
        """)

        await self.assert_query_result(
            r"""
                WITH
                    Foo := assert_single(Foo),
                    Bar := assert_single(Bar),
                SELECT {
                    Foo_int64 := func32_ok(Foo, 1),
                    Bar_int64 := func32_ok(Bar, 1),
                    str_int64 := func32_ok("a", 1),
                    str_Foo := func32_ok("a", Foo),
                    str_Bar := func32_ok("a", Bar),
                    str_str_str := func32_ok("a", "b", "c"),
                }
            """,
            [{
                "Foo_int64": "Foo int64",
                "Bar_int64": "Bar int64",
                "str_int64": "str int64",
                "str_Foo": "str Foo",
                "str_Bar": "str Bar",
                "str_str_str": "str str str",
            }]
        )

        async with self.assertRaisesRegexTx(
            edgedb.UnsupportedFeatureError,
            r"cannot create the .* function: overloading an object "
            r"type-receiving function with differences in the remaining "
            r"parameters is not supported",
        ):
            await self.con.execute(r"""
                CREATE FUNCTION func32_a(obj: Foo, a: int32) -> str
                    USING ('foo');
                CREATE FUNCTION func32_a(obj: Bar, a: int64) -> str
                    USING ('bar');
            """)

        async with self.assertRaisesRegexTx(
            edgedb.UnsupportedFeatureError,
            r"cannot create the .* function: overloading an object "
            r"type-receiving function with differences in the remaining "
            r"parameters is not supported",
        ):
            await self.con.execute(r"""
                CREATE FUNCTION func32_a(obj: Foo, obj2: Bar) -> str
                    USING ('foo');
                CREATE FUNCTION func32_a(obj: Bar, obj2: Foo) -> str
                    USING ('bar');
            """)

        async with self.assertRaisesRegexTx(
            edgedb.UnsupportedFeatureError,
            r"cannot create the .* function: overloading an object "
            r"type-receiving function with differences in the remaining "
            r"parameters is not supported",
        ):
            await self.con.execute(r"""
                CREATE FUNCTION func32_a(obj: Foo, a: int32, b: int64) -> str
                    USING ('foo');
                CREATE FUNCTION func32_a(obj: Bar, a: int32) -> str
                    USING ('bar');
            """)

        async with self.assertRaisesRegexTx(
            edgedb.UnsupportedFeatureError,
            r"cannot create the .* function: overloading an object "
            r"type-receiving function with differences in the names "
            r"of parameters is not supported",
        ):
            await self.con.execute(r"""
                CREATE FUNCTION func32_a(obj: Foo, a: int32) -> str
                    USING ('foo');
                CREATE FUNCTION func32_a(obj: Bar, b: int32) -> str
                    USING ('bar');
            """)

    async def test_edgeql_ddl_function_33(self):
        await self.con.execute(r"""
            CREATE TYPE Parent;
            CREATE TYPE Foo EXTENDING Parent;
            CREATE TYPE Bar EXTENDING Parent;
            INSERT Foo;
            INSERT Bar;
            CREATE FUNCTION func33(obj: Parent) -> str USING ('parent');
            CREATE FUNCTION func33(obj: Foo) -> str USING ('foo');
            CREATE FUNCTION func33(obj: Bar) -> str USING ('bar');
        """)

        await self.assert_query_result(
            r"""
                SELECT {
                    foo := assert_single(func33(Foo)),
                    bar := assert_single(func33(Bar)),
                }
            """,
            [{
                "foo": "foo",
                "bar": "bar",
            }],
        )

        await self.con.execute(r'''
            CREATE TYPE Baz EXTENDING Parent;
            INSERT Baz;
        ''')

        # Baz haven't got a specific overload, so it defaults to
        # Parent's implementation.
        await self.assert_query_result(
            r"""
                SELECT {
                    baz := assert_single(func33(Baz)),
                }
            """,
            [{
                "baz": "parent",
            }],
        )

        await self.con.execute(r"""
            CREATE FUNCTION func33(obj: Baz) -> str USING ('baz');
        """)

        # There is a specific impl now.
        await self.assert_query_result(
            r"""
                SELECT {
                    baz := assert_single(func33(Baz)),
                }
            """,
            [{
                "baz": "baz",
            }],
        )

        await self.con.execute(r"""
            DROP FUNCTION func33(obj: Baz);
        """)

        # Now there isn't.
        await self.assert_query_result(
            r"""
                SELECT {
                    foo := assert_single(func33(Foo)),
                    bar := assert_single(func33(Bar)),
                    baz := assert_single(func33(Baz)),
                }
            """,
            [{
                "foo": "foo",
                "bar": "bar",
                "baz": "parent",
            }],
        )

        await self.con.execute(r'''
            CREATE TYPE PriorityParent;
            ALTER TYPE Baz EXTENDING PriorityParent FIRST;
            CREATE FUNCTION func33(obj: PriorityParent) -> str
                USING ('priority parent');
        ''')

        # Now there is a new parent earlier in ancestor resolution order.
        await self.assert_query_result(
            r"""
                SELECT {
                    foo := assert_single(func33(Foo)),
                    bar := assert_single(func33(Bar)),
                    baz := assert_single(func33(Baz)),
                }
            """,
            [{
                "foo": "foo",
                "bar": "bar",
                "baz": "priority parent",
            }],
        )

        # Test that named-only stuff works just as well.
        await self.con.execute(
            r"""
                CREATE FUNCTION func33_no(NAMED ONLY obj: Parent) -> str
                    USING ('parent');
                CREATE FUNCTION func33_no(NAMED ONLY obj: Foo) -> str
                    USING ('foo');
                CREATE FUNCTION func33_no(NAMED ONLY obj: Bar) -> str
                    USING ('bar');
            """,
        )

        await self.assert_query_result(
            r"""
                SELECT {
                    foo := assert_single(func33_no(obj := Foo)),
                    bar := assert_single(func33_no(obj := Bar)),
                    baz := assert_single(func33_no(obj := Baz)),
                }
            """,
            [{
                "foo": "foo",
                "bar": "bar",
                "baz": "parent",
            }],
        )

    async def test_edgeql_ddl_function_34(self):
        with self.assertRaisesRegex(
            edgedb.InvalidFunctionDefinitionError,
            r"return cardinality mismatch"
        ):
            await self.con.execute(r"""
                CREATE FUNCTION broken_edgeql_func25(
                    a: std::int64) -> std::int64
                USING EdgeQL $$
                    SELECT a FILTER a > 0
                $$;
            """)

    async def test_edgeql_ddl_function_35(self):
        with self.assertRaisesRegex(
            edgedb.InvalidFunctionDefinitionError,
            r"return cardinality mismatch"
        ):
            await self.con.execute(r"""
                CREATE FUNCTION broken_edgeql_func35(
                    a: optional std::int64) -> std::int64
                USING EdgeQL $$
                    SELECT a
                $$;
            """)

    async def test_edgeql_ddl_function_36(self):
        await self.con.execute(r"""
            CREATE FUNCTION f1(a: std::int64) -> std::int64
            IF NOT EXISTS
            USING EdgeQL $$
                SELECT a
            $$;
        """)

        await self.assert_query_result(
            r"""
                SELECT f1(2)
            """,
            [2],
        )

        await self.con.execute(r"""
            CREATE FUNCTION f1(a: std::int64) -> std::int64
            IF NOT EXISTS
            USING EdgeQL $$
                SELECT a*a
            $$;
        """)

        await self.assert_query_result(
            r"""
                SELECT f1(2)
            """,
            [2],
        )

        await self.con.execute(r"""
            ALTER FUNCTION f1(a: std::int64)
            IF EXISTS
            RENAME TO new_f1
        """)

        await self.assert_query_result(
            r"""
                SELECT new_f1(1)
            """,
            [1],
        )

        await self.con.execute(r"""
            ALTER FUNCTION non_existent(a: std::int64)
            IF EXISTS
            RENAME TO non_existent2
        """)

        await self.con.execute(r"""
            DROP FUNCTION new_f1(a: std::int64) IF EXISTS
        """)

        await self.con.execute(r"""
            DROP FUNCTION non_existent(a: std::int64) IF EXISTS
        """)

    async def test_edgeql_ddl_function_rename_01(self):
        await self.con.execute("""
            CREATE FUNCTION foo(s: str) -> str {
                USING (SELECT s)
            }
        """)

        await self.assert_query_result(
            """SELECT foo("a")""",
            ["a"],
        )

        await self.con.execute("""
            ALTER FUNCTION foo(s: str)
            RENAME TO bar;
        """)

        await self.assert_query_result(
            """SELECT bar("a")""",
            ["a"],
        )

        await self.con.execute("""
            DROP FUNCTION bar(s: str)
        """)

    async def test_edgeql_ddl_function_rename_02(self):
        await self.con.execute("""
            CREATE FUNCTION foo(s: str) -> str {
                USING (SELECT s)
            };

            CREATE FUNCTION bar(s: int64) -> str {
                USING (SELECT <str>s)
            };
        """)

        with self.assertRaisesRegex(
                edgedb.SchemaError,
                r"can not rename function to 'default::foo' because "
                r"a function with the same name already exists"):
            await self.con.execute("""
                ALTER FUNCTION bar(s: int64)
                RENAME TO foo;
            """)

    async def test_edgeql_ddl_function_rename_03(self):
        await self.con.execute("""
            CREATE FUNCTION foo(s: str) -> str {
                USING (SELECT s)
            };

            CREATE FUNCTION foo(s: int64) -> str {
                USING (SELECT <str>s)
            };
        """)

        with self.assertRaisesRegex(
                edgedb.SchemaError,
                r"renaming an overloaded function is not allowed"):
            await self.con.execute("""
                ALTER FUNCTION foo(s: int64)
                RENAME TO bar;
            """)

    async def test_edgeql_ddl_function_rename_04(self):
        await self.con.execute("""
            CREATE FUNCTION foo(s: str) -> str {
                USING (SELECT s)
            };
            CREATE MODULE foo;
        """)

        await self.assert_query_result(
            """SELECT foo("a")""",
            ["a"],
        )

        await self.con.execute("""
            ALTER FUNCTION foo(s: str)
            RENAME TO foo::bar;
        """)

        await self.assert_query_result(
            """SELECT foo::bar("a")""",
            ["a"],
        )

        await self.con.execute("""
            DROP FUNCTION foo::bar(s: str)
        """)

    async def test_edgeql_ddl_function_rename_05(self):
        await self.con.execute("""
            CREATE FUNCTION foo(s: str) -> str {
                USING (SELECT s)
            };
            CREATE FUNCTION call(s: str) -> str {
                USING (SELECT foo(s))
            };
        """)

        await self.con.execute("""
            ALTER FUNCTION foo(s: str) RENAME TO bar;
        """)

        await self.assert_query_result(
            """SELECT call("a")""",
            ["a"],
        )

    async def test_edgeql_ddl_function_rename_06(self):
        await self.con.execute("""
            CREATE FUNCTION foo(s: str) -> str {
                USING (SELECT s)
            };
            CREATE FUNCTION call(s: str) -> str {
                USING (SELECT foo(s))
            };
        """)

        await self.con.execute("""
            CREATE MODULE foo;
            ALTER FUNCTION foo(s: str) RENAME TO foo::foo;
        """)

        await self.assert_query_result(
            """SELECT call("a")""",
            ["a"],
        )

    async def test_edgeql_ddl_function_volatility_01(self):
        await self.con.execute('''
            CREATE FUNCTION foo() -> int64 {
                USING (SELECT 1)
            }
        ''')

        await self.assert_query_result(
            r'''
            SELECT schema::Function { volatility }
            FILTER .name = 'default::foo';
            ''',
            [{
                "volatility": "Immutable",
            }]
        )

        await self.assert_query_result(
            '''SELECT (foo(), {1,2})''',
            [[1, 1], [1, 2]]
        )

    async def test_edgeql_ddl_function_volatility_02(self):
        await self.con.execute('''
            CREATE FUNCTION foo() -> int64 {
                USING (SELECT <int64>random())
            }
        ''')

        await self.assert_query_result(
            r'''
            SELECT schema::Function {volatility}
            FILTER .name = 'default::foo';
            ''',
            [{
                "volatility": "Volatile",
            }]
        )

        with self.assertRaisesRegex(
                edgedb.QueryError,
                r"can not take cross product of volatile operation"):
            await self.con.query(
                '''SELECT (foo(), {1,2})'''
            )

    async def test_edgeql_ddl_function_volatility_03(self):
        await self.con.execute('''
            CREATE FUNCTION foo() -> int64 {
                USING (SELECT 1);
                SET volatility := "volatile";
            }
        ''')

        await self.assert_query_result(
            r'''
            SELECT schema::Function {volatility}
            FILTER .name = 'default::foo';
            ''',
            [{
                "volatility": "Volatile",
            }]
        )

        with self.assertRaisesRegex(
                edgedb.QueryError,
                r"can not take cross product of volatile operation"):
            await self.con.query(
                '''SELECT (foo(), {1,2})'''
            )

    async def test_edgeql_ddl_function_volatility_04(self):
        with self.assertRaisesRegex(
                edgedb.InvalidFunctionDefinitionError,
                r"(?s)volatility mismatch in function declared as stable"):
            await self.con.execute('''
                CREATE FUNCTION foo() -> int64 {
                    USING (SELECT <int64>random());
                    SET volatility := "stable";
                }
            ''')

    async def test_edgeql_ddl_function_volatility_05(self):
        with self.assertRaisesRegex(
                edgedb.InvalidFunctionDefinitionError,
                r"(?s)volatility mismatch in function declared as immutable"):
            await self.con.execute('''
                CREATE FUNCTION foo() -> int64 {
                    USING (SELECT count(Object));
                    SET volatility := "immutable";
                }
            ''')

    async def test_edgeql_ddl_function_volatility_06(self):
        await self.con.execute('''
            CREATE FUNCTION foo() -> float64 {
                USING (1);
            };
            CREATE FUNCTION bar() -> float64 {
                USING (foo());
            };
        ''')

        await self.assert_query_result(
            r'''
            SELECT schema::Function {name, volatility}
            FILTER .name LIKE 'default::%'
            ORDER BY .name;
            ''',
            [
                {"name": "default::bar", "volatility": "Immutable"},
                {"name": "default::foo", "volatility": "Immutable"},
            ]
        )

        await self.con.execute('''
            ALTER FUNCTION foo() SET volatility := "stable";
        ''')

        await self.assert_query_result(
            r'''
            SELECT schema::Function {name, volatility, computed_fields}
            FILTER .name LIKE 'default::%'
            ORDER BY .name;
            ''',
            [
                {"name": "default::bar", "volatility": "Stable",
                 "computed_fields": ["volatility"]},
                {"name": "default::foo", "volatility": "Stable",
                 "computed_fields": []},
            ]
        )

        await self.con.execute('''
            ALTER FUNCTION foo() {
                RESET volatility;
            }
        ''')

        await self.assert_query_result(
            r'''
            SELECT schema::Function {name, volatility, computed_fields}
            FILTER .name LIKE 'default::%'
            ORDER BY .name;
            ''',
            [
                {"name": "default::bar", "volatility": "Immutable",
                 "computed_fields": ["volatility"]},
                {"name": "default::foo", "volatility": "Immutable",
                 "computed_fields": ["volatility"]},
            ]
        )

        await self.con.execute('''
            ALTER FUNCTION foo() {
                RESET volatility;
                USING (random());
            }
        ''')

        await self.assert_query_result(
            r'''
            SELECT schema::Function {name, volatility}
            FILTER .name LIKE 'default::%'
            ORDER BY .name;
            ''',
            [
                {"name": "default::bar", "volatility": "Volatile"},
                {"name": "default::foo", "volatility": "Volatile"},
            ]
        )

    async def test_edgeql_ddl_function_volatility_07(self):
        await self.con.execute('''
            CREATE FUNCTION foo() -> float64 {
                USING (1);
            };
            CREATE FUNCTION bar() -> float64 {
                USING (foo());
            };
            CREATE FUNCTION baz() -> float64 {
                USING (bar());
            };
        ''')

        # Test that the alter propagates multiple times
        await self.con.execute('''
            ALTER FUNCTION foo() SET volatility := "stable";
        ''')

        await self.assert_query_result(
            r'''
            SELECT schema::Function {name, volatility}
            FILTER .name LIKE 'default::%'
            ORDER BY .name;
            ''',
            [
                {"name": "default::bar", "volatility": "Stable"},
                {"name": "default::baz", "volatility": "Stable"},
                {"name": "default::foo", "volatility": "Stable"},
            ]
        )

    async def test_edgeql_ddl_function_volatility_08(self):
        await self.con.execute('''
            CREATE FUNCTION foo() -> float64 {
                USING (1);
            };
            CREATE FUNCTION bar() -> float64 {
                SET volatility := "stable";
                USING (foo());
            };
        ''')

        async with self.assertRaisesRegexTx(
            edgedb.SchemaDefinitionError,
            r"cannot alter function 'default::foo\(\)' because this affects "
            r".*function 'default::bar\(\)'",

        ):
            await self.con.execute('''
                ALTER FUNCTION foo() SET volatility := "volatile";
            ''')

    async def test_edgeql_ddl_function_volatility_09(self):
        await self.con.execute('''
            CREATE TYPE FuncVol { CREATE REQUIRED PROPERTY i -> int64 };
            CREATE FUNCTION obj_func(obj: FuncVol) -> int64 {
                USING (obj.i)
            };
            CREATE FUNCTION obj_func_tuple(
                obj: tuple<array<FuncVol>>
            ) -> SET OF int64 {
                USING (array_unpack(obj.0).i)
            };
            CREATE FUNCTION obj_func_tuple_not_referring(
                arg: tuple<array<FuncVol>, int64>
            ) -> int64 {
                USING (arg.1)
            };
            CREATE FUNCTION obj_func_const(obj: FuncVol) -> int64 {
                USING (1)
            };
        ''')

        await self.assert_query_result(
            r'''
            SELECT schema::Function { name, volatility }
            FILTER .name LIKE 'default::obj_func%'
            ORDER BY .name;
            ''',
            [{
                "name": "default::obj_func",
                "volatility": "Stable",
            }, {
                "name": "default::obj_func_const",
                "volatility": "Immutable",
            }, {
                "name": "default::obj_func_tuple",
                "volatility": "Stable",
            }, {
                "name": "default::obj_func_tuple_not_referring",
                "volatility": "Immutable",
            }]
        )

    async def test_edgeql_ddl_function_fallback_01(self):
        with self.assertRaisesRegex(
                edgedb.InvalidFunctionDefinitionError,
                r'cannot create.*foo\(a: anytype\).*'
                r'only one generic fallback per polymorphic function '
                r'is allowed'):
            await self.con.execute(r'''
                CREATE FUNCTION foo(a: int64) -> str {
                    USING (SELECT 'foo' ++ <str>(a + 1));
                };
                CREATE FUNCTION foo(a: bytes) -> str {
                    USING (SELECT 'foobytes' ++ <str>len(a));
                };
                CREATE FUNCTION foo(a: array<anytype>) -> str {
                    SET fallback := True;
                    USING (SELECT 'fooarray' ++ <str>len(a));
                };
                CREATE FUNCTION foo(a: anytype) -> str {
                    SET fallback := True;
                    USING (SELECT 'foo' ++ <str>a);
                };
            ''')

    async def test_edgeql_ddl_function_fallback_02(self):
        await self.con.execute(r'''
            CREATE FUNCTION foo(a: int64) -> str {
                USING (SELECT 'foo' ++ <str>(a + 1));
            };
            CREATE FUNCTION foo(a: bytes) -> str {
                USING (SELECT 'foobytes' ++ <str>len(a));
            };
            CREATE FUNCTION foo(a: array<anytype>) -> str {
                USING (SELECT 'fooarray' ++ <str>len(a));
            };
            CREATE FUNCTION foo(a: anytype) -> str {
                USING (SELECT 'foo' ++ <str>a);
            };
        ''')
        await self.con.execute(r'''
            ALTER FUNCTION foo(a: array<anytype>) {
                SET fallback := true;
            };
        ''')

        with self.assertRaisesRegex(
                edgedb.InvalidFunctionDefinitionError,
                r'cannot alter.*foo\(a: anytype\).*'
                r'only one generic fallback per polymorphic function '
                r'is allowed'):
            await self.con.execute(r'''
                ALTER FUNCTION foo(a: anytype) {
                    SET fallback := true;
                };
            ''')

    async def test_edgeql_ddl_module_01(self):
        with self.assertRaisesRegex(
                edgedb.SchemaError,
                r"'spam' already exists"):

            await self.con.execute('''\
                CREATE MODULE spam;
                CREATE MODULE spam;
            ''')

    async def test_edgeql_ddl_module_02(self):
        await self.con.execute('''\
            CREATE MODULE spam IF NOT EXISTS;
            CREATE MODULE spam IF NOT EXISTS;

            # Just to validate that the module was indeed created,
            # make something inside it.
            CREATE TYPE spam::Test;
        ''')

    async def test_edgeql_ddl_module_03(self):
        await self.con.execute('''\
            CREATE MODULE spam IF NOT EXISTS;
        ''')

        await self.con.execute('''\
            DROP MODULE spam IF EXISTS;
        ''')

        await self.con.execute('''\
            DROP MODULE spam IF EXISTS;
        ''')

        with self.assertRaisesRegex(
                edgedb.UnknownModuleError,
                r"module 'spam' is not in this schema"):
            await self.con.execute('''\
                CREATE TYPE spam::Foo;
            ''')

    async def test_edgeql_ddl_operator_01(self):
        await self.con.execute('''
            CREATE INFIX OPERATOR `+++`
                (left: int64, right: int64) -> int64
            {
                SET commutator := 'default::+++';
                USING SQL OPERATOR r'+';
            };
        ''')

        await self.assert_query_result(
            r'''
                WITH MODULE schema
                SELECT Operator {
                    name,
                    params: {
                        name,
                        type: {
                            name
                        },
                        typemod
                    } ORDER BY .name,
                    operator_kind,
                    return_typemod
                }
                FILTER
                    .name = 'default::+++';
            ''',
            [{
                'name': 'default::+++',
                'params': [
                    {
                        'name': 'left',
                        'type': {
                            'name': 'std::int64'
                        },
                        'typemod': 'SingletonType'
                    },
                    {
                        'name': 'right',
                        'type': {
                            'name': 'std::int64'
                        },
                        'typemod': 'SingletonType'}
                ],
                'operator_kind': 'Infix',
                'return_typemod': 'SingletonType'
            }]
        )

        await self.con.execute('''
            ALTER INFIX OPERATOR `+++`
                (left: int64, right: int64)
                CREATE ANNOTATION description := 'my plus';
        ''')

        await self.assert_query_result(
            r'''
                WITH MODULE schema
                SELECT Operator {
                    name,
                }
                FILTER
                    .name = 'default::+++'
                    AND .annotations.name = 'std::description'
                    AND .annotations@value = 'my plus';
            ''',
            [{
                'name': 'default::+++',
            }]
        )

        await self.con.execute("""
            DROP INFIX OPERATOR `+++` (left: int64, right: int64);
        """)

        await self.assert_query_result(
            r'''
                WITH MODULE schema
                SELECT Operator {
                    name,
                    params: {
                        name,
                        type: {
                            name
                        },
                        typemod
                    },
                    operator_kind,
                    return_typemod
                }
                FILTER
                    .name = 'default::+++';
            ''',
            []
        )

    async def test_edgeql_ddl_operator_02(self):
        try:
            await self.con.execute('''
                CREATE PREFIX OPERATOR `!`
                    (operand: int64) -> int64
                {
                    USING SQL OPERATOR r'+';
                };

                CREATE INFIX OPERATOR `!`
                    (l: int64, r: int64) -> int64
                {
                    SET commutator := 'default::!';
                    USING SQL OPERATOR r'+';
                };
            ''')

            await self.assert_query_result(
                r'''
                    WITH MODULE schema
                    SELECT Operator {
                        name,
                        operator_kind,
                    }
                    FILTER
                        .name = 'default::!'
                    ORDER BY
                        .operator_kind;
                ''',
                [
                    {
                        'name': 'default::!',
                        'operator_kind': 'Infix',
                    },
                    {
                        'name': 'default::!',
                        'operator_kind': 'Prefix',
                    }
                ]
            )

        finally:
            await self.con.execute('''
                DROP INFIX OPERATOR `!`
                    (l: int64, r: int64);

                DROP PREFIX OPERATOR `!`
                    (operand: int64);
            ''')

    async def test_edgeql_ddl_operator_03(self):
        with self.assertRaisesRegex(
                edgedb.InvalidOperatorDefinitionError,
                r'cannot create the `default::NOT\(\)` operator: '
                r'an operator must have operands'):
            await self.con.execute('''
                CREATE PREFIX OPERATOR `NOT`() -> bool
                    USING SQL EXPRESSION;
            ''')

    async def test_edgeql_ddl_operator_04(self):
        with self.assertRaisesRegex(
                edgedb.InvalidOperatorDefinitionError,
                r'cannot create the '
                r'`default::=\(l: array<anytype>, r: std::str\)` operator: '
                r'operands of a recursive operator must either be '
                r'all arrays or all tuples'):
            await self.con.execute('''
                CREATE INFIX OPERATOR
                `=` (l: array<anytype>, r: str) -> std::bool {
                    USING SQL EXPRESSION;
                    SET recursive := true;
                };
            ''')

    async def test_edgeql_ddl_operator_05(self):
        with self.assertRaisesRegex(
                edgedb.InvalidOperatorDefinitionError,
                r'cannot create the '
                r'`default::=\(l: array<anytype>, r: anytuple\)` operator: '
                r'operands of a recursive operator must either be '
                r'all arrays or all tuples'):
            await self.con.execute('''
                CREATE INFIX OPERATOR
                `=` (l: array<anytype>, r: anytuple) -> std::bool {
                    USING SQL EXPRESSION;
                    SET recursive := true;
                };
            ''')

    async def test_edgeql_ddl_operator_06(self):
        with self.assertRaisesRegex(
                edgedb.InvalidOperatorDefinitionError,
                r'cannot create the non-recursive '
                r'`default::=\(l: array<std::int64>, '
                r'r: array<std::int64>\)` operator: '
                r'overloading a recursive operator '
                r'`array<anytype> = array<anytype>` with a non-recursive one '
                r'is not allowed'):
            # attempt to overload a recursive `=` from std with a
            # non-recursive version
            await self.con.execute('''
                CREATE INFIX OPERATOR
                `=` (l: array<anytype>, r: array<anytype>) -> std::bool {
                    SET recursive := true;
                    USING SQL EXPRESSION;
                };

                CREATE INFIX OPERATOR
                `=` (l: array<int64>, r: array<int64>) -> std::bool {
                    USING SQL EXPRESSION;
                };
            ''')

    async def test_edgeql_ddl_operator_07(self):
        with self.assertRaisesRegex(
                edgedb.InvalidOperatorDefinitionError,
                r'cannot create the recursive '
                r'`default::=\(l: array<std::int64>, '
                r'r: array<std::int64>\)` operator: '
                r'overloading a non-recursive operator '
                r'`array<anytype> = array<anytype>` with a recursive one '
                r'is not allowed'):
            # create 2 operators in test: non-recursive first, then a
            # recursive one
            await self.con.execute('''
                CREATE INFIX OPERATOR
                `=` (l: array<anytype>, r: array<anytype>)
                    -> std::bool {
                    USING SQL EXPRESSION;
                };

                CREATE INFIX OPERATOR
                `=` (l: array<int64>, r: array<int64>) -> std::bool {
                    USING SQL EXPRESSION;
                    SET recursive := true;
                };
            ''')

    async def test_edgeql_ddl_operator_08(self):
        try:
            await self.con.execute('''
                CREATE ABSTRACT INFIX OPERATOR `>`
                    (left: anytype, right: anytype) -> bool;
            ''')

            await self.assert_query_result(
                r'''
                    WITH MODULE schema
                    SELECT Operator {
                        name,
                        abstract,
                    }
                    FILTER
                        .name = 'default::>'
                ''',
                [
                    {
                        'name': 'default::>',
                        'abstract': True,
                    },
                ]
            )

        finally:
            await self.con.execute('''
                DROP INFIX OPERATOR `>`
                    (left: anytype, right: anytype);
            ''')

    async def test_edgeql_ddl_operator_09(self):
        with self.assertRaisesRegex(
                edgedb.InvalidOperatorDefinitionError,
                r'unexpected USING clause in abstract operator definition'):
            await self.con.execute('''
                CREATE ABSTRACT INFIX OPERATOR
                `=` (l: array<anytype>, r: array<anytype>) -> std::bool {
                    USING SQL EXPRESSION;
                };
            ''')

    async def test_edgeql_ddl_operator_10(self):
        with self.assertRaisesRegex(
                edgedb.DuplicateOperatorDefinitionError,
                r'cannot create the '
                r'`default::IN\(l: std::int64, r: std::int64\)` operator: '
                r'there exists a derivative operator of the same name'):
            # create 2 operators in test: derivative first, then a
            # non-derivative one
            await self.con.execute('''
                CREATE INFIX OPERATOR
                `IN` (l: std::float64, r: std::float64) -> std::bool {
                    USING SQL EXPRESSION;
                    SET derivative_of := 'std::=';
                };

                CREATE INFIX OPERATOR
                `IN` (l: std::int64, r: std::int64) -> std::bool {
                    USING SQL EXPRESSION;
                };
            ''')

    async def test_edgeql_ddl_operator_11(self):
        with self.assertRaisesRegex(
                edgedb.DuplicateOperatorDefinitionError,
                r'cannot create '
                r'`default::IN\(l: std::int64, r: std::int64\)` as a '
                r'derivative operator: there already exists an operator '
                r'of the same name'):
            # create 2 operators in test: non-derivative first, then a
            # derivative one
            await self.con.execute('''
                CREATE INFIX OPERATOR
                `IN` (l: std::float64, r: std::float64) -> std::bool {
                    USING SQL EXPRESSION;
                };

                CREATE INFIX OPERATOR
                `IN` (l: std::int64, r: std::int64) -> std::bool {
                    USING SQL EXPRESSION;
                    SET derivative_of := 'std::=';
                };
            ''')

    async def test_edgeql_ddl_operator_12(self):
        with self.assertRaisesRegex(
            edgedb.InternalServerError,
            r'operator "! std::int64" is declared to return SQL type "int8", '
            r'but the underlying SQL function returns "numeric"',
        ):
            await self.con.execute('''
                CREATE PREFIX OPERATOR
                `!` (l: std::int64) -> std::int64 {
                    USING SQL FUNCTION 'factorial';
                };
            ''')

    async def test_edgeql_ddl_scalar_01(self):
        with self.assertRaisesRegex(
                edgedb.SchemaError,
                r'may not have more than one concrete base type'):
            await self.con.execute('''
                CREATE SCALAR TYPE myint EXTENDING std::int64, std::str;
            ''')

    async def test_edgeql_ddl_scalar_02(self):
        await self.con.execute('''
            CREATE ABSTRACT SCALAR TYPE a EXTENDING std::int64;
            CREATE ABSTRACT SCALAR TYPE b EXTENDING std::str;
        ''')

        with self.assertRaisesRegex(
                edgedb.SchemaError,
                r'may not have more than one concrete base type'):
            await self.con.execute('''
                CREATE SCALAR TYPE myint EXTENDING a, b;
            ''')

    async def test_edgeql_ddl_scalar_03(self):
        await self.con.execute('''
            CREATE ABSTRACT SCALAR TYPE a EXTENDING std::int64;
            CREATE ABSTRACT SCALAR TYPE b EXTENDING std::str;
            CREATE SCALAR TYPE myint EXTENDING a;
        ''')

        with self.assertRaisesRegex(
                edgedb.SchemaError,
                r'scalar type may not have more than one concrete base type'):
            await self.con.execute('''
                ALTER SCALAR TYPE myint EXTENDING b;
            ''')

    async def test_edgeql_ddl_scalar_04(self):
        await self.con.execute('''
            CREATE ABSTRACT SCALAR TYPE a;
            CREATE SCALAR TYPE myint EXTENDING int64, a;
        ''')

        with self.assertRaisesRegex(
                edgedb.SchemaError,
                r'scalar type may not have more than one concrete base type'):
            await self.con.execute('''
                ALTER SCALAR TYPE a EXTENDING str;
            ''')

    async def test_edgeql_ddl_scalar_05(self):
        await self.con.execute('''
            CREATE ABSTRACT SCALAR TYPE a EXTENDING std::int64;
            CREATE ABSTRACT SCALAR TYPE b EXTENDING std::int64;
            CREATE SCALAR TYPE myint EXTENDING a, b;
        ''')

    async def test_edgeql_ddl_scalar_06(self):
        await self.con.execute('''
            CREATE SCALAR TYPE myint EXTENDING int64;
            CREATE SCALAR TYPE myint2 EXTENDING myint;
        ''')

    async def test_edgeql_ddl_scalar_07(self):
        await self.con.execute('''
            CREATE SCALAR TYPE a EXTENDING std::str;
            CREATE SCALAR TYPE b EXTENDING std::str;
        ''')

        # I think we want to prohibit this kind of diamond pattern
        with self.assertRaisesRegex(
                edgedb.SchemaError,
                r'may not have more than one concrete base type'):
            await self.con.execute('''
                CREATE SCALAR TYPE myint EXTENDING a, b;
            ''')

    async def test_edgeql_ddl_scalar_08(self):
        await self.con.execute('''

            CREATE SCALAR TYPE myint EXTENDING int64;
            CREATE TYPE Bar {
                CREATE PROPERTY b1 -> tuple<myint, tuple<myint>>;
                CREATE PROPERTY b2 -> tuple<myint, tuple<myint>>;
                CREATE MULTI PROPERTY b3 -> tuple<z: myint, y: array<myint>>;
            };
            CREATE TYPE Foo {
                CREATE PROPERTY a1 -> array<myint>;
                CREATE PROPERTY a2 -> tuple<array<myint>>;
                CREATE PROPERTY a3 -> array<tuple<array<myint>>>;
                CREATE PROPERTY a4 -> tuple<myint, str>;
                CREATE PROPERTY a5 -> tuple<myint, myint>;
                CREATE PROPERTY a6 -> tuple<myint, tuple<myint>>;
                CREATE PROPERTY a6b -> tuple<myint, tuple<myint>>;
                CREATE LINK l -> Bar {
                    CREATE PROPERTY l1 -> tuple<str, myint>;
                    CREATE PROPERTY l2 -> tuple<myint, tuple<myint>>;
                };
            };
        ''')

        count_query = "SELECT count(schema::CollectionType);"
        orig_count = await self.con.query_single(count_query)

        await self.con.execute('''
            ALTER SCALAR TYPE myint CREATE CONSTRAINT std::one_of(1, 2);
        ''')

        self.assertEqual(await self.con.query_single(count_query), orig_count)

        async with self.assertRaisesRegexTx(
                edgedb.ConstraintViolationError,
                'myint must be one of'):
            await self.con.execute('''
                INSERT Foo { a4 := (10, "oops") };
            ''')

        await self.con.execute('''
            INSERT Foo { a3 := [([2],)] };
        ''')

        async with self.assertRaisesRegexTx(
                edgedb.ConstraintViolationError,
                'myint must be one of:'):
            await self.con.execute('''
                ALTER SCALAR TYPE myint DROP CONSTRAINT std::one_of(1, 2);
                ALTER SCALAR TYPE myint CREATE CONSTRAINT std::one_of(1);
            ''')

    async def test_edgeql_ddl_scalar_09(self):
        # We need to support CREATE FINAL SCALAR for enums because it
        # is written out into old migrations.
        await self.con.execute('''
            CREATE FINAL SCALAR TYPE my_enum EXTENDING enum<'foo', 'bar'>;
        ''')

        with self.assertRaisesRegex(
                edgedb.UnsupportedFeatureError,
                r'FINAL is not supported'):
            await self.con.execute('''
                CREATE FINAL SCALAR TYPE myint EXTENDING std::int64;
            ''')

    async def test_edgeql_ddl_scalar_10(self):
        with self.assertRaisesRegex(
                edgedb.SchemaError,
                r'scalar type must have a concrete base type'):
            await self.con.execute('''
                create scalar type Foo;
            ''')

    async def test_edgeql_ddl_scalar_11(self):
        await self.con.execute('''
            create scalar type Foo extending str;
        ''')
        with self.assertRaisesRegex(
                edgedb.SchemaError,
                r'scalar type must have a concrete base type'):
            await self.con.execute('''
                alter scalar type Foo drop extending str;
            ''')

    async def test_edgeql_ddl_scalar_12(self):
        await self.con.execute('''
            create scalar type Foo extending str;
        ''')
        with self.assertRaisesRegex(
                edgedb.SchemaError,
                r'cannot change concrete base of a scalar type'):
            await self.con.execute('''
                alter scalar type Foo {
                    drop extending str;
                    extending int64 LAST;
                };
            ''')

    async def test_edgeql_ddl_scalar_13(self):
        async with self.assertRaisesRegexTx(
                edgedb.SchemaError,
                r'scalar type may not have a collection base type'):
            await self.con.execute('''
                create scalar type Foo extending array<str>;
            ''')

        await self.con.execute('''
            create scalar type Foo extending str;
        ''')

        async with self.assertRaisesRegexTx(
                edgedb.SchemaError,
                r'scalar type may not have a collection base type'):
            await self.con.execute('''
                alter scalar type Foo {
                    drop extending str; extending array<str> last;
                };
            ''')

    async def test_edgeql_ddl_scalar_14(self):
        await self.con.execute('''
            CREATE ABSTRACT SCALAR TYPE a EXTENDING std::int64 IF NOT EXISTS;
        ''')

        await self.con.execute('''
            CREATE ABSTRACT SCALAR TYPE a EXTENDING std::int64 IF NOT EXISTS;
        ''')

        await self.con.execute('''
            CREATE SCALAR TYPE b EXTENDING std::int64 IF NOT EXISTS;
        ''')

        await self.con.execute('''
            CREATE SCALAR TYPE b EXTENDING std::int64 IF NOT EXISTS;
        ''')

        await self.con.execute('''
            ALTER SCALAR TYPE b IF EXISTS
            CREATE CONSTRAINT std::one_of(1, 2);
        ''')

        await self.con.execute('''
            ALTER SCALAR TYPE non_existent IF EXISTS
            CREATE CONSTRAINT std::one_of(1, 2);
        ''')

        await self.con.execute('''
            DROP SCALAR TYPE a IF EXISTS;
        ''')

        await self.con.execute('''
            DROP SCALAR TYPE a IF EXISTS;
        ''')

        await self.con.execute('''
            DROP SCALAR TYPE non_existent IF EXISTS;
        ''')

    async def test_edgeql_ddl_cast_01(self):
        await self.con.execute('''
            CREATE SCALAR TYPE type_a EXTENDING std::str;
            CREATE SCALAR TYPE type_b EXTENDING std::int64;
            CREATE SCALAR TYPE type_c EXTENDING std::datetime;

            CREATE CAST FROM type_a TO type_b {
                USING SQL CAST;
                ALLOW IMPLICIT;
            };

            CREATE CAST FROM type_a TO type_c {
                USING SQL CAST;
                ALLOW ASSIGNMENT;
            };
        ''')

        await self.assert_query_result(
            r'''
                WITH MODULE schema
                SELECT Cast {
                    from_type: {name},
                    to_type: {name},
                    allow_implicit,
                    allow_assignment,
                }
                FILTER
                    .from_type.name LIKE 'default::%'
                ORDER BY
                    .allow_implicit;
            ''',
            [
                {
                    'from_type': {'name': 'default::type_a'},
                    'to_type': {'name': 'default::type_c'},
                    'allow_implicit': False,
                    'allow_assignment': True,
                },
                {
                    'from_type': {'name': 'default::type_a'},
                    'to_type': {'name': 'default::type_b'},
                    'allow_implicit': True,
                    'allow_assignment': False,
                }
            ]
        )

        await self.con.execute("""
            DROP CAST FROM type_a TO type_b;
            DROP CAST FROM type_a TO type_c;
        """)

        await self.assert_query_result(
            r'''
                WITH MODULE schema
                SELECT Cast {
                    from_type: {name},
                    to_type: {name},
                    allow_implicit,
                    allow_assignment,
                }
                FILTER
                    .from_type.name LIKE 'default::%'
                ORDER BY
                    .allow_implicit;
            ''',
            []
        )

    async def test_edgeql_ddl_policies_01(self):
        await self.con.execute(r"""
            create required global filtering -> bool { set default := false };
            create global cur -> str;

            create type User {
                create required property name -> str;
                create access policy all_on allow all using (true);
                create access policy filtering
                    when (global filtering)
                    deny select, delete using (.name ?!= global cur);
            };
            create type Bot extending User;
        """)

        await self.assert_query_result(
            '''
                select schema::AccessPolicy {
                    name, condition, expr, action, access_kinds,
                    sname := .subject.name, root := not exists .bases }
                filter .sname like 'default::%'
            ''',
            tb.bag([
                {
                    "access_kinds": {
                        "Select", "UpdateRead", "UpdateWrite", "Delete",
                        "Insert"
                    },
                    "action": "Allow",
                    "condition": None,
                    "expr": "true",
                    "name": "all_on",
                    "sname": "default::User",
                    "root": True,
                },
                {
                    "access_kinds": {"Select", "Delete"},
                    "action": "Deny",
                    "condition": "global default::filtering",
                    "expr": "(.name ?!= global default::cur)",
                    "name": "filtering",
                    "sname": "default::User",
                    "root": True,
                },
                {
                    "access_kinds": {
                        "Select", "UpdateRead", "UpdateWrite", "Delete",
                        "Insert"
                    },
                    "action": "Allow",
                    "condition": None,
                    "expr": "true",
                    "name": "all_on",
                    "sname": "default::Bot",
                    "root": False,
                },
                {
                    "access_kinds": {"Select", "Delete"},
                    "action": "Deny",
                    "condition": "global default::filtering",
                    "expr": "(.name ?!= global default::cur)",
                    "name": "filtering",
                    "sname": "default::Bot",
                    "root": False,
                },
            ])
        )

        await self.con.execute(r"""
            alter type User {
                alter access policy filtering {
                    reset when;
                    deny select;
                    using (false);
                }
            };
        """)

        await self.assert_query_result(
            '''
                select schema::AccessPolicy {
                    name, condition, expr, action, access_kinds,
                    sname := .subject.name, root := not exists .bases }
                filter .sname = 'default::User' and .name = 'filtering'
            ''',
            [
                {
                    "access_kinds": {"Select"},
                    "action": "Deny",
                    "condition": None,
                    "expr": "false",
                    "name": "filtering",
                    "sname": "default::User",
                    "root": True,
                },
            ]
        )

        async with self.assertRaisesRegexTx(
            edgedb.SchemaDefinitionError,
            r"cannot alter the definition of inherited access policy",
        ):
            await self.con.execute('''
                alter type Bot alter access policy filtering allow all;
            ''')

    async def test_edgeql_ddl_policies_02(self):
        async with self.assertRaisesRegexTx(
            edgedb.SchemaDefinitionError,
            r"when expression.* is of invalid type",
        ):
            await self.con.execute("""
                create type X {
                    create access policy test
                        when (1)
                        allow all using (true);
                };
            """)

        async with self.assertRaisesRegexTx(
            edgedb.SchemaDefinitionError,
            r"using expression.* is of invalid type",
        ):
            await self.con.execute("""
                create type X {
                    create access policy test
                        allow all using (1);
                };
            """)

        async with self.assertRaisesRegexTx(
            edgedb.SchemaDefinitionError,
            r"possibly an empty set returned",
        ):
            await self.con.execute("""
                create type X {
                    create property x -> str;
                    create access policy test
                        allow all using (.x not like '%redacted%');
                };
            """)

        async with self.assertRaisesRegexTx(
            edgedb.SchemaDefinitionError,
            r"possibly more than one element returned",
        ):
            await self.con.execute("""
                create type X {
                    create access policy test
                        allow all using ({true, false});
                };
            """)

        async with self.assertRaisesRegexTx(
            edgedb.SchemaDefinitionError,
            r"has a volatile using expression",
        ):
            await self.con.execute("""
                create type X {
                    create access policy test
                        allow all using (random() < 0.5);
                };
            """)

    async def test_edgeql_ddl_policies_03(self):
        # Ideally we will make this actually work instead of rejecting it!
        await self.con.execute("""
            CREATE TYPE Tgt;
            CREATE TYPE Foo {
                CREATE MULTI LINK tgt -> Tgt {
                    CREATE PROPERTY foo -> str;
                };
                CREATE ACCESS POLICY asdf
                    ALLOW ALL USING (all(.tgt@foo LIKE '%!'));
            };
        """)
        async with self.assertRaisesRegexTx(
            edgedb.UnsupportedFeatureError,
            r"may not refer to link properties with default values"
        ):
            await self.con.execute("""
                ALTER TYPE Foo ALTER LINK tgt ALTER property foo
                  SET default := "!!!";
            """)

    # A big collection of tests to make sure that functions get
    # updated when access policies change
    async def test_edgeql_ddl_func_policies_01(self):
        await self.con.execute(r"""
            create type X;
            insert X;
            create function get_x() -> set of uuid using (X.id);
            alter type X {
                create access policy test allow select using (false) };
        """)

        await self.assert_query_result(
            'select get_x()',
            [],
        )

    async def test_edgeql_ddl_func_policies_02(self):
        await self.con.execute(r"""
            create type Y;
            create type X extending Y;
            insert X;
            create function get_x() -> set of uuid using (X.id);
            alter type Y {
                create access policy test allow select using (false) };
        """)

        await self.assert_query_result(
            'select get_x()',
            [],
        )

    async def test_edgeql_ddl_func_policies_03(self):
        await self.con.execute(r"""
            create type X;
            create type W extending X;
            insert W;
            create function get_x() -> set of uuid using (X.id);
            alter type W {
                create access policy test allow select using (false) };
        """)

        await self.assert_query_result(
            'select get_x()',
            [],
        )

    async def test_edgeql_ddl_func_policies_04(self):
        await self.con.execute(r"""
            create type Y;
            create type X;
            create type W extending X, Y;
            insert W;
            create function get_x() -> set of uuid using (X.id);
            alter type Y {
                create access policy test allow select using (false) };
        """)

        await self.assert_query_result(
            'select get_x()',
            [],
        )

    async def test_edgeql_ddl_func_policies_05(self):
        # links
        await self.con.execute(r"""
            create type X;
            create type T { create link x -> X };
            insert T { x := (insert X) };
            create function get_x() -> set of uuid using (T.x.id);
            alter type X {
                create access policy test allow select using (false) };
        """)

        await self.assert_query_result(
            'select get_x()',
            [],
        )

    async def test_edgeql_ddl_func_policies_06(self):
        # links
        await self.con.execute(r"""
            create type T;
            create type X { create link t -> T };

            insert X { t := (insert T) };
            create function get_x() -> set of uuid using (T.<t[IS X].id);
            alter type X {
                create access policy test allow select using (false) };
        """)

        await self.assert_query_result(
            'select get_x()',
            [],
        )

    async def test_edgeql_ddl_func_policies_07(self):
        # links
        await self.con.execute(r"""
            create type T;
            create type X { create link t -> T };

            insert X { t := (insert T) };
            create function get_x() -> set of uuid using (T.<t.id);
            alter type X {
                create access policy test allow select using (false) };
        """)

        await self.assert_query_result(
            'select get_x()',
            [],
        )

    async def test_edgeql_ddl_func_policies_08(self):
        # links
        await self.con.execute(r"""
            create type X;
            create type Y;
            create type T { create link x -> X | Y };
            insert T { x := (insert X) };
            create function get_x() -> set of uuid using (T.x.id);
            alter type X {
                create access policy test allow select using (false) };
        """)

        await self.assert_query_result(
            'select get_x()',
            [],
        )

    async def test_edgeql_ddl_func_policies_09(self):
        await self.con.execute(r"""
            create type X;
            insert X;
            create alias Y := X;
            create function get_x() -> set of uuid using (Y.id);
            alter type X {
                create access policy test allow select using (false) };
        """)

        await self.assert_query_result(
            'select get_x()',
            [],
        )

    async def test_edgeql_ddl_func_policies_10(self):
        # Make sure we succesfully update multiple functions to thread
        # through globals when an access policy is created.
        await self.con.execute(r"""
            create type X;
            insert X;
            create function get_xi() -> set of uuid using (X.id);
            create function get_x() -> set of uuid using (get_xi());
            create required global en -> bool { set default := false };
            alter type X {
                create access policy test allow select using (global en) };
        """)

        await self.assert_query_result(
            'select get_x()',
            [],
        )

        await self.con.execute('''
            set global en := true;
        ''')

        await self.assert_query_result(
            'select get_x()',
            [str],
        )

    async def test_edgeql_ddl_global_01(self):
        INTRO_Q = '''
            select schema::Global {
                required, typ := .target.name, default }
            filter .name = 'default::foo';
        '''

        await self.con.execute(r"""
            create global foo -> str;
        """)

        await self.assert_query_result(
            INTRO_Q,
            [{
                "required": False,
                "typ": "std::str",
                "default": None,
            }]
        )

        async with self.assertRaisesRegexTx(
            edgedb.SchemaDefinitionError,
            r"required globals must have a default",
        ):
            await self.con.execute("""
                alter global foo set required;
            """)

        await self.con.execute(r"""
            drop global foo;
            create required global foo -> str { set default := "" };
        """)

        await self.assert_query_result(
            INTRO_Q,
            [{
                "required": True,
                "typ": "std::str",
                "default": "''",
            }]
        )

        async with self.assertRaisesRegexTx(
            edgedb.SchemaDefinitionError,
            r"default expression is of invalid type",
        ):
            await self.con.execute("""
                alter global foo set type array<uuid> reset to default;
            """)

        async with self.assertRaisesRegexTx(
            edgedb.SchemaDefinitionError,
            r"required globals must have a default",
        ):
            await self.con.execute("""
                alter global foo reset default;
            """)

        await self.con.execute("""
            alter global foo set optional;
            alter global foo reset default;
            alter global foo set type array<int64> reset to default;
        """)

        await self.assert_query_result(
            INTRO_Q,
            [{
                "required": False,
                "typ": "array<std::int64>",
                "default": None,
            }]
        )

    async def test_edgeql_ddl_global_02(self):
        async with self.assertRaisesRegexTx(
            edgedb.SchemaDefinitionError,
            "non-computed globals may not be multi",
        ):
            await self.con.execute("""
                create multi global foo -> str;
            """)

        async with self.assertRaisesRegexTx(
            edgedb.SchemaDefinitionError,
            r"possibly more than one element returned",
        ):
            await self.con.execute("""
                create global foo -> str {
                    set default := {"foo", "bar"}
                };
            """)

        async with self.assertRaisesRegexTx(
            edgedb.SchemaDefinitionError,
            r"possibly no elements returned",
        ):
            await self.con.execute("""
                create required global foo -> str {
                    set default := (select "foo" filter false)
                };
            """)

        async with self.assertRaisesRegexTx(
            edgedb.SchemaDefinitionError,
            r"non-computed globals may not have have object type",
        ):
            await self.con.execute("""
                create global foo -> Object;
            """)

        async with self.assertRaisesRegexTx(
            edgedb.SchemaDefinitionError,
            r"non-computed globals may not have have object type",
        ):
            await self.con.execute("""
                create global foo -> array<Object>;
            """)

        async with self.assertRaisesRegexTx(
            edgedb.SchemaDefinitionError,
            r"has a volatile default expression, which is not allowed",
        ):
            await self.con.execute("""
                create global foo -> float64 { set default := random(); };
            """)

        async with self.assertRaisesRegexTx(
            edgedb.SchemaDefinitionError,
            "computed globals may not have default values",
        ):
            await self.con.execute("""
                create global test {
                    using ('abc');
                    set default := 'def';
                }
            """)

    async def test_edgeql_ddl_global_03(self):
        await self.con.execute("""
            create global foo -> str;
        """)

        async with self.assertRaisesRegexTx(
            edgedb.SchemaDefinitionError,
            r"global variables cannot be referenced from constraint"
        ):
            await self.con.execute("""
                create type X {
                    create property foo -> str {
                        create constraint expression on (
                            __subject__ != global foo)
                    }
                }
            """)

        async with self.assertRaisesRegexTx(
            edgedb.SchemaDefinitionError,
            r"global variables cannot be referenced from index"
        ):
            await self.con.execute("""
                create type X {
                    create index on (global foo);
                }
            """)

        await self.con.execute("""
            create type X;
        """)

        # We can't set a default that uses a global when creating a new
        # pointer, since it would need to run *now* and populate the data
        async with self.assertRaisesRegexTx(
            edgedb.UnsupportedFeatureError,
            r"globals may not be used when converting/populating data "
            r"in migrations"
        ):
            await self.con.execute("""
                alter type X {
                    create property foo -> str {
                        set default := (global foo);
                    }
                };
            """)

        await self.con.execute("""
            set global foo := "test"
        """)
        # But we *can* do it when creating a brand new type
        await self.con.execute("""
            create type Y {
                create property foo -> str {
                    set default := (global foo);
                }
            };
        """)
        await self.con.query("""
            insert Y;
        """)
        await self.assert_query_result(
            r'''
                select Y.foo
            ''',
            ['test']
        )

        # And when adding a default to an existing column
        await self.con.execute("""
            alter type X {
                create property foo -> str;
            };
            alter type X {
                alter property foo {
                    set default := (global foo);
                }
            };
        """)
        await self.con.query("""
            insert X;
        """)
        await self.assert_query_result(
            r'''
                select X.foo
            ''',
            ['test']
        )

    async def test_edgeql_ddl_global_04(self):
        # mostly the same as _03 but with functions
        await self.con.execute("""
            create global foo -> str;
            create function gfoo() -> optional str using (global foo)
        """)

        async with self.assertRaisesRegexTx(
            edgedb.SchemaDefinitionError,
            r"functions that reference global variables cannot be called "
            r"from constraint"
        ):
            await self.con.execute("""
                create type X {
                    create property foo -> str {
                        create constraint expression on (
                            __subject__ != gfoo())
                    }
                }
            """)

        async with self.assertRaisesRegexTx(
            edgedb.SchemaDefinitionError,
            r"functions that reference global variables cannot be called "
            r"from index"
        ):
            await self.con.execute("""
                create type X {
                    create index on (gfoo());
                }
            """)

        await self.con.execute("""
            create type X;
        """)

        # We can't set a default that uses a global when creating a new
        # pointer, since it would need to run *now* and populate the data
        async with self.assertRaisesRegexTx(
            edgedb.UnsupportedFeatureError,
            r"functions that reference globals may not be used when "
            r"converting/populating data in migrations"
        ):
            await self.con.execute("""
                alter type X {
                    create property foo -> str {
                        set default := (gfoo());
                    }
                };
            """)

    async def test_edgeql_ddl_global_05(self):
        await self.con.execute("""
            create global foo -> str;
            create function gfoo() -> optional str using ("test");
            create function gbar() -> optional str using (gfoo());
        """)
        await self.con.execute("""
            set global foo := "!!"
        """)
        # test that when we alter a function definition, functions
        # that depend on it get updated
        await self.con.execute("""
            alter function gfoo() using (global foo)
        """)
        await self.assert_query_result(
            r'''select gbar()''',
            ["!!"],
        )

    async def test_edgeql_ddl_global_06(self):
        INTRO_Q = '''
            select schema::Global {
                required, cardinality, typ := .target.name,
                req_comp := contains(.computed_fields, 'required'),
                card_comp := contains(.computed_fields, 'cardinality'),
                computed := exists .expr,
            }
            filter .name = 'default::foo';
        '''
        await self.con.execute('''
            create global foo := 10;
        ''')

        await self.assert_query_result(
            INTRO_Q,
            [{
                "computed": True,
                "card_comp": True,
                "req_comp": True,
                "required": True,
                "cardinality": "One",
                "typ": "default::foo",
            }]
        )

        await self.con.execute('''
            drop global foo;
            create optional multi global foo := 10;
        ''')

        await self.assert_query_result(
            INTRO_Q,
            [{
                "computed": True,
                "card_comp": False,
                "req_comp": False,
                "required": False,
                "cardinality": "Many",
                "typ": "default::foo",
            }]
        )

        await self.con.execute('''
            alter global foo reset optionality;
        ''')

        await self.assert_query_result(
            INTRO_Q,
            [{
                "computed": True,
                "card_comp": False,
                "req_comp": True,
                "required": True,
                "cardinality": "Many",
                "typ": "default::foo",
            }]
        )

        await self.con.execute('''
            alter global foo {
                reset cardinality;
                reset expression;
                set type str reset to default;
            };
        ''')

        await self.assert_query_result(
            INTRO_Q,
            [{
                "computed": False,
                "card_comp": False,
                "req_comp": False,
                "required": False,
                "cardinality": "One",
                "typ": "std::str",
            }]
        )

    async def test_edgeql_ddl_global_07(self):
        await self.con.execute('''
            create global foo := <str>Object.id
        ''')

        async with self.assertRaisesRegexTx(
            edgedb.SchemaDefinitionError,
            r"possibly an empty set returned",
        ):
            await self.con.execute("""
                alter global foo set required;
            """)

        async with self.assertRaisesRegexTx(
            edgedb.SchemaDefinitionError,
            r"possibly more than one element returned",
        ):
            await self.con.execute("""
                alter global foo set single;
            """)

        async with self.assertRaisesRegexTx(
            edgedb.UnsupportedFeatureError,
            r"cannot specify a type and an expression for a global",
        ):
            await self.con.execute("""
                alter global foo set type str reset to default;
            """)

    async def test_edgeql_ddl_global_08(self):
        await self.con.execute('''
            create global foo -> str;
            set global foo := "test";
        ''')
        await self.con.execute('''
            alter global foo set type int64 reset to default;
        ''')
        await self.assert_query_result(
            r'''select global foo''',
            []
        )

        async with self.assertRaisesRegexTx(
            edgedb.SchemaDefinitionError,
            r"SET TYPE on global must explicitly reset the global's value"
        ):
            await self.con.execute("""
                alter global foo set type str;
            """)

        async with self.assertRaisesRegexTx(
            edgedb.UnsupportedFeatureError,
            r"USING casts for SET TYPE on globals are not supported"
        ):
            await self.con.execute("""
                alter global foo set type str using ('lol');
            """)

    async def test_edgeql_ddl_global_09(self):
        await self.con.execute('''
            CREATE GLOBAL foo -> str IF NOT EXISTS;
        ''')

        await self.assert_query_result(
            r'''SELECT GLOBAL foo;''',
            []
        )

        await self.con.execute('''
            CREATE GLOBAL foo IF NOT EXISTS := 'foo';
        ''')

        await self.assert_query_result(
            r'''SELECT GLOBAL foo''',
            []
        )

        await self.con.execute('''
            CREATE GLOBAL bar IF NOT EXISTS := 'bar';
        ''')

        await self.assert_query_result(
            r'''SELECT GLOBAL bar;''',
            ['bar']
        )

        await self.con.execute('''
            ALTER GLOBAL foo IF EXISTS SET TYPE int64 RESET TO DEFAULT;
            SET GLOBAL foo := 42;
        ''')

        await self.assert_query_result(
            r'''SELECT GLOBAL foo''',
            [42]
        )

        await self.con.execute('''
            ALTER GLOBAL non_existent IF EXISTS
            SET TYPE int64 RESET TO DEFAULT;
        ''')

        await self.con.execute('''
            DROP GLOBAL non_existent IF EXISTS;
        ''')

        await self.con.execute('''
            DROP GLOBAL bar IF EXISTS;
        ''')

    async def test_edgeql_ddl_property_computable_01(self):
        await self.con.execute('''\
            CREATE TYPE CompProp;
            ALTER TYPE CompProp {
                CREATE PROPERTY prop := 'I am a computable';
            };
            INSERT CompProp;
        ''')

        await self.assert_query_result(
            r'''
                SELECT CompProp {
                    prop
                };
            ''',
            [{
                'prop': 'I am a computable',
            }],
        )

        await self.assert_query_result(
            r'''
                WITH MODULE schema
                SELECT ObjectType {
                    properties: {
                        name,
                        target: {
                            name
                        }
                    } FILTER .name = 'prop'
                }
                FILTER
                    .name = 'default::CompProp';
            ''',
            [{
                'properties': [{
                    'name': 'prop',
                    'target': {
                        'name': 'std::str'
                    }
                }]
            }]
        )

    async def test_edgeql_ddl_property_computable_02(self):
        await self.con.execute('''\
            CREATE TYPE CompProp {
                CREATE PROPERTY prop := 'I am a computable';
            };
            INSERT CompProp;
        ''')

        await self.assert_query_result(
            r'''
                SELECT CompProp {
                    prop
                };
            ''',
            [{
                'prop': 'I am a computable',
            }],
        )

        await self.con.execute('''\
            ALTER TYPE CompProp {
                ALTER PROPERTY prop {
                    RESET EXPRESSION;
                };
            };
        ''')

        await self.assert_query_result(
            r'''
                SELECT CompProp {
                    prop
                };
            ''',
            [{
                'prop': None,
            }],
        )

    async def test_edgeql_ddl_property_computable_03(self):
        await self.con.execute(r'''
            CREATE TYPE Foo {
                CREATE PROPERTY bar -> str;
            };
        ''')

        await self.con.execute(r'''
            ALTER TYPE Foo { ALTER PROPERTY bar { USING (1) } };
        ''')

        await self.con.execute(r'''
            ALTER TYPE Foo { ALTER PROPERTY bar { USING ("1") } };
        ''')

    async def test_edgeql_ddl_property_computable_circular(self):
        await self.con.execute('''\
            CREATE TYPE CompPropCircular {
                CREATE PROPERTY prop := (SELECT count(CompPropCircular))
            };
        ''')

    async def test_edgeql_ddl_property_computable_add_dep(self):
        # Make sure things don't get messed up when we add new dependencies
        await self.con.execute('''
            create type A {
                create property foo := "!";
                create property bar -> str;
            };
            alter type A alter property foo using (.bar);
            create type B extending A;
        ''')

    async def test_edgeql_ddl_property_computable_bad_01(self):
        with self.assertRaisesRegex(
                edgedb.InvalidPropertyTargetError,
                r"invalid property type: expected.* got .* 'std::Object'"):
            await self.con.execute('''\
                CREATE TYPE CompPropBad;
                ALTER TYPE CompPropBad {
                    CREATE PROPERTY prop := (SELECT std::Object LIMIT 1);
                };
            ''')

    async def test_edgeql_ddl_link_computable_01(self):
        await self.con.execute('''\
            CREATE TYPE LinkTarget;
            CREATE TYPE CompLink {
                CREATE MULTI LINK l := LinkTarget;
            };

            INSERT LinkTarget;
            INSERT CompLink;
        ''')
        await self.assert_query_result(
            r'''
                SELECT CompLink {
                    l: {
                        id
                    }
                };
            ''',
            [{
                'l': [{
                    'id': uuid.UUID
                }],
            }],
        )

        await self.con.execute('''\
            ALTER TYPE CompLink {
                ALTER LINK l {
                    RESET EXPRESSION;
                };
            };
        ''')
        await self.assert_query_result(
            r'''
                SELECT CompLink {
                    l: {
                        id
                    }
                };
            ''',
            [{
                'l': [],
            }],
        )

    async def test_edgeql_ddl_link_computable_02(self):
        await self.con.execute('''
            CREATE TYPE LinkTarget;
        ''')

        # TODO We want to actually support this, but until then we should
        # have a decent error.
        async with self.assertRaisesRegexTx(
            edgedb.UnsupportedFeatureError,
            r"including a shape on schema-defined computed links "
            r"is not yet supported"
        ):
            await self.con.execute("""
                CREATE TYPE X { CREATE LINK x := LinkTarget { z := 1 } };
            """)

    async def test_edgeql_ddl_link_computable_circular_01(self):
        await self.con.execute('''\
            CREATE TYPE CompLinkCircular {
                CREATE LINK l := (SELECT CompLinkCircular LIMIT 1)
            };
        ''')

    async def test_edgeql_ddl_link_target_circular_01(self):
        # Circular target as part of a union.
        await self.con.execute('''\
            CREATE TYPE LinkCircularA;
            CREATE TYPE LinkCircularB {
                CREATE LINK l -> LinkCircularA
                                 | LinkCircularB;
            };
        ''')

    async def test_edgeql_ddl_annotation_01(self):
        await self.con.execute("""
            CREATE ABSTRACT ANNOTATION attr1;

            CREATE SCALAR TYPE TestAttrType1 EXTENDING std::str {
                CREATE ANNOTATION attr1 := 'aaaa';
            };
        """)

        await self.assert_query_result(
            r'''
                WITH MODULE schema
                SELECT ScalarType {
                    annotations: {
                        name,
                        @value,
                    }
                }
                FILTER
                    .name = 'default::TestAttrType1';
            ''',
            [{"annotations": [{"name": "default::attr1", "@value": "aaaa"}]}]
        )

        await self.migrate("""
            abstract annotation attr2;

            scalar type TestAttrType1 extending std::str {
                annotation attr2 := 'aaaa';
            };
        """)

        await self.assert_query_result(
            r'''
                WITH MODULE schema
                SELECT ScalarType {
                    annotations: {
                        name,
                        @value,
                    }
                }
                FILTER
                    .name = 'default::TestAttrType1';
            ''',
            [{"annotations": [{"name": "default::attr2", "@value": "aaaa"}]}]
        )

    async def test_edgeql_ddl_annotation_02(self):
        await self.con.execute("""
            CREATE ABSTRACT ANNOTATION attr1;

            CREATE TYPE TestAttrType2 {
                CREATE ANNOTATION attr1 := 'aaaa';
            };
        """)

        await self.migrate("""
            abstract annotation attr2;

            type TestAttrType2 {
                annotation attr2 := 'aaaa';
            };
        """)

        await self.assert_query_result(
            r'''
                WITH MODULE schema
                SELECT ObjectType {
                    annotations: {
                        name,
                        @value,
                    } FILTER .name = 'default::attr2'
                }
                FILTER
                    .name = 'default::TestAttrType2';
            ''',
            [{"annotations": [{"name": "default::attr2", "@value": "aaaa"}]}]
        )

    async def test_edgeql_ddl_annotation_03(self):
        await self.con.execute("""
            CREATE ABSTRACT ANNOTATION noninh;
            CREATE ABSTRACT INHERITABLE ANNOTATION inh;

            CREATE TYPE TestAttr1 {
                CREATE ANNOTATION noninh := 'no inherit';
                CREATE ANNOTATION inh := 'inherit me';
            };

            CREATE TYPE TestAttr2 EXTENDING TestAttr1;
        """)

        await self.assert_query_result(
            r'''
                WITH MODULE schema
                SELECT ObjectType {
                    annotations: {
                        name,
                        inheritable,
                        @value,
                    }
                    FILTER .name LIKE 'default::%'
                    ORDER BY .name
                }
                FILTER
                    .name LIKE 'default::TestAttr%'
                ORDER BY
                    .name;
            ''',
            [{
                "annotations": [{
                    "name": "default::inh",
                    "inheritable": True,
                    "@value": "inherit me",
                }, {
                    "name": "default::noninh",
                    "@value": "no inherit",
                }]
            }, {
                "annotations": [{
                    "name": "default::inh",
                    "inheritable": True,
                    "@value": "inherit me",
                }]
            }]
        )

    async def test_edgeql_ddl_annotation_04(self):
        await self.con.execute('''
            CREATE TYPE BaseAnno4;
            CREATE TYPE DerivedAnno4 EXTENDING BaseAnno4;
            CREATE ABSTRACT ANNOTATION noninh_anno;
            CREATE ABSTRACT INHERITABLE ANNOTATION inh_anno;
            ALTER TYPE BaseAnno4
                CREATE ANNOTATION noninh_anno := '1';
            ALTER TYPE BaseAnno4
                CREATE ANNOTATION inh_anno := '2';
        ''')

        await self.assert_query_result(
            r'''
                WITH MODULE schema
                SELECT ObjectType {
                    annotations: {
                        name,
                        inheritable,
                        @value,
                    }
                    FILTER .name LIKE 'default::%_anno'
                    ORDER BY .name
                }
                FILTER
                    .name = 'default::DerivedAnno4'
                ORDER BY
                    .name;
            ''',
            [{
                "annotations": [{
                    "name": "default::inh_anno",
                    "inheritable": True,
                    "@value": "2",
                }]
            }]
        )

    async def test_edgeql_ddl_annotation_05(self):
        await self.con.execute(r'''
            CREATE TYPE BaseAnno05 {
                CREATE PROPERTY name -> str;
                CREATE INDEX ON (.name) {
                    CREATE ANNOTATION title := 'name index'
                }
            };
        ''')

        await self.assert_query_result(
            r'''
                WITH MODULE schema
                SELECT ObjectType {
                    indexes: {
                        expr,
                        annotations: {
                            name,
                            @value,
                        }
                    }
                }
                FILTER
                    .name = 'default::BaseAnno05';
            ''',
            [{
                "indexes": [{
                    "expr": ".name",
                    "annotations": [{
                        "name": "std::title",
                        "@value": "name index",
                    }]
                }]
            }]
        )

    async def test_edgeql_ddl_annotation_06(self):
        await self.con.execute(r'''
            CREATE TYPE BaseAnno06 {
                CREATE PROPERTY name -> str;
                CREATE INDEX ON (.name);
            };
        ''')

        await self.con.execute(r'''
            ALTER TYPE BaseAnno06 {
                ALTER INDEX ON (.name) {
                    CREATE ANNOTATION title := 'name index'
                }
            };
        ''')

        await self.assert_query_result(
            r'''
                WITH MODULE schema
                SELECT ObjectType {
                    indexes: {
                        expr,
                        annotations: {
                            name,
                            @value,
                        }
                    }
                }
                FILTER
                    .name = 'default::BaseAnno06';
            ''',
            [{
                "indexes": [{
                    "expr": ".name",
                    "annotations": [{
                        "name": "std::title",
                        "@value": "name index",
                    }]
                }]
            }]
        )

        await self.con.execute(r'''
            ALTER TYPE BaseAnno06 {
                ALTER INDEX ON (.name) {
                    DROP ANNOTATION title;
                }
            };
        ''')

        await self.assert_query_result(
            r'''
                WITH MODULE schema
                SELECT ObjectType {
                    indexes: {
                        expr,
                        annotations: {
                            name,
                            @value,
                        }
                    }
                }
                FILTER
                    .name = 'default::BaseAnno06';
            ''',
            [{
                "indexes": [{
                    "expr": ".name",
                    "annotations": []
                }]
            }]
        )

    async def test_edgeql_ddl_annotation_07(self):
        # Create index annotation using DDL, then drop annotation using SDL.
        await self.con.execute(r'''
            CREATE TYPE BaseAnno07 {
                CREATE PROPERTY name -> str;
                CREATE INDEX ON (.name) {
                    CREATE ANNOTATION title := 'name index'
                }
            };
        ''')

        await self.assert_query_result(
            r'''
                WITH MODULE schema
                SELECT ObjectType {
                    indexes: {
                        expr,
                        annotations: {
                            name,
                            @value,
                        }
                    }
                }
                FILTER
                    .name = 'default::BaseAnno07';
            ''',
            [{
                "indexes": [{
                    "expr": ".name",
                    "annotations": [{
                        "name": "std::title",
                        "@value": "name index",
                    }]
                }]
            }]
        )

        await self.migrate(r'''
            type BaseAnno07 {
                property name -> str;
                index ON (.name);
            }
        ''')

        await self.assert_query_result(
            r'''
                WITH MODULE schema
                SELECT ObjectType {
                    indexes: {
                        expr,
                        annotations: {
                            name,
                            @value,
                        }
                    }
                }
                FILTER
                    .name = 'default::BaseAnno07';
            ''',
            [{
                "indexes": [{
                    "expr": ".name",
                    "annotations": []
                }]
            }]
        )

    async def test_edgeql_ddl_annotation_08(self):
        # Create index using DDL, then add annotation to it using SDL.
        await self.con.execute(r'''
            CREATE TYPE BaseAnno08 {
                CREATE PROPERTY name -> str;
                CREATE INDEX ON (.name);
            };
        ''')

        await self.assert_query_result(
            r'''
                WITH MODULE schema
                SELECT ObjectType {
                    indexes: {
                        expr,
                        annotations: {
                            name,
                            @value,
                        }
                    }
                }
                FILTER
                    .name = 'default::BaseAnno08';
            ''',
            [{
                "indexes": [{
                    "expr": ".name",
                    "annotations": []
                }]
            }]
        )

        await self.migrate(r'''
            type BaseAnno08 {
                property name -> str;
                index ON (.name) {
                    annotation title := 'name index';
                }
            }
        ''')

        await self.assert_query_result(
            r'''
                WITH MODULE schema
                SELECT ObjectType {
                    indexes: {
                        expr,
                        annotations: {
                            name,
                            @value,
                        }
                    }
                }
                FILTER
                    .name = 'default::BaseAnno08';
            ''',
            [{
                "indexes": [{
                    "expr": ".name",
                    "annotations": [{
                        "name": "std::title",
                        "@value": "name index",
                    }]
                }]
            }]
        )

    async def test_edgeql_ddl_annotation_09(self):
        await self.con.execute("""
            CREATE ABSTRACT ANNOTATION anno09;

            CREATE TYPE TestTypeAnno09 {
                CREATE ANNOTATION anno09 := 'A';
            };
        """)

        await self.assert_query_result(
            r'''
                WITH MODULE schema
                SELECT ObjectType {
                    annotations: {
                        name,
                        @value,
                    } FILTER .name = 'default::anno09'
                }
                FILTER
                    .name = 'default::TestTypeAnno09';
            ''',
            [{"annotations": [{"name": "default::anno09", "@value": "A"}]}]
        )

        # Alter the annotation.
        await self.con.execute("""
            ALTER TYPE TestTypeAnno09 {
                ALTER ANNOTATION anno09 := 'B';
            };
        """)

        await self.assert_query_result(
            r'''
                WITH MODULE schema
                SELECT ObjectType {
                    annotations: {
                        name,
                        @value,
                    } FILTER .name = 'default::anno09'
                }
                FILTER
                    .name = 'default::TestTypeAnno09';
            ''',
            [{"annotations": [{"name": "default::anno09", "@value": "B"}]}]
        )

    async def test_edgeql_ddl_annotation_10(self):
        await self.con.execute("""
            CREATE ABSTRACT ANNOTATION anno10;
            CREATE ABSTRACT INHERITABLE ANNOTATION anno10_inh;

            CREATE TYPE TestTypeAnno10
            {
                CREATE ANNOTATION anno10 := 'A';
                CREATE ANNOTATION anno10_inh := 'A';
            };

            CREATE TYPE TestSubTypeAnno10
                    EXTENDING TestTypeAnno10
            {
                CREATE ANNOTATION anno10 := 'B';
                ALTER ANNOTATION anno10_inh := 'B';
            }
        """)

        await self.assert_query_result(
            r'''
                WITH MODULE schema
                SELECT ObjectType {
                    annotations: {
                        name,
                        @value,
                    }
                    FILTER .name LIKE 'default::anno10%'
                    ORDER BY .name
                }
                FILTER
                    .name LIKE 'default::%Anno10'
                ORDER BY
                    .name
            ''',
            [
                {
                    "annotations": [
                        {"name": "default::anno10", "@value": "B"},
                        {"name": "default::anno10_inh", "@value": "B"},
                    ]
                },
                {
                    "annotations": [
                        {"name": "default::anno10", "@value": "A"},
                        {"name": "default::anno10_inh", "@value": "A"},
                    ]
                },
            ]
        )

        # Drop the non-inherited annotation from subtype.
        await self.con.execute("""
            ALTER TYPE TestSubTypeAnno10 {
                DROP ANNOTATION anno10;
            };
        """)

        await self.assert_query_result(
            r'''
                WITH MODULE schema
                SELECT ObjectType {
                    annotations: {
                        name,
                        @value,
                    } FILTER .name LIKE 'default::anno10%'
                }
                FILTER
                    .name = 'default::TestSubTypeAnno10';
            ''',
            [{"annotations": [{"name": "default::anno10_inh", "@value": "B"}]}]
        )

        with self.assertRaisesRegex(
            edgedb.SchemaError,
            "cannot drop inherited annotation 'default::anno10_inh'",
        ):
            await self.con.execute("""
                ALTER TYPE TestSubTypeAnno10 {
                    DROP ANNOTATION anno10_inh;
                };
            """)

    async def test_edgeql_ddl_annotation_11(self):
        await self.con.execute("""
            CREATE ABSTRACT ANNOTATION anno11;
        """)

        await self.assert_query_result(
            r'''
                WITH MODULE schema
                SELECT Annotation {
                    name,
                }
                FILTER
                    .name LIKE 'default::anno11%';
            ''',
            [{"name": "default::anno11"}]
        )

        await self.con.execute("""
            ALTER ABSTRACT ANNOTATION anno11
                RENAME TO anno11_new_name;
        """)

        await self.assert_query_result(
            r'''
                WITH MODULE schema
                SELECT Annotation {
                    name,
                }
                FILTER
                    .name LIKE 'default::anno11%';
            ''',
            [{"name": "default::anno11_new_name"}]
        )

        await self.con.execute("""
            CREATE MODULE foo;

            ALTER ABSTRACT ANNOTATION anno11_new_name
                RENAME TO foo::anno11_new_name;
        """)

        await self.assert_query_result(
            r'''
                WITH MODULE schema
                SELECT Annotation {
                    name,
                }
                FILTER
                    .name LIKE 'foo::anno11%';
            ''',
            [{"name": "foo::anno11_new_name"}]
        )

        await self.con.execute("""
            DROP ABSTRACT ANNOTATION foo::anno11_new_name;
        """)

        await self.assert_query_result(
            r'''
                WITH MODULE schema
                SELECT Annotation {
                    name,
                }
                FILTER
                    .name LIKE 'foo::anno11%';
            ''',
            []
        )

    async def test_edgeql_ddl_annotation_12(self):
        with self.assertRaisesRegex(
            edgedb.UnknownModuleError,
            "module 'bogus' is not in this schema",
        ):
            await self.con.execute("""
                CREATE ABSTRACT ANNOTATION bogus::anno12;
            """)

    async def test_edgeql_ddl_annotation_13(self):
        await self.con.execute("""
            CREATE ABSTRACT ANNOTATION anno13;
        """)

        with self.assertRaisesRegex(
            edgedb.UnknownModuleError,
            "module 'bogus' is not in this schema",
        ):
            await self.con.execute("""
                ALTER ABSTRACT ANNOTATION anno13 RENAME TO bogus::anno13;
            """)

    async def test_edgeql_ddl_annotation_14(self):
        await self.con.execute("""
            CREATE ABSTRACT ANNOTATION anno;
            CREATE TYPE Foo {
                CREATE ANNOTATION anno := "test";
            };
        """)

        await self.con.execute("""
            ALTER ABSTRACT ANNOTATION anno
                RENAME TO anno_new_name;
        """)

        await self.assert_query_result(
            "DESCRIBE MODULE default as sdl",
            ["""
abstract annotation default::anno_new_name;
type default::Foo {
    annotation default::anno_new_name := 'test';
};
            """.strip()]
        )

        await self.con.execute("""
            DROP TYPE Foo;
        """)

    async def test_edgeql_ddl_annotation_15(self):
        await self.con.execute("""
            CREATE ABSTRACT INHERITABLE ANNOTATION anno;
            CREATE TYPE Foo {
                CREATE PROPERTY prop -> str {
                    CREATE ANNOTATION anno := "parent";
                };
            };
            CREATE TYPE Bar EXTENDING Foo {
                ALTER PROPERTY prop {
                    ALTER ANNOTATION anno := "child";
                }
            };
        """)

        qry = '''
            WITH MODULE schema
            SELECT Property {
                obj := .source.name,
                annotations: {name, @value, @owned}
                ORDER BY .name
            }
            FILTER
                .name = 'prop'
            ORDER BY
                (.obj, .name);
        '''

        await self.assert_query_result(
            qry,
            [
                {
                    "annotations": [
                        {"@value": "child", "@owned": True,
                         "name": "default::anno"}
                    ],
                    "obj": "default::Bar"
                },
                {
                    "annotations": [
                        {"@value": "parent", "@owned": True,
                         "name": "default::anno"}
                    ],
                    "obj": "default::Foo"
                }
            ]
        )

        await self.con.execute("""
            ALTER TYPE Bar {
                ALTER PROPERTY prop {
                    ALTER ANNOTATION anno DROP OWNED;
                }
            };
        """)

        await self.assert_query_result(
            qry,
            [
                {
                    "annotations": [
                        {"@value": "parent", "@owned": False,
                         "name": "default::anno"}
                    ],
                    "obj": "default::Bar"
                },
                {
                    "annotations": [
                        {"@value": "parent", "@owned": True,
                         "name": "default::anno"}
                    ],
                    "obj": "default::Foo"
                }
            ]
        )

    async def test_edgeql_ddl_annotation_16(self):
        await self.con.execute("""
            CREATE ABSTRACT ANNOTATION attr1;
        """)
        with self.assertRaisesRegex(
                edgedb.InvalidValueError,
                r"annotation values must be 'std::str', "
                r"got scalar type 'std::int64'"):
            await self.con.execute("""
                CREATE SCALAR TYPE TestAttrType1 EXTENDING std::str {
                    CREATE ANNOTATION attr1 := 10;
                };
            """)

    async def test_edgeql_ddl_annotation_17(self):
        await self.con.execute("""
            CREATE ABSTRACT ANNOTATION attr1;
            CREATE SCALAR TYPE TestAttrType1 EXTENDING std::str {
                CREATE ANNOTATION attr1 := '10';
            };
        """)
        with self.assertRaisesRegex(
                edgedb.InvalidValueError,
                r"annotation values must be 'std::str', "
                r"got scalar type 'std::int64'"):
            await self.con.execute("""
                ALTER SCALAR TYPE TestAttrType1 {
                    ALTER ANNOTATION attr1 := 10;
                };
            """)

    async def test_edgeql_ddl_annotation_18(self):
        # An annotation on an annotation!
        await self.con.execute("""
            CREATE ABSTRACT ANNOTATION ann {
                CREATE ANNOTATION description := "foo";
            };
        """)

        qry = '''
            WITH MODULE schema
            SELECT Annotation {
                annotations: {name, @value}
            }
            FILTER .name = 'default::ann'
        '''

        await self.assert_query_result(
            qry,
            [{"annotations": [{"@value": "foo", "name": "std::description"}]}]
        )

        await self.con.execute("""
            ALTER ABSTRACT ANNOTATION ann {
                ALTER ANNOTATION description := "bar";
            };
        """)

        await self.assert_query_result(
            qry,
            [{"annotations": [{"@value": "bar", "name": "std::description"}]}]
        )

        await self.con.execute("""
            ALTER ABSTRACT ANNOTATION ann {
                DROP ANNOTATION description;
            };
        """)

        await self.assert_query_result(
            qry,
            [{"annotations": []}]
        )

    async def test_edgeql_ddl_annotation_19(self):
        await self.con.execute("""
            CREATE ABSTRACT ANNOTATION ann IF NOT EXISTS;
        """)

        await self.assert_query_result(
            r'''
                WITH MODULE schema
                SELECT Annotation {
                    name,
                }
                FILTER
                    .name LIKE 'default::ann';
            ''',
            [{"name": "default::ann"}]
        )

        await self.con.execute("""
            CREATE ABSTRACT ANNOTATION ann IF NOT EXISTS;
        """)

        await self.con.execute("""
            ALTER ABSTRACT ANNOTATION ann IF EXISTS {
                CREATE ANNOTATION description := "bar";
            };
        """)

        await self.assert_query_result(
            r'''
                WITH MODULE schema
                SELECT Annotation {
                    annotations: {
                        name,
                        @value
                    }
                }
                FILTER .name = 'default::ann'
            ''',
            [{"annotations": [{"@value": "bar", "name": "std::description"}]}]
        )

        await self.con.execute("""
            ALTER ABSTRACT ANNOTATION non_existent IF EXISTS {
                ALTER ANNOTATION description := "bar";
            };
        """)

        await self.assert_query_result(
            r'''
                WITH MODULE schema
                SELECT Annotation {
                    annotations: {
                        name,
                        @value
                    }
                }
                FILTER .name = 'default::non_existent'
            ''',
            []
        )

        await self.con.execute("""
            DROP ABSTRACT ANNOTATION ann IF EXISTS;
        """)

        await self.assert_query_result(
            r'''
                WITH MODULE schema
                SELECT Annotation { name }
                FILTER .name = 'default::ann'
            ''',
            []
        )

        await self.con.execute("""
            DROP ABSTRACT ANNOTATION non_existent IF EXISTS;
        """)

    async def test_edgeql_ddl_anytype_01(self):
        with self.assertRaisesRegex(
                edgedb.InvalidPropertyTargetError,
                r"invalid property type"):

            await self.con.execute("""
                CREATE ABSTRACT LINK test_object_link_prop {
                    CREATE PROPERTY link_prop1 -> anytype;
                };
            """)

    async def test_edgeql_ddl_anytype_02(self):
        with self.assertRaisesRegex(
                edgedb.InvalidLinkTargetError,
                r"invalid link target"):

            await self.con.execute("""
                CREATE TYPE AnyObject2 {
                    CREATE LINK a -> anytype;
                };
            """)

    async def test_edgeql_ddl_anytype_03(self):
        with self.assertRaisesRegex(
                edgedb.InvalidPropertyTargetError,
                r"invalid property type"):

            await self.con.execute("""
                CREATE TYPE AnyObject3 {
                    CREATE PROPERTY a -> anytype;
                };
            """)

    async def test_edgeql_ddl_anytype_04(self):
        with self.assertRaisesRegex(
                edgedb.InvalidPropertyTargetError,
                r"invalid property type"):

            await self.con.execute("""
                CREATE TYPE AnyObject4 {
                    CREATE PROPERTY a -> anyscalar;
                };
            """)

    async def test_edgeql_ddl_anytype_05(self):
        with self.assertRaisesRegex(
                edgedb.InvalidPropertyTargetError,
                r"invalid property type"):

            await self.con.execute("""
                CREATE TYPE AnyObject5 {
                    CREATE PROPERTY a -> anyint;
                };
            """)

    async def test_edgeql_ddl_anytype_06(self):
        with self.assertRaisesRegex(
                edgedb.SchemaError,
                r"'anytype' cannot be a parent type"):

            await self.con.execute("""
                CREATE TYPE AnyObject6 EXTENDING anytype {
                    CREATE REQUIRED LINK a -> AnyObject6;
                    CREATE REQUIRED PROPERTY b -> str;
                };
            """)

    async def test_edgeql_ddl_extending_01(self):
        with self.assertRaisesRegex(
                edgedb.SchemaError,
                r"Could not find consistent ancestor order for "
                r"object type 'default::Merged1'"):

            await self.con.execute(r"""
                CREATE TYPE ExtA1;
                CREATE TYPE ExtB1;
                # create two types with incompatible linearized bases
                CREATE TYPE ExtC1 EXTENDING ExtA1, ExtB1;
                CREATE TYPE ExtD1 EXTENDING ExtB1, ExtA1;
                # extending from both of these incompatible types
                CREATE TYPE Merged1 EXTENDING ExtC1, ExtD1;
            """)

    async def test_edgeql_ddl_extending_02(self):
        await self.con.execute(r"""
            CREATE TYPE ExtA2;
            # Create two types with a different position of Object
            # in the bases. This doesn't impact the linearized
            # bases because Object is already implicitly included
            # as the first element of the base types.
            CREATE TYPE ExtC2 EXTENDING ExtA2, Object;
            CREATE TYPE ExtD2 EXTENDING Object, ExtA2;
            # extending from both of these types
            CREATE TYPE Merged2 EXTENDING ExtC2, ExtD2;
        """)

    async def test_edgeql_ddl_extending_03(self):
        # Check that ancestors are recomputed properly on rebase.
        await self.con.execute(r"""
            CREATE TYPE ExtA3;
            CREATE TYPE ExtB3 EXTENDING ExtA3;
            CREATE TYPE ExtC3 EXTENDING ExtB3;
        """)

        await self.assert_query_result(
            r"""
                SELECT schema::ObjectType {
                    ancestors: {
                        name
                    } ORDER BY @index
                }
                FILTER .name = 'default::ExtC3'
            """,
            [{
                'ancestors': [{
                    'name': 'default::ExtB3',
                }, {
                    'name': 'default::ExtA3',
                }, {
                    'name': 'std::Object',
                }, {
                    'name': 'std::BaseObject',
                }],
            }]
        )

        await self.con.execute(r"""
            ALTER TYPE ExtB3 DROP EXTENDING ExtA3;
        """)

        await self.assert_query_result(
            r"""
                SELECT schema::ObjectType {
                    ancestors: {
                        name
                    } ORDER BY @index
                }
                FILTER .name = 'default::ExtC3'
            """,
            [{
                'ancestors': [{
                    'name': 'default::ExtB3',
                }, {
                    'name': 'std::Object',
                }, {
                    'name': 'std::BaseObject',
                }],
            }]
        )

    async def test_edgeql_ddl_extending_04(self):
        # Check that descendants are recomputed properly on rebase.
        await self.con.execute(r"""
            CREATE TYPE ExtA4 {
                CREATE PROPERTY a -> int64;
            };

            CREATE ABSTRACT INHERITABLE ANNOTATION a_anno;

            CREATE TYPE ExtB4 {
                CREATE PROPERTY a -> int64 {
                    CREATE ANNOTATION a_anno := 'anno';
                };

                CREATE PROPERTY b -> str;
            };

            CREATE TYPE Ext4Child EXTENDING ExtA4;
            CREATE TYPE Ext4GrandChild EXTENDING Ext4Child;
            CREATE TYPE Ext4GrandGrandChild
                EXTENDING Ext4GrandChild;
        """)

        await self.assert_query_result(
            r"""
                SELECT (
                    SELECT schema::ObjectType
                    FILTER .name = 'default::Ext4Child'
                ).properties.name;
            """,
            {'id', 'a'}
        )

        await self.con.execute(r"""
            ALTER TYPE Ext4Child EXTENDING ExtB4;
        """)

        for name in {'Ext4Child', 'Ext4GrandChild', 'Ext4GrandGrandChild'}:
            await self.assert_query_result(
                f"""
                    SELECT (
                        SELECT schema::ObjectType
                        FILTER .name = 'default::{name}'
                    ).properties.name;
                """,
                {'id', 'a', 'b'}
            )

        await self.assert_query_result(
            r"""
                WITH
                    ggc := (
                        SELECT schema::ObjectType
                        FILTER .name = 'default::Ext4GrandGrandChild'
                    )
                SELECT
                    (SELECT ggc.properties FILTER .name = 'a')
                        .annotations@value;
            """,
            {'anno'}
        )

        await self.con.execute(r"""
            ALTER TYPE Ext4Child DROP EXTENDING ExtB4;
        """)

        for name in {'Ext4Child', 'Ext4GrandChild', 'Ext4GrandGrandChild'}:
            await self.assert_query_result(
                f"""
                    SELECT (
                        SELECT schema::ObjectType
                        FILTER .name = 'default::{name}'
                    ).properties.name;
                """,
                {'id', 'a'}
            )

        await self.assert_query_result(
            r"""
                WITH
                    ggc := (
                        SELECT schema::ObjectType
                        FILTER .name = 'default::Ext4GrandGrandChild'
                    )
                SELECT
                    (SELECT ggc.properties FILTER .name = 'a')
                        .annotations@value;
            """,
            []
        )

    @test.xfail('''
        Default value ought to get reset back to non-existent, since it
        was inherited? (Or actually maybe not, since the prop is owned
        by then?)
    ''')
    async def test_edgeql_ddl_extending_05(self):
        # Check that field alters are propagated.
        await self.con.execute(r"""
            CREATE TYPE ExtA5 {
                CREATE PROPERTY a -> int64 {
                    SET default := 1;
                };
            };

            CREATE TYPE ExtB5 {
                CREATE PROPERTY a -> int64 {
                    SET default := 2;
                };
            };

            CREATE TYPE ExtC5 EXTENDING ExtB5;
        """)

        await self.assert_query_result(
            r"""
                WITH
                    C5 := (
                        SELECT schema::ObjectType
                        FILTER .name = 'default::ExtC5'
                    )
                SELECT
                    (SELECT C5.properties FILTER .name = 'a')
                        .default;
            """,
            {'2'}
        )

        await self.con.execute(r"""
            ALTER TYPE ExtC5 EXTENDING ExtA5 FIRST;
        """)

        await self.assert_query_result(
            r"""
                WITH
                    C5 := (
                        SELECT schema::ObjectType
                        FILTER .name = 'default::ExtC5'
                    )
                SELECT
                    (SELECT C5.properties FILTER .name = 'a')
                        .default;
            """,
            {'1'}
        )

        await self.con.execute(r"""
            ALTER TYPE ExtC5 DROP EXTENDING ExtA5;
        """)

        await self.assert_query_result(
            r"""
                WITH
                    C5 := (
                        SELECT schema::ObjectType
                        FILTER .name = 'default::ExtC5'
                    )
                SELECT
                    (SELECT C5.properties FILTER .name = 'a')
                        .default;
            """,
            {'2'}
        )

        await self.con.execute(r"""
            ALTER TYPE ExtC5 ALTER PROPERTY a SET REQUIRED;
            ALTER TYPE ExtC5 DROP EXTENDING ExtB5;
        """)

        await self.assert_query_result(
            r"""
                WITH
                    C5 := (
                        SELECT schema::ObjectType
                        FILTER .name = 'default::ExtC5'
                    )
                SELECT
                    (SELECT C5.properties FILTER .name = 'a')
                        .default;
            """,
            []
        )

    async def test_edgeql_ddl_extending_06(self):
        async with self.assertRaisesRegexTx(
            edgedb.SchemaError,
            r"'std::FreeObject' cannot be a parent type",
        ):
            await self.con.execute("""
                CREATE TYPE SomeObject6 EXTENDING FreeObject;
            """)

        async with self.assertRaisesRegexTx(
            edgedb.SchemaError,
            r"'std::FreeObject' cannot be a parent type",
        ):
            await self.con.execute("""
                CREATE TYPE SomeObject6;
                ALTER TYPE SomeObject6 EXTENDING FreeObject;
            """)

    async def test_edgeql_ddl_modules_01(self):
        try:
            await self.con.execute(r"""
                CREATE MODULE test_other;

                CREATE TYPE ModuleTest01 {
                    CREATE PROPERTY clash -> str;
                };

                CREATE TYPE test_other::Target;
                CREATE TYPE test_other::ModuleTest01 {
                    CREATE LINK clash -> test_other::Target;
                };
            """)

            await self.con.execute("""
                DROP TYPE test_other::ModuleTest01;
                DROP TYPE test_other::Target;
            """)

        finally:
            await self.con.execute("""
                DROP MODULE test_other;
            """)

    async def test_edgeql_ddl_modules_02(self):
        await self.con.execute(r"""
            CREATE MODULE test_other;

            CREATE ABSTRACT TYPE test_other::Named {
                CREATE REQUIRED PROPERTY name -> str;
            };

            CREATE ABSTRACT TYPE test_other::UniquelyNamed
                EXTENDING test_other::Named
            {
                ALTER PROPERTY name {
                    CREATE DELEGATED CONSTRAINT exclusive;
                }
            };

            CREATE TYPE Priority EXTENDING test_other::Named;

            CREATE TYPE Status
                EXTENDING test_other::UniquelyNamed;

            INSERT Priority {name := 'one'};
            INSERT Priority {name := 'two'};
            INSERT Status {name := 'open'};
            INSERT Status {name := 'closed'};
        """)

        await self.assert_query_result(
            r"""
                WITH MODULE test_other
                SELECT Named.name;
            """,
            {
                'one', 'two', 'open', 'closed',
            }
        )

        await self.assert_query_result(
            r"""
                WITH MODULE test_other
                SELECT UniquelyNamed.name;
            """,
            {
                'open', 'closed',
            }
        )

        await self.con.execute("""
            DROP TYPE Status;
            DROP TYPE Priority;
            DROP TYPE test_other::UniquelyNamed;
            DROP TYPE test_other::Named;
            DROP MODULE test_other;
        """)

    @test.xerror('''
        Currently declarative.py doesn't have the up-to-date module list
        at the time it tries interpreting the migration.

        InvalidReferenceError: reference to a non-existent schema
        item: test_other::UniquelyNamed
    ''')
    async def test_edgeql_ddl_modules_03(self):
        await self.con.execute(r"""
            CREATE MODULE test_other;

            CREATE ABSTRACT TYPE test_other::Named {
                CREATE REQUIRED PROPERTY name -> str;
            };

            CREATE ABSTRACT TYPE test_other::UniquelyNamed
                EXTENDING test_other::Named
            {
                ALTER PROPERTY name {
                    CREATE DELEGATED CONSTRAINT exclusive;
                }
            };
        """)

        try:
            async with self.con.transaction():
                await self.con.execute(r"""
                    START MIGRATION TO {
                        type Status extending test_other::UniquelyNamed;
                    };
                    POPULATE MIGRATION;
                    COMMIT MIGRATION;
                """)

            await self.con.execute("""
                DROP TYPE Status;
            """)
        finally:
            await self.con.execute("""
                DROP TYPE test_other::UniquelyNamed;
                DROP TYPE test_other::Named;
                DROP MODULE test_other;
            """)

    async def test_edgeql_ddl_modules_04(self):
        await self.con.execute(r"""
            CREATE MODULE test_other;

            CREATE ABSTRACT TYPE test_other::Named {
                CREATE REQUIRED PROPERTY name -> str;
            };

            CREATE ABSTRACT TYPE test_other::UniquelyNamed
                EXTENDING test_other::Named
            {
                ALTER PROPERTY name {
                    CREATE DELEGATED CONSTRAINT exclusive;
                }
            };

            CREATE ABSTRACT ANNOTATION whatever;

            CREATE TYPE test_other::Foo;
            CREATE TYPE test_other::Bar {
                CREATE LINK foo -> test_other::Foo;
                CREATE ANNOTATION whatever := "huh";
            };
            ALTER TYPE test_other::Foo {
                CREATE LINK bar -> test_other::Bar;
            };
        """)

        async with self.assertRaisesRegexTx(
            edgedb.SchemaError,
            "cannot drop module 'test_other' because it is not empty",
        ):
            await self.con.execute(r"""
                DROP MODULE test_other;
            """)

    async def test_edgeql_ddl_extension_package_01(self):
        await self.con.execute(r"""
            CREATE EXTENSION PACKAGE foo_01 VERSION '1.0' {
                CREATE MODULE foo_ext;;
            };
        """)

        await self.assert_query_result(
            r"""
                SELECT sys::ExtensionPackage {
                    name,
                    script,
                    ver := (.version.major, .version.minor),
                }
                FILTER .name LIKE 'foo_%'
                ORDER BY .name
            """,
            [{
                'name': 'foo_01',
                'script': (
                    "CREATE MODULE foo_ext;;"
                ),
                'ver': [1, 0],
            }]
        )

        await self.con.execute(r"""
            CREATE EXTENSION PACKAGE foo_01 VERSION '2.0-beta.1' {
                SELECT 1/0;
            };
        """)

        await self.assert_query_result(
            r"""
                SELECT sys::ExtensionPackage {
                    name,
                    script,
                    ver := (.version.major, .version.minor, .version.stage),
                }
                FILTER .name LIKE 'foo_%'
                ORDER BY .name THEN .version
            """,
            [{
                'name': 'foo_01',
                'script': (
                    "CREATE MODULE foo_ext;;"
                ),
                'ver': [1, 0, 'final'],
            }, {
                'name': 'foo_01',
                'script': (
                    "SELECT 1/0;"
                ),
                'ver': [2, 0, 'beta'],
            }]
        )

        await self.con.execute(r"""
            DROP EXTENSION PACKAGE foo_01 VERSION '1.0';
        """)

        await self.assert_query_result(
            r"""
                SELECT sys::ExtensionPackage {
                    name,
                    script,
                }
                FILTER .name LIKE 'foo_%'
                ORDER BY .name
            """,
            [{
                'name': 'foo_01',
                'script': (
                    "SELECT 1/0;"
                ),
            }]
        )

    async def test_edgeql_ddl_extension_01(self):
        await self.con.execute(r"""
            CREATE EXTENSION PACKAGE MyExtension VERSION '1.0';
            CREATE EXTENSION PACKAGE MyExtension VERSION '2.0';
        """)

        await self.con.execute(r"""
            CREATE EXTENSION MyExtension;
        """)

        await self.assert_query_result(
            r"""
                SELECT schema::Extension {
                    name,
                    package: {
                        ver := (.version.major, .version.minor)
                    }
                }
                FILTER .name = 'MyExtension'
            """,
            [{
                'name': 'MyExtension',
                'package': {
                    'ver': [2, 0],
                }
            }]
        )

        await self.con.execute(r"""
            DROP EXTENSION MyExtension;
        """)

        await self.assert_query_result(
            r"""
                SELECT schema::Extension {
                    name,
                    package: {
                        ver := (.version.major, .version.minor)
                    }
                }
                FILTER .name = 'MyExtension'
            """,
            [],
        )

        await self.con.execute(r"""
            CREATE EXTENSION MyExtension VERSION '1.0';
        """)

        await self.assert_query_result(
            r"""
                SELECT schema::Extension {
                    name,
                    package: {
                        ver := (.version.major, .version.minor)
                    }
                }
                FILTER .name = 'MyExtension'
            """,
            [{
                'name': 'MyExtension',
                'package': {
                    'ver': [1, 0],
                }
            }]
        )

        async with self.assertRaisesRegexTx(
            edgedb.SchemaError,
            "extension 'MyExtension' already exists",
        ):
            await self.con.execute(r"""
                CREATE EXTENSION MyExtension VERSION '2.0';
            """)

        await self.con.execute(r"""
            DROP EXTENSION MyExtension;
        """)

        async with self.assertRaisesRegexTx(
            edgedb.SchemaError,
            "cannot create extension 'MyExtension': extension"
            " package 'MyExtension' version '3.0' does not exist",
        ):
            await self.con.execute(r"""
                CREATE EXTENSION MyExtension VERSION '3.0';
            """)

    async def test_edgeql_ddl_extension_02(self):
        await self.con.execute(r"""
            CREATE EXTENSION PACKAGE MyExtension VERSION '1.0';
        """)

        await self.con.execute(r"""
            CREATE EXTENSION MyExtension IF NOT EXISTS;
        """)

        await self.assert_query_result(
            r"""
                SELECT schema::Extension {
                    name,
                    package: {
                        ver := (.version.major, .version.minor)
                    }
                }
                FILTER .name = 'MyExtension'
            """,
            [{
                'name': 'MyExtension',
                'package': {
                    'ver': [1, 0],
                }
            }]
        )

        await self.con.execute(r"""
            CREATE EXTENSION MyExtension IF NOT EXISTS;
        """)

        await self.assert_query_result(
            r"""
                SELECT schema::Extension {
                    name,
                    package: {
                        ver := (.version.major, .version.minor)
                    }
                }
                FILTER .name = 'MyExtension'
            """,
            [{
                'name': 'MyExtension',
                'package': {
                    'ver': [1, 0],
                }
            }]
        )

        await self.con.execute(r"""
            DROP EXTENSION MyExtension IF EXISTS;
        """)

        await self.assert_query_result(
            r"""
                SELECT schema::Extension {
                    name,
                    package: {
                        ver := (.version.major, .version.minor)
                    }
                }
                FILTER .name = 'MyExtension'
            """,
            [],
        )

        await self.con.execute(r"""
            DROP EXTENSION MyExtension IF EXISTS;
        """)

        await self.assert_query_result(
            r"""
                SELECT schema::Extension {
                    name,
                    package: {
                        ver := (.version.major, .version.minor)
                    }
                }
                FILTER .name = 'MyExtension'
            """,
            [],
        )

    async def test_edgeql_ddl_role_01(self):
        if not self.has_create_role:
            self.skipTest("create role is not supported by the backend")

        await self.con.execute(r"""
            CREATE ROLE foo_01;
        """)

        await self.assert_query_result(
            r"""
                SELECT sys::Role {
                    name,
                    superuser,
                    password,
                } FILTER .name = 'foo_01'
            """,
            [{
                'name': 'foo_01',
                'superuser': False,
                'password': None,
            }]
        )

    async def test_edgeql_ddl_role_02(self):
        if not self.has_create_role:
            self.skipTest("create role is not supported by the backend")

        await self.con.execute(r"""
            CREATE SUPERUSER ROLE foo2 {
                SET password := 'secret';
            };
        """)

        await self.assert_query_result(
            r"""
                SELECT sys::Role {
                    name,
                    superuser,
                } FILTER .name = 'foo2'
            """,
            [{
                'name': 'foo2',
                'superuser': True,
            }]
        )

        role = await self.con.query_single('''
            SELECT sys::Role { password }
            FILTER .name = 'foo2'
        ''')

        self.assertIsNotNone(role.password)

        await self.con.execute(r"""
            ALTER ROLE foo2 {
                SET password := {}
            };
        """)

        role = await self.con.query_single('''
            SELECT sys::Role { password }
            FILTER .name = 'foo2'
        ''')

        self.assertIsNone(role.password)

    async def test_edgeql_ddl_role_03(self):
        if not self.has_create_role:
            self.skipTest("create role is not supported by the backend")

        await self.con.execute(r"""
            CREATE SUPERUSER ROLE foo3 {
                SET password := 'secret';
            };
        """)

        await self.con.execute(r"""
            CREATE ROLE foo4 EXTENDING foo3;
        """)

        await self.assert_query_result(
            r"""
                SELECT sys::Role {
                    name,
                    superuser,
                    password,
                    member_of: {
                        name
                    },
                } FILTER .name = 'foo4'
            """,
            [{
                'name': 'foo4',
                'superuser': False,
                'password': None,
                'member_of': [{
                    'name': 'foo3'
                }]
            }]
        )

        await self.con.execute(r"""
            ALTER ROLE foo4 DROP EXTENDING foo3;
        """)

        await self.assert_query_result(
            r"""
                SELECT sys::Role {
                    name,
                    member_of: {
                        name
                    },
                } FILTER .name = 'foo4'
            """,
            [{
                'name': 'foo4',
                'member_of': [],
            }]
        )

        await self.con.execute(r"""
            ALTER ROLE foo4 EXTENDING foo3;
        """)

        await self.assert_query_result(
            r"""
                SELECT sys::Role {
                    name,
                    member_of: {
                        name
                    },
                } FILTER .name = 'foo4'
            """,
            [{
                'name': 'foo4',
                'member_of': [{
                    'name': 'foo3',
                }],
            }]
        )

    async def test_edgeql_ddl_role_04(self):
        if not self.has_create_role:
            self.skipTest("create role is not supported by the backend")

        await self.con.execute(r"""
            CREATE SUPERUSER ROLE foo5 IF NOT EXISTS {
                SET password := 'secret';
            };
            CREATE SUPERUSER ROLE foo5 IF NOT EXISTS {
                SET password := 'secret';
            };
            CREATE SUPERUSER ROLE foo5 IF NOT EXISTS {
                SET password := 'secret';
            };
            CREATE ROLE foo6 EXTENDING foo5 IF NOT EXISTS;
            CREATE ROLE foo6 EXTENDING foo5 IF NOT EXISTS;
            CREATE ROLE foo6 EXTENDING foo5 IF NOT EXISTS;
        """)

        await self.assert_query_result(
            r"""
                SELECT sys::Role {
                    name,
                    superuser,
                    password,
                    member_of: {
                        name
                    },
                } FILTER .name = 'foo6'
            """,
            [{
                'name': 'foo6',
                'superuser': False,
                'password': None,
                'member_of': [{
                    'name': 'foo5'
                }]
            }]
        )

    async def test_edgeql_ddl_role_05(self):
        if self.has_create_role:
            self.skipTest("create role is supported by the backend")
        con = await self.connect()
        try:
            await con.execute("""
                ALTER ROLE edgedb SET password := 'test_role_05'
            """)
            if self.has_create_database:
                await con.execute("""CREATE DATABASE test_role_05""")
        finally:
            await con.aclose()
        args = {'password': "test_role_05"}
        if self.has_create_database:
            args['database'] = "test_role_05"
        con = await self.connect(**args)
        try:
            await con.execute("""
                ALTER ROLE edgedb SET password := 'test'
            """)
        finally:
            await con.aclose()
        con = await self.connect()
        try:
            if self.has_create_database:
                await con.execute("""DROP DATABASE test_role_05""")
        finally:
            await con.aclose()

    async def test_edgeql_ddl_role_06(self):
        if not self.has_create_role:
            self.skipTest("create role is not supported by the backend")

        await self.con.execute(r"""
            ALTER ROLE foo1 IF EXISTS {
                SET password := 'secret';
            };
        """)

        await self.assert_query_result(
            r"""
                SELECT sys::Role {
                    name
                } FILTER .name = 'foo1'
            """,
            []
        )

        await self.con.execute(r"""
            CREATE SUPERUSER ROLE foo1 IF NOT EXISTS {
                SET password := 'secret';
            };
        """)

        role = await self.con.query_single('''
            SELECT sys::Role { password }
            FILTER .name = 'foo1'
        ''')

        self.assertIsNotNone(role.password)

        await self.con.execute(r"""
            ALTER ROLE foo1 IF EXISTS {
                SET password := {};
            };
        """)

        role = await self.con.query_single('''
            SELECT sys::Role { password }
            FILTER .name = 'foo1'
        ''')

        self.assertIsNone(role.password)

        await self.con.execute(r"""
            DROP ROLE foo1 IF EXISTS;
        """)

        await self.assert_query_result(
            r"""
                SELECT sys::Role {
                    name
                } FILTER .name = 'foo1'
            """,
            []
        )

        await self.con.execute(r"""
            DROP ROLE foo1 IF EXISTS;
        """)

    async def test_edgeql_ddl_describe_roles(self):
        if not self.has_create_role:
            self.skipTest("create role is not supported by the backend")

        await self.con.execute("""
            CREATE SUPERUSER ROLE base1;
            CREATE SUPERUSER ROLE `base 2`;
            CREATE SUPERUSER ROLE child1 EXTENDING base1;
            CREATE SUPERUSER ROLE child2 EXTENDING `base 2`;
            CREATE SUPERUSER ROLE child3 EXTENDING base1, child2 {
                SET password := 'test'
            };
        """)
        roles = next(iter(await self.con.query("DESCRIBE ROLES")))
        base1 = roles.index('CREATE SUPERUSER ROLE `base1`;')
        base2 = roles.index('CREATE SUPERUSER ROLE `base 2`;')
        child1 = roles.index('CREATE SUPERUSER ROLE `child1`')
        child2 = roles.index('CREATE SUPERUSER ROLE `child2`')
        child3 = roles.index('CREATE SUPERUSER ROLE `child3`')
        self.assertGreater(child1, base1, roles)
        self.assertGreater(child2, base2, roles)
        self.assertGreater(child3, child2, roles)
        self.assertGreater(child3, base1, roles)
        self.assertIn("SET password_hash := 'SCRAM-SHA-256$4096:", roles)

    async def test_edgeql_ddl_describe_schema(self):
        # This is ensuring that describing std does not cause errors.
        # The test validates only a small sample of entries, though.

        result = await self.con.query_single("""
            DESCRIBE MODULE std
        """)
        # This is essentially a syntax test from this point on.
        re_filter = re.compile(r'[\s]+|(#.*?(\n|$))|(,(?=\s*[})]))')
        result_stripped = re_filter.sub('', result).lower()

        for expected in [
                '''
                CREATE SCALAR TYPE std::float32 EXTENDING std::anyfloat;
                ''',
                '''
                CREATE FUNCTION
                std::str_lower(s: std::str) -> std::str
                {
                    SET volatility := 'Immutable';
                    CREATE ANNOTATION std::description :=
                        'Return a lowercase copy of the input *string*.';
                    USING SQL FUNCTION 'lower';
                };
                ''',
                '''
                CREATE INFIX OPERATOR
                std::`AND`(a: std::bool, b: std::bool) -> std::bool {
                    SET volatility := 'Immutable';
                    CREATE ANNOTATION std::description :=
                        'Logical conjunction.';
                    USING SQL EXPRESSION;
                };
                ''',
                '''
                CREATE ABSTRACT INFIX OPERATOR
                std::`>=`(l: anytype, r: anytype) -> std::bool;
                ''',
                '''
                CREATE CAST FROM std::str TO std::bool {
                    SET volatility := 'Immutable';
                    USING SQL FUNCTION 'edgedb.str_to_bool';
                };
                ''',
                '''
                CREATE CAST FROM std::int64 TO std::int16 {
                    SET volatility := 'Immutable';
                    USING SQL CAST;
                    ALLOW ASSIGNMENT;
                };
                ''']:
            expected_stripped = re_filter.sub('', expected).lower()
            self.assertTrue(
                expected_stripped in result_stripped,
                f'`DESCRIBE MODULE std` is missing the following: "{expected}"'
            )

    async def test_edgeql_ddl_rename_01(self):
        await self.con.execute(r"""
            CREATE TYPE RenameObj01 {
                CREATE PROPERTY name -> str;
            };

            INSERT RenameObj01 {name := 'rename 01'};

            ALTER TYPE RenameObj01 {
                RENAME TO NewNameObj01;
            };
        """)

        await self.assert_query_result(
            r'''
                SELECT NewNameObj01.name;
            ''',
            ['rename 01']
        )

    async def test_edgeql_ddl_rename_02(self):
        await self.con.execute(r"""
            CREATE TYPE RenameObj02 {
                CREATE PROPERTY name -> str;
            };

            INSERT RenameObj02 {name := 'rename 02'};

            ALTER TYPE RenameObj02 {
                ALTER PROPERTY name {
                    RENAME TO new_name_02;
                };
            };
        """)

        await self.assert_query_result(
            r'''
                SELECT RenameObj02.new_name_02;
            ''',
            ['rename 02']
        )

    async def test_edgeql_ddl_rename_03(self):
        await self.con.execute(r"""

            CREATE TYPE RenameObj03 {
                CREATE PROPERTY name -> str;
            };

            INSERT RenameObj03 {name := 'rename 03'};

            ALTER TYPE RenameObj03 {
                ALTER PROPERTY name {
                    RENAME TO new_name_03;
                };
            };

            RESET MODULE;
        """)

        await self.assert_query_result(
            r'''
                SELECT RenameObj03.new_name_03;
            ''',
            ['rename 03']
        )

    async def test_edgeql_ddl_rename_04(self):
        await self.con.execute("""
            CREATE ABSTRACT LINK rename_link_04 {
                CREATE PROPERTY rename_prop_04 -> std::int64;
            };

            CREATE TYPE LinkedObj04;
            CREATE TYPE RenameObj04 {
                CREATE MULTI LINK rename_link_04 EXTENDING rename_link_04
                    -> LinkedObj04;
            };

            INSERT LinkedObj04;
            INSERT RenameObj04 {
                rename_link_04 := LinkedObj04 {@rename_prop_04 := 123}
            };

            ALTER ABSTRACT LINK rename_link_04 {
                ALTER PROPERTY rename_prop_04 {
                    RENAME TO new_prop_04;
                };
            };
        """)

        await self.assert_query_result(
            r'''
                SELECT RenameObj04.rename_link_04@new_prop_04;
            ''',
            [123]
        )

    async def test_edgeql_ddl_rename_05(self):
        await self.con.execute("""
            CREATE TYPE GrandParent01 {
                CREATE PROPERTY foo -> int64;
            };

            CREATE TYPE Parent01 EXTENDING GrandParent01;
            CREATE TYPE Parent02 EXTENDING GrandParent01;

            CREATE TYPE Child EXTENDING Parent01, Parent02;

            ALTER TYPE GrandParent01 {
                ALTER PROPERTY foo RENAME TO renamed;
            };
        """)

        await self.assert_query_result(
            r'''
                SELECT Child.renamed;
            ''',
            []
        )

    async def test_edgeql_ddl_rename_06(self):
        with self.assertRaisesRegex(
                edgedb.SchemaDefinitionError,
                "cannot rename inherited property 'foo'"):
            await self.con.execute("""
                CREATE TYPE Parent01 {
                    CREATE PROPERTY foo -> int64;
                };

                CREATE TYPE Parent02 {
                    CREATE PROPERTY foo -> int64;
                };

                CREATE TYPE Child
                    EXTENDING Parent01, Parent02;

                ALTER TYPE Parent02 {
                    ALTER PROPERTY foo RENAME TO renamed;
                };
            """)

    async def test_edgeql_ddl_rename_07(self):
        await self.con.execute("""
            CREATE TYPE Foo;

            CREATE TYPE Bar {
                CREATE MULTI LINK foo -> Foo {
                    SET default := (SELECT Foo);
                }
            };

            ALTER TYPE Foo RENAME TO FooRenamed;
        """)

    async def test_edgeql_ddl_rename_abs_ptr_01(self):
        await self.con.execute("""
            CREATE ABSTRACT LINK abs_link {
                CREATE PROPERTY prop -> std::int64;
            };

            CREATE TYPE LinkedObj;
            CREATE TYPE RenameObj {
                CREATE MULTI LINK link EXTENDING abs_link
                    -> LinkedObj;
            };

            INSERT LinkedObj;
            INSERT RenameObj {
                link := LinkedObj {@prop := 123}
            };
        """)

        await self.con.execute("""
            ALTER ABSTRACT LINK abs_link
            RENAME TO new_abs_link;
        """)

        await self.assert_query_result(
            r'''
                SELECT RenameObj.link@prop;
            ''',
            [123]
        )

        # Check we can create a new type that uses it
        await self.con.execute("""
            CREATE TYPE RenameObj2 {
                CREATE MULTI LINK link EXTENDING new_abs_link
                    -> LinkedObj;
            };
        """)

        # Check we can create a new link with the same name
        await self.con.execute("""
            CREATE ABSTRACT LINK abs_link {
                CREATE PROPERTY prop -> std::int64;
            };
        """)

        await self.con.execute("""
            CREATE MODULE foo;

            ALTER ABSTRACT LINK new_abs_link
            RENAME TO foo::new_abs_link2;
        """)

        await self.con.execute("""
            ALTER TYPE RenameObj DROP LINK link;
            ALTER TYPE RenameObj2 DROP LINK link;
            DROP ABSTRACT LINK foo::new_abs_link2;
        """)

    async def test_edgeql_ddl_rename_abs_ptr_02(self):
        await self.con.execute("""
            CREATE ABSTRACT PROPERTY abs_prop {
                CREATE ANNOTATION title := "lol";
            };

            CREATE TYPE RenameObj {
                CREATE PROPERTY prop EXTENDING abs_prop -> str;
            };
        """)

        await self.con.execute("""
            ALTER ABSTRACT PROPERTY abs_prop
            RENAME TO new_abs_prop;
        """)

        # Check we can create a new type that uses it
        await self.con.execute("""
            CREATE TYPE RenameObj2 {
                CREATE PROPERTY prop EXTENDING new_abs_prop -> str;
            };
        """)

        # Check we can create a new prop with the same name
        await self.con.execute("""
            CREATE ABSTRACT PROPERTY abs_prop {
                CREATE ANNOTATION title := "lol";
            };
        """)

        await self.con.execute("""
            CREATE MODULE foo;

            ALTER ABSTRACT PROPERTY new_abs_prop
            RENAME TO foo::new_abs_prop2;
        """)

        await self.con.execute("""
            ALTER TYPE RenameObj DROP PROPERTY prop;
            ALTER TYPE RenameObj2 DROP PROPERTY prop;
            DROP ABSTRACT PROPERTY foo::new_abs_prop2;
        """)

    async def test_edgeql_ddl_rename_annotated_01(self):
        await self.con.execute("""
            CREATE TYPE RenameObj {
                CREATE PROPERTY prop -> str {
                   CREATE ANNOTATION title := "lol";
                }
            };
        """)

        await self.con.execute("""
            ALTER TYPE RenameObj {
                ALTER PROPERTY prop RENAME TO prop2;
            };
        """)

    async def test_edgeql_ddl_delete_abs_link_01(self):
        # test deleting a trivial abstract link
        await self.con.execute("""
            CREATE ABSTRACT LINK abs_link;
        """)

        await self.con.execute("""
            DROP ABSTRACT LINK abs_link;
        """)

    async def test_edgeql_ddl_alias_01(self):
        # Issue #1184
        await self.con.execute(r"""

            CREATE TYPE User {
                CREATE REQUIRED PROPERTY name -> str;
            };

            CREATE TYPE Award {
                CREATE LINK user -> User;
            };

            CREATE ALIAS Alias1 := Award {
                user2 := (SELECT .user {name2 := .name ++ '!'})
            };

            CREATE ALIAS Alias2 := Alias1;

            INSERT Award { user := (INSERT User { name := 'Corvo' }) };
        """)

        await self.assert_query_result(
            r'''
                SELECT Alias1 {
                    user2: {
                        name2
                    }
                }
            ''',
            [{
                'user2': {
                    'name2': 'Corvo!',
                },
            }],
        )

        await self.assert_query_result(
            r'''
                SELECT Alias2 {
                    user2: {
                        name2
                    }
                }
            ''',
            [{
                'user2': {
                    'name2': 'Corvo!',
                },
            }],
        )

    async def test_edgeql_ddl_alias_02(self):
        # Issue #1184
        await self.con.execute(r"""

            CREATE TYPE User {
                CREATE REQUIRED PROPERTY name -> str;
            };

            CREATE TYPE Award {
                CREATE REQUIRED PROPERTY name -> str;
            };

            CREATE ALIAS Alias1 := Award {
                a_user := (SELECT User { name } LIMIT 1)
            };

            CREATE ALIAS Alias2 := Alias1;

            INSERT User { name := 'Corvo' };
            INSERT Award { name := 'Rune' };
        """)

        await self.assert_query_result(
            r'''
                SELECT Alias1 {
                    a_user: {
                        name
                    }
                }
            ''',
            [{
                'a_user': {
                    'name': 'Corvo',
                },
            }],
        )

        await self.assert_query_result(
            r'''
                SELECT Alias2 {
                    a_user: {
                        name
                    }
                }
            ''',
            [{
                'a_user': {
                    'name': 'Corvo',
                },
            }],
        )

    async def test_edgeql_ddl_alias_03(self):
        await self.con.execute(r"""
            CREATE ALIAS RenameAlias03 := (
                SELECT BaseObject {
                    alias_computable := 'rename alias 03'
                }
            );

            ALTER ALIAS RenameAlias03 {
                RENAME TO NewAlias03;
            };
        """)

        await self.assert_query_result(
            r'''
                SELECT NewAlias03.alias_computable LIMIT 1;
            ''',
            ['rename alias 03']
        )

        await self.con.execute(r"""
            CREATE MODULE foo;

            ALTER ALIAS NewAlias03 {
                RENAME TO foo::NewAlias03;
            };
        """)

        await self.assert_query_result(
            r'''
                SELECT foo::NewAlias03.alias_computable LIMIT 1;
            ''',
            ['rename alias 03']
        )

        await self.con.execute(r"""
            DROP ALIAS foo::NewAlias03;
        """)

    async def test_edgeql_ddl_alias_04(self):
        await self.con.execute(r"""
            CREATE ALIAS DupAlias04_1 := BaseObject {
                foo := 'hello world 04'
            };

            # create an identical alias with a different name
            CREATE ALIAS DupAlias04_2 := BaseObject {
                foo := 'hello world 04'
            };
        """)

        await self.assert_query_result(
            r'''
                SELECT DupAlias04_1.foo LIMIT 1;
            ''',
            ['hello world 04']
        )

        await self.assert_query_result(
            r'''
                SELECT DupAlias04_2.foo LIMIT 1;
            ''',
            ['hello world 04']
        )

    async def test_edgeql_ddl_alias_05(self):
        await self.con.execute(r"""

            CREATE TYPE BaseType05 {
                CREATE PROPERTY name -> str;
            };

            CREATE ALIAS BT05Alias1 := BaseType05 {
                a := .name ++ '_more'
            };

            # alias of an alias
            CREATE ALIAS BT05Alias2 := BT05Alias1 {
                b := .a ++ '_stuff'
            };

            INSERT BaseType05 {name := 'bt05'};
        """)

        await self.assert_query_result(
            r'''
                SELECT BT05Alias1 {name, a};
            ''',
            [{
                'name': 'bt05',
                'a': 'bt05_more',
            }]
        )

        await self.assert_query_result(
            r'''
                SELECT BT05Alias2 {name, a, b};
            ''',
            [{
                'name': 'bt05',
                'a': 'bt05_more',
                'b': 'bt05_more_stuff',
            }]
        )

    async def test_edgeql_ddl_alias_06(self):
        # Issue #1184
        await self.con.execute(r"""

            CREATE TYPE BaseType06 {
                CREATE PROPERTY name -> str;
            };

            INSERT BaseType06 {
                name := 'bt06',
            };

            INSERT BaseType06 {
                name := 'bt06_1',
            };

            CREATE ALIAS BT06Alias1 := BaseType06 {
                a := .name ++ '_a'
            };

            CREATE ALIAS BT06Alias2 := BT06Alias1 {
                b := .a ++ '_b'
            };

            CREATE ALIAS BT06Alias3 := BaseType06 {
                b := BT06Alias1
            };
        """)

        await self.assert_query_result(
            r'''
                SELECT BT06Alias1 {name, a} FILTER .name = 'bt06';
            ''',
            [{
                'name': 'bt06',
                'a': 'bt06_a',
            }],
        )

        await self.assert_query_result(
            r'''
                SELECT BT06Alias2 {name, a, b} FILTER .name = 'bt06';
            ''',
            [{
                'name': 'bt06',
                'a': 'bt06_a',
                'b': 'bt06_a_b',
            }],
        )

        await self.assert_query_result(
            r'''
                SELECT BT06Alias3 {
                    name,
                    b: {name, a} ORDER BY .name
                }
                FILTER .name = 'bt06';
            ''',
            [{
                'name': 'bt06',
                'b': [{
                    'name': 'bt06',
                    'a': 'bt06_a',
                }, {
                    'name': 'bt06_1',
                    'a': 'bt06_1_a',
                }],
            }],
        )

    async def test_edgeql_ddl_alias_07(self):
        # Issue #1187
        with self.assertRaisesRegex(
                edgedb.SchemaDefinitionError,
                "illegal self-reference in definition of "
                "'default::IllegalAlias07'"):

            await self.con.execute(r"""
                CREATE ALIAS IllegalAlias07 := Object {a := IllegalAlias07};
            """)

    async def test_edgeql_ddl_alias_08(self):
        # Issue #1184
        await self.con.execute(r"""

            CREATE TYPE BaseType08 {
                CREATE PROPERTY name -> str;
            };

            INSERT BaseType08 {
                name := 'bt08',
            };

            CREATE ALIAS BT08Alias1 := BaseType08 {
                a := .name ++ '_a'
            };

            CREATE ALIAS BT08Alias2 := BT08Alias1 {
                b := .a ++ '_b'
            };

            # drop the freshly created alias
            DROP ALIAS BT08Alias2;

            # re-create the alias that was just dropped
            CREATE ALIAS BT08Alias2 := BT08Alias1 {
                b := .a ++ '_bb'
            };
        """)

        await self.assert_query_result(
            r'''
                SELECT BT08Alias1 {name, a} FILTER .name = 'bt08';
            ''',
            [{
                'name': 'bt08',
                'a': 'bt08_a',
            }],
        )

        await self.assert_query_result(
            r'''
                SELECT BT08Alias2 {name, a, b} FILTER .name = 'bt08';
            ''',
            [{
                'name': 'bt08',
                'a': 'bt08_a',
                'b': 'bt08_a_bb',
            }],
        )

    async def test_edgeql_ddl_alias_09(self):
        await self.con.execute(r"""
            CREATE ALIAS CreateAlias09 := (
                SELECT BaseObject {
                    alias_computable := 'rename alias 03'
                }
            );
        """)

        async with self.assertRaisesRegexTx(
            edgedb.InvalidLinkTargetError,
            "invalid link type: 'default::CreateAlias09' is an"
            " expression alias, not a proper object type",
        ):
            await self.con.execute(r"""
                CREATE TYPE AliasType09 {
                    CREATE OPTIONAL SINGLE LINK a -> CreateAlias09;
                }
            """)

    async def test_edgeql_ddl_alias_10(self):
        await self.con.execute(r"""
            create type Foo;
            create type Bar;
            create alias X := Foo { bar := Bar { z := 1 } };
            alter alias X using (Bar);
        """)

    async def test_edgeql_ddl_alias_11(self):
        await self.con.execute("""
            CREATE TYPE Foo {
                CREATE PROPERTY bar -> str;
            };
            INSERT Foo { bar := 'spam' };
        """)

        await self.con.execute("""
            CREATE ALIAS FooAlias IF NOT EXISTS := Foo;
        """)

        await self.assert_query_result(
            r'''
                SELECT FooAlias {bar};
            ''',
            [{
                'bar': 'spam',
            }],
        )

        await self.con.execute("""
            CREATE ALIAS FooAlias IF NOT EXISTS := Foo { spam := 42 };
        """)

        with self.assertRaisesRegex(
                edgedb.InvalidReferenceError,
                "object type 'default::Foo' has no link or property 'spam'"):
            await self.con.execute(
                r'''
                    SELECT FooAlias {bar, spam};
                ''',
            )

    async def test_edgeql_ddl_alias_12(self):
        await self.con.execute("""
            CREATE TYPE Foo {
                CREATE PROPERTY bar -> str;
            };
            INSERT Foo { bar := 'spam' };
        """)

        await self.con.execute("""
            CREATE ALIAS FooAlias IF NOT EXISTS := Foo;
        """)

        await self.con.execute("""
            ALTER ALIAS FooAlias IF EXISTS USING (Foo { bar2 := 42 });
        """)

        await self.assert_query_result(
            r'''
                SELECT FooAlias {bar, bar2};
            ''',
            [{
                'bar': 'spam',
                'bar2': 42
            }],
        )

        await self.con.execute("""
            ALTER ALIAS NonExistent IF EXISTS USING (Foo);
        """)

        await self.con.execute("""
            DROP ALIAS FooAlias IF EXISTS;
        """)

        await self.con.execute("""
            DROP ALIAS FooAlias IF EXISTS;
        """)

        await self.con.execute("""
            DROP ALIAS NonExistent IF EXISTS;
        """)

        with self.assertRaisesRegex(
                edgedb.InvalidReferenceError,
                "object type or alias 'default::FooAlias' does not exist"):
            await self.con.execute(
                r'''
                    SELECT FooAlias {bar};
                ''',
            )

    async def test_edgeql_ddl_inheritance_alter_01(self):
        await self.con.execute(r"""
            CREATE TYPE InhTest01 {
                CREATE PROPERTY testp -> int64;
            };

            CREATE TYPE InhTest01_child EXTENDING InhTest01;
        """)

        await self.con.execute("""
            ALTER TYPE InhTest01 {
                DROP PROPERTY testp;
            }
        """)

    async def test_edgeql_ddl_inheritance_alter_02(self):
        await self.con.execute(r"""
            CREATE TYPE InhTest01 {
                CREATE PROPERTY testp -> int64;
            };

            CREATE TYPE InhTest01_child EXTENDING InhTest01;
        """)

        with self.assertRaisesRegex(
                edgedb.SchemaError,
                "cannot drop inherited property 'testp'"):

            await self.con.execute("""
                ALTER TYPE InhTest01_child {
                    DROP PROPERTY testp;
                }
            """)

    async def test_edgeql_ddl_inheritance_alter_03(self):
        await self.con.execute(r"""
            CREATE TYPE Owner;

            CREATE TYPE Stuff1 {
                # same link name, but NOT related via explicit inheritance
                CREATE LINK owner -> Owner
            };

            CREATE TYPE Stuff2 {
                # same link name, but NOT related via explicit inheritance
                CREATE LINK owner -> Owner
            };
        """)

        await self.assert_query_result("""
            SELECT Owner.<owner;
        """, [])

    async def test_edgeql_ddl_inheritance_alter_04(self):
        await self.con.execute(r"""
            CREATE TYPE InhTest04 {
                CREATE PROPERTY testp -> int64;
            };

            CREATE TYPE InhTest04_child EXTENDING InhTest04;
        """)

        await self.con.execute(r"""
            ALTER TYPE InhTest04_child {
                ALTER PROPERTY testp {
                    SET default := 42;
                };
            };
        """)

        await self.assert_query_result(
            r"""
                SELECT schema::ObjectType {
                    properties: {
                        name,
                        default,
                    }
                    FILTER .name = 'testp',
                }
                FILTER .name = 'default::InhTest04_child';
            """,
            [{
                'properties': [{
                    'name': 'testp',
                    'default': '42',
                }],
            }],
        )

    async def test_edgeql_ddl_constraint_01(self):
        # Test that the inherited constraint doesn't end up with some
        # bad name like 'default::std::exclusive'.
        await self.con.execute(r"""
            CREATE ABSTRACT TYPE BaseTypeCon01;
            CREATE TYPE TypeCon01 EXTENDING BaseTypeCon01;
            ALTER TYPE BaseTypeCon01
                CREATE SINGLE PROPERTY name -> std::str;
            # make sure that we can create a constraint in the base
            # type now
            ALTER TYPE BaseTypeCon01
                ALTER PROPERTY name
                    CREATE DELEGATED CONSTRAINT exclusive;
        """)

        await self.assert_query_result("""
            WITH MODULE schema
            SELECT ObjectType {
                name,
                properties: {
                    name,
                    constraints: {
                        name,
                        delegated,
                    }
                } FILTER .name = 'name'
            }
            FILTER .name LIKE 'default::%TypeCon01'
            ORDER BY .name;
        """, [
            {
                'name': 'default::BaseTypeCon01',
                'properties': [{
                    'name': 'name',
                    'constraints': [{
                        'name': 'std::exclusive',
                        'delegated': True,
                    }],
                }]
            },
            {
                'name': 'default::TypeCon01',
                'properties': [{
                    'name': 'name',
                    'constraints': [{
                        'name': 'std::exclusive',
                        'delegated': False,
                    }],
                }]
            }
        ])

    async def test_edgeql_ddl_constraint_02(self):
        # Regression test for #1441.
        with self.assertRaisesRegex(
            edgedb.InvalidConstraintDefinitionError,
            "must define parameters"
        ):
            async with self._run_and_rollback():
                await self.con.execute('''
                    CREATE ABSTRACT CONSTRAINT aaa EXTENDING max_len_value;

                    CREATE SCALAR TYPE foo EXTENDING str {
                        CREATE CONSTRAINT aaa(10);
                    };
                ''')

    async def test_edgeql_ddl_constraint_03(self):
        # Test for #1727. Usage of EXISTS in constraints.
        await self.con.execute(r"""
            CREATE TYPE TypeCon03 {
                CREATE PROPERTY name -> str {
                    # emulating "required"
                    CREATE CONSTRAINT expression ON (EXISTS __subject__)
                }
            };
        """)

        await self.con.execute("""
            INSERT TypeCon03 {name := 'OK'};
        """)

        with self.assertRaisesRegex(
                edgedb.ConstraintViolationError,
                r'invalid name'):
            async with self.con.transaction():
                await self.con.execute("""
                    INSERT TypeCon03;
                """)

    @test.xerror('''
        Reports an schema error. Maybe that is exactly what we want?
    ''')
    async def test_edgeql_ddl_constraint_04(self):
        # Test for #1727. Usage of EXISTS in constraints.
        await self.con.execute(r"""
            CREATE TYPE TypeCon04 {
                CREATE MULTI PROPERTY name -> str {
                    # emulating "required"
                    CREATE CONSTRAINT expression ON (EXISTS __subject__)
                }
            };
        """)

        await self.con.execute("""
            INSERT TypeCon04 {name := 'OK'};
        """)

        with self.assertRaisesRegex(
                edgedb.ConstraintViolationError,
                r'invalid name'):
            async with self.con.transaction():
                await self.con.execute("""
                    INSERT TypeCon04 {name := {}};
                """)

        with self.assertRaisesRegex(
                edgedb.ConstraintViolationError,
                r'invalid name'):
            async with self.con.transaction():
                await self.con.execute("""
                    INSERT TypeCon04;
                """)

    async def test_edgeql_ddl_constraint_05(self):
        # Test for #1727. Usage of EXISTS in constraints.
        await self.con.execute(r"""
            CREATE TYPE Child05;
            CREATE TYPE TypeCon05 {
                CREATE LINK child -> Child05 {
                    # emulating "required"
                    CREATE CONSTRAINT expression ON (EXISTS __subject__)
                }
            };
        """)

        await self.con.execute("""
            INSERT Child05;
            INSERT TypeCon05 {child := (SELECT Child05 LIMIT 1)};
        """)

        with self.assertRaisesRegex(
                edgedb.ConstraintViolationError,
                r'invalid child'):
            async with self.con.transaction():
                await self.con.execute("""
                    INSERT TypeCon05;
                """)

    @test.xerror('''
        Reports an schema error. Maybe that is exactly what we want?
    ''')
    async def test_edgeql_ddl_constraint_06(self):
        # Test for #1727. Usage of EXISTS in constraints.
        await self.con.execute(r"""
            CREATE TYPE Child06;
            CREATE TYPE TypeCon06 {
                CREATE MULTI LINK children -> Child06 {
                    # emulating "required"
                    CREATE CONSTRAINT expression ON (EXISTS __subject__)
                }
            };
        """)

        await self.con.execute("""
            INSERT Child06;
            INSERT TypeCon06 {children := Child06};
        """)

        with self.assertRaisesRegex(
                edgedb.ConstraintViolationError,
                r'invalid children'):
            async with self.con.transaction():
                await self.con.execute("""
                    INSERT TypeCon06;
                """)

    async def test_edgeql_ddl_constraint_07(self):
        # Test for #1727. Usage of EXISTS in constraints.
        await self.con.execute(r"""
            CREATE TYPE Child07;
            CREATE TYPE TypeCon07 {
                CREATE LINK child -> Child07 {
                    CREATE PROPERTY index -> int64;
                    # emulating "required"
                    CREATE CONSTRAINT expression ON (EXISTS __subject__@index)
                }
            };
        """)

        await self.con.execute("""
            INSERT Child07;
            INSERT TypeCon07 {
                child := (SELECT Child07 LIMIT 1){@index := 0}
            };
        """)

        with self.assertRaisesRegex(
                edgedb.ConstraintViolationError,
                r'invalid child'):
            async with self.con.transaction():
                await self.con.execute("""
                    INSERT TypeCon07 {
                        child := (SELECT Child07 LIMIT 1)
                    };
                """)

    async def test_edgeql_ddl_constraint_08(self):
        # Test non-delegated object constraints on abstract types
        await self.con.execute(r"""
            CREATE TYPE Base {
                CREATE PROPERTY x -> str {
                    CREATE CONSTRAINT exclusive;
                }
            };
            CREATE TYPE Foo EXTENDING Base;
            CREATE TYPE Bar EXTENDING Base;

            INSERT Foo { x := "a" };
        """)

        with self.assertRaisesRegex(
                edgedb.ConstraintViolationError,
                r'violates exclusivity constraint'):
            await self.con.execute(r"""
                INSERT Foo { x := "a" };
            """)

    async def test_edgeql_ddl_constraint_09(self):
        await self.con.execute(r"""

            CREATE ABSTRACT TYPE Text {
                CREATE REQUIRED SINGLE PROPERTY body -> str {
                    CREATE CONSTRAINT max_len_value(10000);
                };
            };
            CREATE TYPE Comment EXTENDING Text;
        """)

        await self.con.execute("""
            ALTER TYPE Text
                ALTER PROPERTY body
                    DROP CONSTRAINT max_len_value(10000);
        """)

    async def test_edgeql_ddl_constraint_10(self):
        await self.con.execute(r"""

            CREATE ABSTRACT TYPE Text {
                CREATE REQUIRED SINGLE PROPERTY body -> str {
                    CREATE CONSTRAINT max_len_value(10000);
                };
            };
            CREATE TYPE Comment EXTENDING Text;
        """)

        await self.con.execute("""
            ALTER TYPE Text
                DROP PROPERTY body;
        """)

    async def test_edgeql_ddl_constraint_11(self):
        await self.con.execute(r"""

            CREATE ABSTRACT TYPE Text {
                CREATE REQUIRED SINGLE PROPERTY body -> str {
                    CREATE CONSTRAINT max_value(10000)
                        ON (len(__subject__));
                };
            };
            CREATE TYPE Comment EXTENDING Text;
            CREATE TYPE Troll EXTENDING Comment;
        """)

        await self.con.execute("""
            ALTER TYPE Text
                ALTER PROPERTY body
                    DROP CONSTRAINT max_value(10000)
                        ON (len(__subject__));
        """)

    async def test_edgeql_ddl_constraint_12(self):
        with self.assertRaisesRegex(
                edgedb.errors.SchemaError,
                r"constraint 'std::max_len_value' of property 'firstname' "
                r"of object type 'default::Base' already exists"):
            await self.con.execute(r"""
                CREATE TYPE Base {
                    CREATE PROPERTY firstname -> str {
                        CREATE CONSTRAINT max_len_value(10);
                        CREATE CONSTRAINT max_len_value(10);
                    }
                }
            """)

    async def test_edgeql_ddl_constraint_13(self):
        await self.con.execute(r"""
            CREATE ABSTRACT CONSTRAINT Lol {
                USING ((__subject__ < 10));
            };
            CREATE TYPE Foo {
                CREATE PROPERTY x -> int64 {
                    CREATE CONSTRAINT Lol;
                };
            };
            CREATE TYPE Bar EXTENDING Foo;
        """)

        await self.con.execute(r"""
            ALTER ABSTRACT CONSTRAINT Lol RENAME TO Lolol;
        """)

        await self.con.execute(r"""
            ALTER TYPE Foo DROP PROPERTY x;
        """)

    async def test_edgeql_ddl_constraint_14(self):
        # Test for #1727. Usage of EXISTS in constraints.
        await self.con.execute(r"""
            CREATE TYPE Foo;
            CREATE TYPE Bar {
                CREATE MULTI LINK children -> Foo {
                    CREATE PROPERTY lprop -> str {
                        CREATE CONSTRAINT expression ON (EXISTS __subject__)
                    }
                }
            };
        """)

        await self.con.execute("""
            INSERT Foo;
            INSERT Bar {children := (SELECT Foo {@lprop := "test"})};
        """)

        with self.assertRaisesRegex(
                edgedb.ConstraintViolationError,
                r'invalid lprop'):
            async with self.con.transaction():
                await self.con.execute("""
                    INSERT Bar { children := Foo };
                """)

    async def test_edgeql_ddl_constraint_15(self):
        # Test for #1727. Usage of ?!= in constraints.
        await self.con.execute(r"""
            CREATE TYPE Foo;
            CREATE TYPE Bar {
                CREATE MULTI LINK children -> Foo {
                    CREATE PROPERTY lprop -> str {
                        CREATE CONSTRAINT expression ON (
                            __subject__ ?!= <str>{})
                    }
                }
            };
        """)

        await self.con.execute("""
            INSERT Foo;
            INSERT Bar {children := (SELECT Foo {@lprop := "test"})};
        """)

        with self.assertRaisesRegex(
                edgedb.ConstraintViolationError,
                r'invalid lprop'):
            async with self.con.transaction():
                await self.con.execute("""
                    INSERT Bar { children := Foo };
                """)

    async def test_edgeql_ddl_constraint_16(self):
        await self.con.execute(r"""
            create type Foo {
                create property x -> tuple<x: str, y: str> {
                    create constraint exclusive;
                }
             };
        """)

        await self.con.execute("""
            INSERT Foo { x := ('1', '2') };
        """)

        async with self.assertRaisesRegexTx(
                edgedb.ConstraintViolationError,
                r'x violates exclusivity constraint'):
            await self.con.execute("""
                INSERT Foo { x := ('1', '2') };
            """)

    async def test_edgeql_ddl_constraint_17(self):
        await self.con.execute(r"""
            create type Post {
                create link original -> Post;
                create constraint expression ON ((.original != __subject__));
            };
        """)

        await self.con.execute("""
            insert Post;
        """)

        async with self.assertRaisesRegexTx(
                edgedb.ConstraintViolationError,
                r'invalid Post'):
            await self.con.execute("""
                update Post set { original := Post };
            """)

    async def test_edgeql_ddl_constraint_18(self):
        await self.con.execute(r"""
            create type Foo {
                create property flag -> bool;
                create property except -> bool;
                create constraint expression on (.flag) except (.except);
             };
        """)

        # Check all combinations of expression outcome and except value
        for flag in [True, False, None]:
            for ex in [True, False, None]:
                op = self.con.query(
                    """
                    INSERT Foo {
                        flag := <optional bool>$flag,
                        except := <optional bool>$ex,
                    }
                    """,
                    flag=flag,
                    ex=ex,
                )

                # The constraint fails if it is specifically false
                # (not empty) and except is not true.
                fail = flag is False and ex is not True
                if fail:
                    async with self.assertRaisesRegexTx(
                            edgedb.ConstraintViolationError,
                            r'invalid Foo'):
                        await op
                else:
                    await op

    @test.xerror('only object constraints may use EXCEPT')
    async def test_edgeql_ddl_constraint_19(self):
        # This is pretty marginal, but make sure we can distinguish
        # on and except in name creation;
        await self.con.execute(r"""
            create abstract constraint always_ok extending constraint {
                using (true)
            };
        """)

        await self.con.execute(r"""
            create type ExceptTest {
                create property b -> bool;
                create property e -> bool;
                create link l -> Object {
                    create constraint always_ok except (.e);
                    create constraint always_ok on (.e);
                };
            };
        """)

    async def test_edgeql_ddl_constraint_20(self):
        async with self.assertRaisesRegexTx(
                edgedb.InvalidConstraintDefinitionError,
                r'constraints cannot contain paths with more than one hop'):
            await self.con.execute("""
                create type Foo {
                    create constraint expression on (false)
                        except (.__type__.name = 'default::Bar') ;
                };
            """)

    async def test_edgeql_ddl_constraint_21(self):
        # We plan on rejecting this, but for now do the thing closest
        # to right.
        await self.con.execute(r"""
            create type A {
                create property x -> str;
                create constraint exclusive on (A.x);
            };
            create type B extending A;
            insert A { x := "!" };
        """)

        async with self.assertRaisesRegexTx(
                edgedb.ConstraintViolationError,
                r'violates exclusivity constraint'):
            await self.con.execute("""
                insert B { x := "!" }
            """)

    async def test_edgeql_ddl_constraint_22(self):
        async with self.assertRaisesRegexTx(
                edgedb.InvalidConstraintDefinitionError,
                r'expected to return a bool value, got collection'):
            await self.con.execute("""
                create type X {
                    create property y -> str {
                        create constraint expression on (<array<int32>>[]);
                    }
                };
            """)

    async def test_edgeql_ddl_constraint_23(self):
<<<<<<< HEAD
        await self.con.execute(r"""
            CREATE ABSTRACT CONSTRAINT NewConstraint IF NOT EXISTS {
                USING ((__subject__ < 10));
            };
            CREATE TYPE Foo {
                CREATE PROPERTY x -> int64 {
                    CREATE CONSTRAINT NewConstraint;
                };
            };
        """)

        await self.con.execute(r"""
            ALTER ABSTRACT CONSTRAINT NewConstraint IF EXISTS
            RENAME TO NewConstraint2;
        """)

        await self.con.execute(r"""
            ALTER ABSTRACT CONSTRAINT NonExistent IF EXISTS
            RENAME TO NonExistent2;
        """)

        await self.con.execute(r"""
            DROP TYPE Foo;
            DROP ABSTRACT CONSTRAINT NewConstraint2 IF EXISTS;
        """)

        await self.con.execute(r"""
            DROP ABSTRACT CONSTRAINT NonExistent IF EXISTS;
        """)
=======
        async with self.assertRaisesRegexTx(
                edgedb.InvalidConstraintDefinitionError,
                r"constraints on object types must have an 'on' clause"):
            await self.con.execute("""
                create type X {
                    create constraint exclusive;
                };
            """)
>>>>>>> 6dd8bc77

    async def test_edgeql_ddl_constraint_check_01a(self):
        await self.con.execute(r"""
            create type Foo {
                create property foo -> str;
            };
            create type Bar extending Foo;

            insert Foo { foo := "x" };
            insert Bar { foo := "x" };
        """)

        async with self.assertRaisesRegexTx(
                edgedb.ConstraintViolationError,
                r'foo violates exclusivity constraint'):
            await self.con.execute("""
                alter type Foo alter property foo {
                    create constraint exclusive
                };
            """)

    async def test_edgeql_ddl_constraint_check_01b(self):
        await self.con.execute(r"""
            create type Foo {
                create property foo -> str {create constraint exclusive;};
            };
            create type Bar {
                create property foo -> str {create constraint exclusive;};
            };

            insert Foo { foo := "x" };
            insert Bar { foo := "x" };
        """)

        async with self.assertRaisesRegexTx(
                edgedb.ConstraintViolationError,
                r'foo violates exclusivity constraint'):
            await self.con.execute("""
                alter type Bar extending Foo;
            """)

    async def test_edgeql_ddl_constraint_check_02a(self):
        await self.con.execute(r"""
            create type Foo {
                create property foo -> str;
            };
            create type Bar extending Foo;

            insert Foo { foo := "x" };
            insert Bar { foo := "x" };
        """)

        async with self.assertRaisesRegexTx(
                edgedb.ConstraintViolationError,
                r'violates exclusivity constraint'):
            await self.con.execute("""
                alter type Foo {
                    create constraint exclusive on (.foo);
                };
            """)

    async def test_edgeql_ddl_constraint_check_02b(self):
        await self.con.execute(r"""
            create type Foo {
                create property foo -> str;
                create constraint exclusive on (.foo);
            };
            create type Bar {
                CREATE PROPERTY foo -> str;
                create constraint exclusive on (.foo);
            };

            insert Foo { foo := "x" };
            insert Bar { foo := "x" };
        """)

        async with self.assertRaisesRegexTx(
                edgedb.ConstraintViolationError,
                r'violates exclusivity constraint'):
            await self.con.execute("""
                alter type Bar extending Foo;
            """)

    async def test_edgeql_ddl_constraint_check_03a(self):
        await self.con.execute(r"""
            create type Foo {
                create multi property foo -> str;
            };
            create type Bar extending Foo;

            insert Foo { foo := "x" };
            insert Bar { foo := "x" };
        """)

        async with self.assertRaisesRegexTx(
                edgedb.ConstraintViolationError,
                r'foo violates exclusivity constraint'):
            await self.con.execute("""
                alter type Foo alter property foo {
                    create constraint exclusive
                };
            """)

    async def test_edgeql_ddl_constraint_check_03b(self):
        await self.con.execute(r"""
            create type Foo {
                create multi property foo -> str {create constraint exclusive;}
            };
            create type Bar {
                create multi property foo -> str {create constraint exclusive;}
            };

            insert Foo { foo := "x" };
            insert Bar { foo := "x" };
        """)

        async with self.assertRaisesRegexTx(
                edgedb.ConstraintViolationError,
                r'foo violates exclusivity constraint'):
            await self.con.execute("""
                alter type Bar extending Foo;
            """)

    async def test_edgeql_ddl_constraint_check_04(self):
        await self.con.execute(r"""
            create type Tgt;
            create type Foo {
                create link foo -> Tgt
            };
            create type Bar extending Foo;

            insert Tgt;
            insert Foo { foo := assert_single(Tgt) };
            insert Bar { foo := assert_single(Tgt) };
        """)

        async with self.assertRaisesRegexTx(
                edgedb.ConstraintViolationError,
                r'foo violates exclusivity constraint'):
            await self.con.execute("""
                alter type Foo alter link foo {
                    create constraint exclusive
                };
            """)

    async def test_edgeql_ddl_constraint_check_05(self):
        await self.con.execute(r"""
            create type Tgt;
            create type Foo {
                create multi link foo -> Tgt { create property x -> str; }
            };
            create type Bar extending Foo;

            insert Tgt;
            insert Foo { foo := assert_single(Tgt) };
            insert Bar { foo := assert_single(Tgt) };
        """)

        async with self.assertRaisesRegexTx(
                edgedb.ConstraintViolationError,
                r'foo violates exclusivity constraint'):
            await self.con.execute("""
                alter type Foo alter link foo {
                    create constraint exclusive
                };
            """)

    async def test_edgeql_ddl_constraint_check_06(self):
        await self.con.execute(r"""
            create type Tgt;
            create type Foo {
                create link foo -> Tgt { create property x -> str; }
            };
            create type Bar extending Foo;

            insert Tgt;
            insert Foo { foo := assert_single(Tgt { @x := "foo" }) };
            insert Bar { foo := assert_single(Tgt { @x := "foo" }) };
        """)

        async with self.assertRaisesRegexTx(
                edgedb.ConstraintViolationError,
                r'x violates exclusivity constraint'):
            await self.con.execute("""
                alter type Foo alter link foo alter property x {
                    create constraint exclusive
                };
            """)

    async def test_edgeql_ddl_constraint_check_07(self):
        await self.con.execute(r"""
            create type Tgt;
            create type Foo {
                create link foo -> Tgt { create property x -> str; }
            };
            create type Bar extending Foo;

            insert Tgt;
            insert Foo { foo := assert_single(Tgt { @x := "foo" }) };
            insert Bar { foo := assert_single(Tgt { @x := "foo" }) };
        """)

        async with self.assertRaisesRegexTx(
                edgedb.ConstraintViolationError,
                r'foo violates exclusivity constraint'):
            await self.con.execute("""
                alter type Foo alter link foo  {
                    create constraint exclusive on (__subject__@x)
                };
            """)

    async def test_edgeql_ddl_constraint_check_08(self):
        await self.con.execute(r"""
            create type Tgt;
            create abstract link Lnk { create property x -> str; };
            create type Foo {
                create link foo extending Lnk -> Tgt;
            };
            create type Bar extending Foo;

            insert Tgt;
            insert Foo { foo := assert_single(Tgt { @x := "foo" }) };
            insert Bar { foo := assert_single(Tgt { @x := "foo" }) };
        """)

        async with self.assertRaisesRegexTx(
                edgedb.ConstraintViolationError,
                r'x violates exclusivity constraint'):
            await self.con.execute("""
                alter abstract link Lnk alter property x {
                    create constraint exclusive
                };
            """)

    async def test_edgeql_ddl_constraint_check_09(self):
        # Test a diamond pattern with a delegated constraint

        await self.con.execute(r"""
            CREATE ABSTRACT TYPE R {
                CREATE REQUIRED PROPERTY name -> std::str {
                    CREATE DELEGATED CONSTRAINT std::exclusive;
                };
            };
            CREATE TYPE S EXTENDING R;
            CREATE TYPE T EXTENDING R;
            CREATE TYPE V EXTENDING S, T;

            INSERT S { name := "S" };
            INSERT T { name := "T" };
            INSERT V { name := "V" };
        """)

        for t1, t2 in ["SV", "TV", "VT", "VS"]:
            with self.annotate(tables=(t1, t2)):
                async with self.assertRaisesRegexTx(
                        edgedb.ConstraintViolationError,
                        r'violates exclusivity constraint'):
                    await self.con.execute(f"""
                        insert {t1} {{ name := "{t2}" }}
                    """)

                async with self.assertRaisesRegexTx(
                        edgedb.ConstraintViolationError,
                        r'violates exclusivity constraint'):
                    await self.con.execute(f"""
                        select {{
                            (insert {t1} {{ name := "!" }}),
                            (insert {t2} {{ name := "!" }}),
                        }}
                    """)

        await self.con.execute(r"""
            ALTER TYPE default::R {
                DROP PROPERTY name;
            };
        """)

    async def test_edgeql_ddl_constraint_check_10(self):
        # Test a half-delegated twice inherited constraint pattern

        await self.con.execute(r"""
            CREATE ABSTRACT TYPE R {
                CREATE REQUIRED PROPERTY name -> std::str {
                    CREATE DELEGATED CONSTRAINT std::exclusive;
                };
            };
            CREATE TYPE S EXTENDING R;
            CREATE TYPE T {
                CREATE REQUIRED PROPERTY name -> std::str {
                    CREATE CONSTRAINT std::exclusive;
                };
            };
            CREATE TYPE V EXTENDING S, T;

            INSERT S { name := "S" };
            INSERT T { name := "T" };
            INSERT V { name := "V" };
        """)

        for t1, t2 in ["SV", "TV", "VT", "VS"]:
            with self.annotate(tables=(t1, t2)):
                async with self.assertRaisesRegexTx(
                        edgedb.ConstraintViolationError,
                        r'violates exclusivity constraint'):
                    await self.con.execute(f"""
                        insert {t1} {{ name := "{t2}" }}
                    """)

                async with self.assertRaisesRegexTx(
                        edgedb.ConstraintViolationError,
                        r'violates exclusivity constraint'):
                    await self.con.execute(f"""
                        select {{
                            (insert {t1} {{ name := "!" }}),
                            (insert {t2} {{ name := "!" }}),
                        }}
                    """)

    async def test_edgeql_ddl_constraint_alter_01(self):
        await self.con.execute(r"""
            CREATE TYPE ConTest01 {
                CREATE PROPERTY con_test -> int64;
            };

            ALTER TYPE ConTest01
                ALTER PROPERTY con_test
                    CREATE CONSTRAINT min_value(0);
        """)

        await self.con.execute("""
            ALTER TYPE ConTest01
                ALTER PROPERTY con_test
                    DROP CONSTRAINT min_value(0);
        """)

        await self.assert_query_result("""
            WITH MODULE schema
            SELECT ObjectType {
                name,
                properties: {
                    name,
                    constraints: { name }
                } FILTER .name = 'con_test'
            }
            FILTER .name = 'default::ConTest01';
        """, [
            {
                'name': 'default::ConTest01',
                'properties': [{
                    'name': 'con_test',
                    'constraints': [],
                }]
            }
        ])

    async def test_edgeql_ddl_constraint_alter_02(self):
        # Create constraint, then add and drop annotation for it. This
        # is similar to `test_edgeql_ddl_annotation_06`.
        await self.con.execute(r'''
            CREATE SCALAR TYPE contest2_t EXTENDING int64 {
                CREATE CONSTRAINT expression ON (__subject__ > 0);
            };
        ''')

        await self.con.execute(r'''
            ALTER SCALAR TYPE contest2_t {
                ALTER CONSTRAINT expression ON (__subject__ > 0) {
                    CREATE ANNOTATION title := 'my constraint 2'
                }
            };
        ''')

        await self.assert_query_result(
            r'''
                WITH MODULE schema
                SELECT ScalarType {
                    constraints: {
                        subjectexpr,
                        annotations: {
                            name,
                            @value,
                        }
                    }
                }
                FILTER
                    .name = 'default::contest2_t';
            ''',
            [{
                "constraints": [{
                    "subjectexpr": "(__subject__ > 0)",
                    "annotations": [{
                        "name": "std::title",
                        "@value": "my constraint 2",
                    }]
                }]
            }]
        )

        await self.con.execute(r'''
            ALTER SCALAR TYPE contest2_t {
                ALTER CONSTRAINT expression ON (__subject__ > 0) {
                    DROP ANNOTATION title;
                }
            };
        ''')

        await self.assert_query_result(
            r'''
                WITH MODULE schema
                SELECT ScalarType {
                    constraints: {
                        subjectexpr,
                        annotations: {
                            name,
                            @value,
                        }
                    }
                }
                FILTER
                    .name = 'default::contest2_t';
            ''',
            [{
                "constraints": [{
                    "subjectexpr": "(__subject__ > 0)",
                    "annotations": []
                }]
            }]
        )

    async def test_edgeql_ddl_constraint_alter_03(self):
        # Create constraint annotation using DDL, then drop annotation
        # using SDL. This is similar to `test_edgeql_ddl_annotation_07`.
        await self.con.execute(r'''
            CREATE SCALAR TYPE contest3_t EXTENDING int64 {
                CREATE CONSTRAINT expression ON (__subject__ > 0) {
                    CREATE ANNOTATION title := 'my constraint 3';
                }
            };
        ''')

        await self.assert_query_result(
            r'''
                WITH MODULE schema
                SELECT ScalarType {
                    constraints: {
                        subjectexpr,
                        annotations: {
                            name,
                            @value,
                        }
                    }
                }
                FILTER
                    .name = 'default::contest3_t';
            ''',
            [{
                "constraints": [{
                    "subjectexpr": "(__subject__ > 0)",
                    "annotations": [{
                        "name": "std::title",
                        "@value": "my constraint 3",
                    }]
                }]
            }]
        )

        await self.migrate(r'''
            scalar type contest3_t extending int64 {
                constraint expression on (__subject__ > 0);
            };
        ''')

        await self.assert_query_result(
            r'''
                WITH MODULE schema
                SELECT ScalarType {
                    constraints: {
                        subjectexpr,
                        annotations: {
                            name,
                            @value,
                        }
                    }
                }
                FILTER
                    .name = 'default::contest3_t';
            ''',
            [{
                "constraints": [{
                    "subjectexpr": "(__subject__ > 0)",
                    "annotations": []
                }]
            }]
        )

    async def test_edgeql_ddl_constraint_alter_04(self):
        # Create constraints using DDL, then add annotation to it
        # using SDL. This tests how "on expr" is handled. This is
        # similar to `test_edgeql_ddl_annotation_08`.
        await self.con.execute(r'''
            CREATE SCALAR TYPE contest4_t EXTENDING int64 {
                CREATE CONSTRAINT expression ON (__subject__ > 0);
            };
        ''')

        await self.assert_query_result(
            r'''
                WITH MODULE schema
                SELECT ScalarType {
                    constraints: {
                        subjectexpr,
                        annotations: {
                            name,
                            @value,
                        }
                    }
                }
                FILTER
                    .name = 'default::contest4_t';
            ''',
            [{
                "constraints": [{
                    "subjectexpr": "(__subject__ > 0)",
                    "annotations": []
                }]
            }]
        )

        await self.migrate(r'''
            scalar type contest4_t extending int64 {
                constraint expression on (__subject__ > 0) {
                    annotation title := 'my constraint 5';
                }
            };
        ''')

        await self.assert_query_result(
            r'''
                WITH MODULE schema
                SELECT ScalarType {
                    constraints: {
                        subjectexpr,
                        annotations: {
                            name,
                            @value,
                        }
                    }
                }
                FILTER
                    .name = 'default::contest4_t';
            ''',
            [{
                "constraints": [{
                    "subjectexpr": "(__subject__ > 0)",
                    "annotations": [{
                        "name": "std::title",
                        "@value": "my constraint 5",
                    }]
                }]
            }]
        )

    async def test_edgeql_ddl_constraint_alter_05(self):
        await self.con.execute(r"""
            CREATE TYPE Base {
                CREATE PROPERTY firstname -> str {
                    CREATE CONSTRAINT max_len_value(10);
                }
            }
        """)

        with self.assertRaisesRegex(
                edgedb.errors.SchemaError,
                r"constraint 'std::max_len_value' of property 'firstname' "
                r"of object type 'default::Base' already exists"):
            await self.con.execute(r"""
                ALTER TYPE Base {
                    ALTER PROPERTY firstname {
                        CREATE CONSTRAINT max_len_value(10);
                    }
                }
            """)

    async def test_edgeql_ddl_constraint_alter_06(self):
        await self.con.execute(r"""
            create type Foo {
                create property foo -> str {create constraint exclusive;};
            };
            create type Bar extending Foo;
        """)

        async with self.assertRaisesRegexTx(
                edgedb.errors.ConstraintViolationError,
                "violates exclusivity constraint"):
            await self.con.execute(r"""
                insert Bar { foo := "x" }; insert Foo { foo := "x" };
            """)

        async with self.assertRaisesRegexTx(
                edgedb.errors.ConstraintViolationError,
                "violates exclusivity constraint"):
            await self.con.execute(r"""
                insert Foo { foo := "x" }; insert Bar { foo := "x" };
            """)

    async def test_edgeql_ddl_constraint_alter_07(self):
        await self.con.execute(r"""
            create type Foo {
                create property foo -> str;
            };
            create type Bar extending Foo;
            alter type Foo alter property foo {
                create constraint exclusive
            };
        """)

        async with self.assertRaisesRegexTx(
                edgedb.errors.ConstraintViolationError,
                "violates exclusivity constraint"):
            await self.con.execute(r"""
                insert Bar { foo := "x" }; insert Foo { foo := "x" };
            """)

        async with self.assertRaisesRegexTx(
                edgedb.errors.ConstraintViolationError,
                "violates exclusivity constraint"):
            await self.con.execute(r"""
                insert Foo { foo := "x" }; insert Bar { foo := "x" };
            """)

    async def test_edgeql_ddl_constraint_alter_08(self):
        await self.con.execute(r"""
            create type Foo {
                create property foo -> str {create constraint exclusive;};
            };
            create type Bar {
                create property foo -> str {create constraint exclusive;};
            };
            alter type Bar extending Foo;
        """)

        async with self.assertRaisesRegexTx(
                edgedb.errors.ConstraintViolationError,
                "violates exclusivity constraint"):
            await self.con.execute(r"""
                insert Bar { foo := "x" }; insert Foo { foo := "x" };
            """)

        async with self.assertRaisesRegexTx(
                edgedb.errors.ConstraintViolationError,
                "violates exclusivity constraint"):
            await self.con.execute(r"""
                insert Foo { foo := "x" }; insert Bar { foo := "x" };
            """)

    async def test_edgeql_ddl_drop_inherited_link(self):
        await self.con.execute(r"""
            CREATE TYPE Target;
            CREATE TYPE Parent {
                CREATE LINK dil_foo -> Target;
            };

            CREATE TYPE Child EXTENDING Parent;
            CREATE TYPE GrandChild EXTENDING Child;
       """)

        await self.con.execute("""
            ALTER TYPE Parent DROP LINK dil_foo;
        """)

    async def test_edgeql_ddl_drop_01(self):
        # Check that constraints defined on scalars being dropped are
        # dropped.
        await self.con.execute("""
            CREATE SCALAR TYPE a1 EXTENDING std::str;

            ALTER SCALAR TYPE a1 {
                CREATE CONSTRAINT std::one_of('a', 'b') {
                    CREATE ANNOTATION description :=
                        'test_delta_drop_01_constraint';
                };
            };
        """)

        await self.assert_query_result(
            r"""
                WITH MODULE schema
                SELECT Constraint {name}
                FILTER
                    .annotations.name = 'std::description'
                    AND .annotations@value = 'test_delta_drop_01_constraint';
            """,
            [
                {
                    'name': 'std::one_of',
                }
            ],
        )

        await self.con.execute("""
            DROP SCALAR TYPE a1;
        """)

        await self.assert_query_result(
            r"""
                WITH MODULE schema
                SELECT Constraint {name}
                FILTER
                    .annotations.name = 'std::description'
                    AND .annotations@value = 'test_delta_drop_01_constraint';
            """,
            []
        )

    async def test_edgeql_ddl_drop_02(self):
        # Check that links defined on types being dropped are
        # dropped.
        await self.con.execute("""
            CREATE TYPE C1 {
                CREATE PROPERTY l1 -> std::str {
                    CREATE ANNOTATION description := 'test_delta_drop_02_link';
                };
            };
        """)

        await self.assert_query_result(
            r"""
                WITH MODULE schema
                SELECT Property {name}
                FILTER
                    .annotations.name = 'std::description'
                    AND .annotations@value = 'test_delta_drop_02_link';
            """,
            [
                {
                    'name': 'l1',
                }
            ],
        )

        await self.con.execute("""
            DROP TYPE C1;
        """)

        await self.assert_query_result(
            r"""
                WITH MODULE schema
                SELECT Property {name}
                FILTER
                    .annotations.name = 'std::description'
                    AND .annotations@value = 'test_delta_drop_02_link';
            """,
            []
        )

    async def test_edgeql_ddl_drop_03(self):
        await self.con.execute("""
            CREATE TYPE Foo {
                CREATE REQUIRED SINGLE PROPERTY name -> std::str;
            };
        """)
        await self.con.execute("""
            CREATE TYPE Bar {
                CREATE OPTIONAL SINGLE LINK lol -> Foo {
                    CREATE PROPERTY note -> str;
                };
            };
        """)

        await self.con.execute("""
            DROP TYPE Bar;
        """)

    async def test_edgeql_ddl_drop_refuse_01(self):
        # Check that the schema refuses to drop objects with live references
        await self.con.execute("""
            CREATE TYPE DropA;
            CREATE ABSTRACT ANNOTATION dropattr;
            CREATE ABSTRACT LINK l1_parent;
            CREATE TYPE DropB {
                CREATE LINK l1 EXTENDING l1_parent -> DropA {
                    CREATE ANNOTATION dropattr := 'foo';
                };
            };
            CREATE SCALAR TYPE dropint EXTENDING int64;
            CREATE FUNCTION dropfunc(a: dropint) -> int64
                USING EdgeQL $$ SELECT a $$;
        """)

        async with self.assertRaisesRegexTx(
                edgedb.SchemaError,
                'cannot drop object type.*DropA.*other objects'):
            await self.con.execute('DROP TYPE DropA')

        async with self.assertRaisesRegexTx(
                edgedb.SchemaError,
                'cannot drop abstract anno.*dropattr.*other objects'):
            await self.con.execute('DROP ABSTRACT ANNOTATION dropattr')

        async with self.assertRaisesRegexTx(
                edgedb.SchemaError,
                'cannot drop abstract link.*l1_parent.*other objects'):
            await self.con.execute('DROP ABSTRACT LINK l1_parent')

        async with self.assertRaisesRegexTx(
                edgedb.SchemaError,
                'cannot drop.*dropint.*other objects'):
            await self.con.execute('DROP SCALAR TYPE dropint')

    async def test_edgeql_ddl_unicode_01(self):
        await self.con.execute(r"""
            # setup delta
            START MIGRATION TO {
                module default {
                    type Пример {
                        required property номер -> int16;
                    };
                };
            };
            POPULATE MIGRATION;
            COMMIT MIGRATION;

            INSERT Пример {
                номер := 987
            };
            INSERT Пример {
                номер := 456
            };
        """)

        await self.assert_query_result(
            r"""
                SELECT
                    Пример {
                        номер
                    }
                ORDER BY
                    Пример.номер;
            """,
            [{'номер': 456}, {'номер': 987}]
        )

    async def test_edgeql_ddl_tuple_properties(self):
        await self.con.execute(r"""
            CREATE TYPE TupProp01 {
                CREATE PROPERTY p1 -> tuple<int64, str>;
                CREATE PROPERTY p2 -> tuple<foo: int64, bar: str>;
                CREATE PROPERTY p3 -> tuple<foo: int64,
                                            bar: tuple<json, json>>;
            };

            CREATE TYPE TupProp02 {
                CREATE PROPERTY p1 -> tuple<int64, str>;
                CREATE PROPERTY p2 -> tuple<json, json>;
            };
        """)

        # Drop identical p1 properties from both objects,
        # to check positive refcount.
        await self.con.execute(r"""
            ALTER TYPE TupProp01 {
                DROP PROPERTY p1;
            };
        """)

        await self.con.execute(r"""
            ALTER TYPE TupProp02 {
                DROP PROPERTY p1;
            };
        """)

        # Re-create the property to check that the associated
        # composite type was actually removed.
        await self.con.execute(r"""
            ALTER TYPE TupProp02 {
                CREATE PROPERTY p1 -> tuple<int64, str>;
            };
        """)

        # Now, drop the property that has a nested tuple that
        # is referred to directly by another property.
        await self.con.execute(r"""
            ALTER TYPE TupProp01 {
                DROP PROPERTY p3;
            };
        """)

        # Drop the last user.
        await self.con.execute(r"""
            ALTER TYPE TupProp02 {
                DROP PROPERTY p2;
            };
        """)

        # Re-create to assure cleanup.
        await self.con.execute(r"""
            ALTER TYPE TupProp02 {
                CREATE PROPERTY p3 -> tuple<json, json>;
                CREATE PROPERTY p4 -> tuple<a: json, b: json>;
            };
        """)

        await self.con.execute(r"""
            ALTER TYPE TupProp02 {
                CREATE PROPERTY p5 -> array<tuple<int64>>;
            };
        """)

        await self.con.query('DECLARE SAVEPOINT t0')

        with self.assertRaisesRegex(
                edgedb.InvalidPropertyTargetError,
                'expected a scalar type, or a scalar collection'):

            await self.con.execute(r"""
                ALTER TYPE TupProp02 {
                    CREATE PROPERTY p6 -> tuple<TupProp02>;
                };
            """)

        # Recover.
        await self.con.query('ROLLBACK TO SAVEPOINT t0;')

    async def test_edgeql_ddl_enum_01(self):
        await self.con.execute('''
            CREATE SCALAR TYPE my_enum EXTENDING enum<'foo', 'bar'>;
        ''')

        await self.assert_query_result(
            r"""
                SELECT schema::ScalarType {
                    enum_values,
                }
                FILTER .name = 'default::my_enum';
            """,
            [{
                'enum_values': ['foo', 'bar'],
            }],
        )

        await self.con.execute('''
            CREATE TYPE EnumHost {
                CREATE PROPERTY foo -> my_enum;
            }
        ''')

        await self.con.query('DECLARE SAVEPOINT t0')

        with self.assertRaisesRegex(
                edgedb.SchemaError,
                'enumeration must be the only supertype specified'):
            await self.con.execute('''
                CREATE SCALAR TYPE my_enum_2
                    EXTENDING enum<'foo', 'bar'>,
                    std::int32;
            ''')

        await self.con.query('ROLLBACK TO SAVEPOINT t0;')

        await self.con.execute('''
            CREATE SCALAR TYPE my_enum_2
                EXTENDING enum<'foo', 'bar'>;
        ''')

        await self.con.query('DECLARE SAVEPOINT t1')

        with self.assertRaisesRegex(
                edgedb.UnsupportedFeatureError,
                'constraints cannot be defined on enumerated type.*'):
            await self.con.execute('''
                CREATE SCALAR TYPE my_enum_3
                    EXTENDING enum<'foo', 'bar', 'baz'> {
                    CREATE CONSTRAINT expression ON (EXISTS(__subject__))
                };
            ''')

        # Recover.
        await self.con.query('ROLLBACK TO SAVEPOINT t1;')

        await self.con.execute('''
            ALTER SCALAR TYPE my_enum_2
                RENAME TO my_enum_3;
        ''')

        await self.con.execute('''
            CREATE MODULE foo;
            ALTER SCALAR TYPE my_enum_3
                RENAME TO foo::my_enum_4;
        ''')

        await self.con.execute('''
            DROP SCALAR TYPE foo::my_enum_4;
        ''')

    async def test_edgeql_ddl_enum_02(self):
        await self.con.execute('''
            CREATE SCALAR TYPE my_enum EXTENDING enum<'foo', 'bar'>;
        ''')

        await self.con.execute('''
            CREATE TYPE Obj {
                CREATE PROPERTY e -> my_enum {
                    SET default := <my_enum>'foo';
                }
            }
        ''')

        await self.con.execute('''
            CREATE MODULE foo;
            ALTER SCALAR TYPE my_enum
                RENAME TO foo::my_enum_2;
        ''')

        await self.con.execute('''
            DROP TYPE Obj;
            DROP SCALAR TYPE foo::my_enum_2;
        ''')

    async def test_edgeql_ddl_enum_03(self):
        with self.assertRaisesRegex(
                edgedb.SchemaDefinitionError,
                'enums cannot contain duplicate values'):
            await self.con.execute('''
                CREATE SCALAR TYPE Color
                    EXTENDING enum<Red, Green, Blue, Red>;
            ''')

    async def test_edgeql_ddl_enum_04(self):
        await self.con.execute('''
            CREATE SCALAR TYPE Color
                EXTENDING enum<Red, Green, Blue>;
        ''')

        await self.con.query('DECLARE SAVEPOINT t0')

        with self.assertRaisesRegex(
                edgedb.SchemaError,
                'cannot DROP EXTENDING enum'):
            await self.con.execute('''
                ALTER SCALAR TYPE Color
                    DROP EXTENDING enum<Red, Green, Blue>;
            ''')

        # Recover.
        await self.con.query('ROLLBACK TO SAVEPOINT t0;')

        with self.assertRaisesRegex(
                edgedb.SchemaError,
                'enumeration must be the only supertype specified'):
            await self.con.execute('''
                ALTER SCALAR TYPE Color EXTENDING str FIRST;
            ''')

        # Recover.
        await self.con.query('ROLLBACK TO SAVEPOINT t0;')

        with self.assertRaisesRegex(
                edgedb.SchemaError,
                'cannot add another enum as supertype, '
                'use EXTENDING without position qualification'):
            await self.con.execute('''
                ALTER SCALAR TYPE Color
                    EXTENDING enum<Bad> LAST;
            ''')

        # Recover.
        await self.con.query('ROLLBACK TO SAVEPOINT t0;')

        with self.assertRaisesRegex(
                edgedb.SchemaError,
                'cannot set more than one enum as supertype'):
            await self.con.execute('''
                ALTER SCALAR TYPE Color
                    EXTENDING enum<Bad>, enum<AlsoBad>;
            ''')

        # Recover.
        await self.con.query('ROLLBACK TO SAVEPOINT t0;')

        with self.assertRaisesRegex(
                edgedb.SchemaError,
                'enums cannot contain duplicate values'):
            await self.con.execute('''
                ALTER SCALAR TYPE Color
                    EXTENDING enum<Red, Green, Blue, Red>;
            ''')

        # Recover.
        await self.con.query('ROLLBACK TO SAVEPOINT t0;')

        await self.con.execute(r'''
            ALTER SCALAR TYPE Color
                EXTENDING enum<Red, Green, Blue, Magic>;
        ''')
        # Commit the changes and start a new transaction for more testing.
        await self.con.query("COMMIT")
        await self.con.query("START TRANSACTION")
        await self.assert_query_result(
            r"""
                SELECT <Color>'Magic' >
                    <Color>'Red';
            """,
            [True],
        )

        await self.con.execute('''
            DROP SCALAR TYPE Color;
        ''')
        await self.con.query("COMMIT")

    async def test_edgeql_ddl_enum_05(self):
        await self.con.execute('''
            CREATE SCALAR TYPE Color
                EXTENDING enum<Red, Green, Blue>;

             CREATE FUNCTION asdf(x: Color) -> str USING (
                 <str>(x));
             CREATE FUNCTION asdf2() -> str USING (
                 asdf(<Color>'Red'));

             CREATE TYPE Entry {
                 CREATE PROPERTY num -> int64;
                 CREATE PROPERTY color -> Color;
                 CREATE PROPERTY colors -> array<Color>;
                 CREATE CONSTRAINT expression ON (
                     <str>.num != asdf2()
                 );
                 CREATE INDEX ON (asdf(.color));
                 CREATE PROPERTY lol -> str {
                     SET default := asdf2();
                 }
             };
             INSERT Entry { num := 1, color := "Red" };
             INSERT Entry {
                 num := 2, color := "Green", colors := ["Red", "Green"] };
        ''')

        await self.con.execute('''
            ALTER SCALAR TYPE Color
                EXTENDING enum<Red, Green>;
        ''')

        await self.con.execute('''
            ALTER SCALAR TYPE Color
                EXTENDING enum<Green, Red>;
        ''')

        await self.assert_query_result(
            r"""
                SELECT Entry { num, color } ORDER BY .color;
            """,
            [
                {'num': 2, 'color': 'Green'},
                {'num': 1, 'color': 'Red'},
            ],
        )

        async with self.assertRaisesRegexTx(
                edgedb.InvalidValueError,
                'invalid input value for enum'):
            await self.con.execute('''
                ALTER SCALAR TYPE Color
                    EXTENDING enum<Green>;
            ''')

    async def test_edgeql_ddl_explicit_id(self):
        await self.con.execute('''
            CREATE TYPE ExID {
                SET id := <uuid>'00000000-0000-0000-0000-0000feedbeef'
            };
        ''')

        await self.assert_query_result(
            r"""
                SELECT schema::ObjectType {
                    id
                }
                FILTER .name = 'default::ExID';
            """,
            [{
                'id': '00000000-0000-0000-0000-0000feedbeef',
            }],
        )

        with self.assertRaisesRegex(
                edgedb.SchemaDefinitionError,
                'cannot alter object id'):
            await self.con.execute('''
                ALTER TYPE ExID {
                    SET id := <uuid>'00000000-0000-0000-0000-0000feedbeef'
                }
            ''')

    async def test_edgeql_ddl_quoting_01(self):
        await self.con.execute("""
            CREATE TYPE `U S``E R` {
                CREATE PROPERTY `n ame` -> str;
            };
        """)

        await self.con.execute("""
            INSERT `U S``E R` {
                `n ame` := 'quoting_01'
            };
        """)

        await self.assert_query_result(
            r"""
                SELECT `U S``E R` {
                    __type__: {
                        name
                    },
                    `n ame`
                };
            """,
            [{
                '__type__': {'name': 'default::U S`E R'},
                'n ame': 'quoting_01'
            }],
        )

        await self.con.execute("""
            DROP TYPE `U S``E R`;
        """)

    async def test_edgeql_ddl_prop_overload_01(self):
        with self.assertRaisesRegex(
                edgedb.SchemaDefinitionError,
                "it is illegal for the computed property 'val' "
                "of object type 'default::UniqueName_2' to overload "
                "an existing property"):
            await self.con.execute("""
                CREATE TYPE UniqueName {
                    CREATE PROPERTY val -> str;
                };
                CREATE TYPE UniqueName_2 EXTENDING UniqueName {
                    ALTER PROPERTY val {
                        USING ('bad');
                    };
                };
            """)

    async def test_edgeql_ddl_prop_overload_02(self):
        with self.assertRaisesRegex(
                edgedb.SchemaDefinitionError,
                "it is illegal for the computed property 'val' "
                "of object type 'default::UniqueName_2' to overload "
                "an existing property"):
            await self.con.execute("""
                CREATE TYPE UniqueName {
                    CREATE PROPERTY val := 'bad';
                };
                CREATE TYPE UniqueName_2 EXTENDING UniqueName {
                    ALTER PROPERTY val {
                        CREATE CONSTRAINT exclusive;
                    };
                };
            """)

    async def test_edgeql_ddl_prop_overload_03(self):
        with self.assertRaisesRegex(
                edgedb.SchemaDefinitionError,
                "it is illegal for the property 'val' of object "
                "type 'default::UniqueName_3' to extend both a computed "
                "and a non-computed property"):
            await self.con.execute("""
                CREATE TYPE UniqueName {
                    CREATE PROPERTY val := 'ok';
                };
                CREATE TYPE UniqueName_2 {
                    CREATE PROPERTY val -> str;
                };
                CREATE TYPE UniqueName_3 EXTENDING UniqueName, UniqueName_2;
            """)

    async def test_edgeql_ddl_prop_overload_04(self):
        with self.assertRaisesRegex(
                edgedb.SchemaDefinitionError,
                "it is illegal for the property 'val' of object "
                "type 'default::UniqueName_3' to extend more than one "
                "computed property"):
            await self.con.execute("""
                CREATE TYPE UniqueName {
                    CREATE PROPERTY val := 'ok';
                };
                CREATE TYPE UniqueName_2 {
                    CREATE PROPERTY val := 'ok';
                };
                CREATE TYPE UniqueName_3 EXTENDING UniqueName, UniqueName_2;
            """)

    async def test_edgeql_ddl_prop_overload_05(self):
        await self.con.execute("""
            CREATE TYPE UniqueName {
                CREATE PROPERTY val -> str;
            };
            CREATE TYPE UniqueName_2 {
                CREATE PROPERTY val -> str;
            };
            CREATE TYPE UniqueName_3 EXTENDING UniqueName, UniqueName_2;
        """)

        with self.assertRaisesRegex(
                edgedb.SchemaDefinitionError,
                "it is illegal for the property 'val' of object "
                "type 'default::UniqueName_3' to extend both a computed "
                "and a non-computed property"):
            await self.con.execute("""
                ALTER TYPE UniqueName {
                    ALTER PROPERTY val {
                        USING ('bad');
                    };
                };
            """)

    async def test_edgeql_ddl_prop_overload_06(self):
        await self.con.execute("""
            CREATE TYPE UniqueName {
                CREATE PROPERTY val -> str;
            };
            CREATE TYPE UniqueName_2 {
                CREATE PROPERTY val -> str;
            };
            CREATE TYPE UniqueName_3 {
                CREATE PROPERTY val := 'ok';
            };
            CREATE TYPE UniqueName_4 EXTENDING UniqueName, UniqueName_2;
        """)

        with self.assertRaisesRegex(
                edgedb.SchemaDefinitionError,
                "it is illegal for the property 'val' of object "
                "type 'default::UniqueName_4' to extend both a computed "
                "and a non-computed property"):
            await self.con.execute("""
                ALTER TYPE UniqueName_4 EXTENDING UniqueName_3;
            """)

    async def test_edgeql_ddl_prop_overload_07(self):
        await self.con.execute("""
            CREATE TYPE UniqueName {
                CREATE PROPERTY val -> str;
            };
            CREATE TYPE UniqueName_2 {
                CREATE PROPERTY val := 'ok';
            };
            CREATE TYPE UniqueName_3;
            CREATE TYPE UniqueName_4 EXTENDING UniqueName, UniqueName_3;
        """)

        with self.assertRaisesRegex(
                edgedb.SchemaDefinitionError,
                "it is illegal for the property 'val' of object "
                "type 'default::UniqueName_4' to extend both a computed "
                "and a non-computed property"):
            await self.con.execute("""
                ALTER TYPE UniqueName_3 EXTENDING UniqueName_2;
            """)

    async def test_edgeql_ddl_link_overload_01(self):
        await self.con.execute("""
            CREATE TYPE T;
            CREATE TYPE A {
                CREATE MULTI LINK t -> T;
            };
            CREATE TYPE B EXTENDING A;
            INSERT T;
            INSERT B {
                t := T
            };
            ALTER TYPE B ALTER LINK t CREATE ANNOTATION title := 'overloaded';
            UPDATE B SET { t := T };
        """)

        await self.assert_query_result(
            r"""
            SELECT A { ct := count(.t) };
            """,
            [{
                'ct': 1,
            }]
        )

    async def test_edgeql_ddl_readonly_01(self):
        # Test that read-only flag must be consistent in the
        # inheritance hierarchy.
        with self.assertRaisesRegex(
                edgedb.SchemaDefinitionError,
                "cannot redefine the readonly flag of property 'foo' of "
                "object type 'default::Derived': it is defined as True in "
                "property 'foo' of object type 'default::Derived' and as "
                "False in property 'foo' of object type 'default::Base'."):
            await self.con.execute('''

                CREATE TYPE Base {
                    CREATE PROPERTY foo -> str;
                };
                CREATE TYPE Derived EXTENDING Base {
                    ALTER PROPERTY foo {
                        SET readonly := True;
                    };
                };
            ''')

    async def test_edgeql_ddl_readonly_02(self):
        # Test that read-only flag must be consistent in the
        # inheritance hierarchy.
        with self.assertRaisesRegex(
                edgedb.SchemaDefinitionError,
                "cannot redefine the readonly flag of property 'foo' of "
                "object type 'default::Derived': it is defined as False in "
                "property 'foo' of object type 'default::Derived' and as "
                "True in property 'foo' of object type 'default::Base'."):
            await self.con.execute('''

                CREATE TYPE Base {
                    CREATE PROPERTY foo -> str {
                        SET readonly := True;
                    };
                };
                CREATE TYPE Derived EXTENDING Base {
                    ALTER PROPERTY foo {
                        SET readonly := False;
                    };
                };
            ''')

    async def test_edgeql_ddl_readonly_03(self):
        # Test that read-only flag must be consistent in the
        # inheritance hierarchy.
        with self.assertRaisesRegex(
                edgedb.SchemaDefinitionError,
                "cannot redefine the readonly flag of property 'foo' of "
                "object type 'default::Derived': it is defined as False in "
                "property 'foo' of object type 'default::Base0' and as "
                "True in property 'foo' of object type 'default::Base1'."):
            await self.con.execute('''

                CREATE TYPE Base0 {
                    CREATE PROPERTY foo -> str;
                };
                CREATE TYPE Base1 {
                    CREATE PROPERTY foo -> str {
                        SET readonly := True;
                    };
                };
                CREATE TYPE Derived EXTENDING Base0, Base1;
            ''')

    async def test_edgeql_ddl_readonly_04(self):
        # Test that read-only flag must be consistent in the
        # inheritance hierarchy.
        await self.con.execute('''

            CREATE TYPE Base0 {
                CREATE PROPERTY foo -> str;
            };
            CREATE TYPE Base1 {
                CREATE PROPERTY foo -> str;
            };
            CREATE TYPE Derived EXTENDING Base0, Base1;
        ''')

        with self.assertRaisesRegex(
                edgedb.SchemaDefinitionError,
                "cannot redefine the readonly flag of property 'foo' of "
                "object type 'default::Derived': it is defined as False in "
                "property 'foo' of object type 'default::Base0' and as "
                "True in property 'foo' of object type 'default::Base1'."):
            await self.con.execute('''
                ALTER TYPE Base1 {
                    ALTER PROPERTY foo {
                        SET readonly := True;
                    };
                };
            ''')

    async def test_edgeql_ddl_readonly_05(self):
        # Test that read-only flag must be consistent in the
        # inheritance hierarchy.
        with self.assertRaisesRegex(
                edgedb.SchemaDefinitionError,
                "cannot redefine the readonly flag of link 'foo' of "
                "object type 'default::Derived': it is defined as True in "
                "link 'foo' of object type 'default::Derived' and as "
                "False in link 'foo' of object type 'default::Base'."):
            await self.con.execute('''

                CREATE TYPE Base {
                    CREATE LINK foo -> Object;
                };
                CREATE TYPE Derived EXTENDING Base {
                    ALTER LINK foo {
                        SET readonly := True;
                    };
                };
            ''')

    async def test_edgeql_ddl_readonly_06(self):
        # Test that read-only flag must be consistent in the
        # inheritance hierarchy.
        with self.assertRaisesRegex(
                edgedb.SchemaDefinitionError,
                "cannot redefine the readonly flag of link 'foo' of "
                "object type 'default::Derived': it is defined as False in "
                "link 'foo' of object type 'default::Derived' and as "
                "True in link 'foo' of object type 'default::Base'."):
            await self.con.execute('''

                CREATE TYPE Base {
                    CREATE LINK foo -> Object {
                        SET readonly := True;
                    };
                };
                CREATE TYPE Derived EXTENDING Base {
                    ALTER LINK foo {
                        SET readonly := False;
                    };
                };
            ''')

    async def test_edgeql_ddl_readonly_07(self):
        # Test that read-only flag must be consistent in the
        # inheritance hierarchy.
        with self.assertRaisesRegex(
                edgedb.SchemaDefinitionError,
                "cannot redefine the readonly flag of link 'foo' of "
                "object type 'default::Derived': it is defined as False in "
                "link 'foo' of object type 'default::Base0' and as "
                "True in link 'foo' of object type 'default::Base1'."):
            await self.con.execute('''

                CREATE TYPE Base0 {
                    CREATE LINK foo -> Object;
                };
                CREATE TYPE Base1 {
                    CREATE LINK foo -> Object {
                        SET readonly := True;
                    };
                };
                CREATE TYPE Derived EXTENDING Base0, Base1;
            ''')

    async def test_edgeql_ddl_readonly_08(self):
        # Test that read-only flag must be consistent in the
        # inheritance hierarchy.
        await self.con.execute('''

            CREATE TYPE Base0 {
                CREATE LINK foo -> Object;
            };
            CREATE TYPE Base1 {
                CREATE LINK foo -> Object;
            };
            CREATE TYPE Derived EXTENDING Base0, Base1;
        ''')

        with self.assertRaisesRegex(
                edgedb.SchemaDefinitionError,
                "cannot redefine the readonly flag of link 'foo' of "
                "object type 'default::Derived': it is defined as False in "
                "link 'foo' of object type 'default::Base0' and as "
                "True in link 'foo' of object type 'default::Base1'."):
            await self.con.execute('''
                ALTER TYPE Base1 {
                    ALTER LINK foo {
                        SET readonly := True;
                    };
                };
            ''')

    async def test_edgeql_ddl_readonly_09(self):
        # Test that read-only flag must be consistent in the
        # inheritance hierarchy.
        with self.assertRaisesRegex(
                edgedb.SchemaDefinitionError,
                "cannot redefine the readonly flag of property 'bar' of "
                "link 'foo' of object type 'default::Derived': it is defined "
                "as True in property 'bar' of link 'foo' of object type "
                "'default::Derived' and as False in property 'bar' of link "
                "'foo' of object type 'default::Base'."):
            await self.con.execute('''

                CREATE TYPE Base {
                    CREATE LINK foo -> Object {
                        CREATE PROPERTY bar -> str;
                    };
                };
                CREATE TYPE Derived EXTENDING Base {
                    ALTER LINK foo {
                        ALTER PROPERTY bar {
                            SET readonly := True;
                        }
                    };
                };
            ''')

    async def test_edgeql_ddl_readonly_10(self):
        # Test that read-only flag must be consistent in the
        # inheritance hierarchy.
        with self.assertRaisesRegex(
                edgedb.SchemaDefinitionError,
                "cannot redefine the readonly flag of property 'bar' of "
                "link 'foo' of object type 'default::Derived': it is defined "
                "as False in property 'bar' of link 'foo' of object type "
                "'default::Derived' and as True in property 'bar' of link "
                "'foo' of object type 'default::Base'."):
            await self.con.execute('''

                CREATE TYPE Base {
                    CREATE LINK foo -> Object {
                        CREATE PROPERTY bar -> str {
                            SET readonly := True;
                        };
                    };
                };
                CREATE TYPE Derived EXTENDING Base {
                    ALTER LINK foo {
                        ALTER PROPERTY bar {
                            SET readonly := False;
                        }
                    };
                };
            ''')

    async def test_edgeql_ddl_readonly_11(self):
        # Test that read-only flag must be consistent in the
        # inheritance hierarchy.
        with self.assertRaisesRegex(
                edgedb.SchemaDefinitionError,
                "cannot redefine the readonly flag of property 'bar' of "
                "link 'foo' of object type 'default::Derived': it is defined "
                "as False in property 'bar' of link 'foo' of object type "
                "'default::Base0' and as True in property 'bar' of link "
                "'foo' of object type 'default::Base1'."):
            await self.con.execute('''

                CREATE TYPE Base0 {
                    CREATE LINK foo -> Object {
                        CREATE PROPERTY bar -> str;
                    };
                };
                CREATE TYPE Base1 {
                    CREATE LINK foo -> Object {
                        CREATE PROPERTY bar -> str {
                            SET readonly := True;
                        };
                    };
                };
                CREATE TYPE Derived EXTENDING Base0, Base1;
            ''')

    async def test_edgeql_ddl_readonly_12(self):
        # Test that read-only flag must be consistent in the
        # inheritance hierarchy.
        await self.con.execute('''

            CREATE TYPE Base0 {
                CREATE LINK foo -> Object {
                    CREATE PROPERTY bar -> str;
                };
            };
            CREATE TYPE Base1 {
                CREATE LINK foo -> Object {
                    CREATE PROPERTY bar -> str;
                };
            };
            CREATE TYPE Derived EXTENDING Base0, Base1;
        ''')

        with self.assertRaisesRegex(
                edgedb.SchemaDefinitionError,
                "cannot redefine the readonly flag of property 'bar' of "
                "link 'foo' of object type 'default::Derived': it is defined "
                "as False in property 'bar' of link 'foo' of object type "
                "'default::Base0' and as True in property 'bar' of link "
                "'foo' of object type 'default::Base1'."):
            await self.con.execute('''
                ALTER TYPE Base1 {
                    ALTER LINK foo {
                        ALTER PROPERTY bar {
                            SET readonly := True;
                        };
                    };
                };
            ''')

    async def test_edgeql_ddl_required_01(self):
        # Test that required qualifier cannot be dropped if it was not
        # actually set on the particular property.
        with self.assertRaisesRegex(
            edgedb.SchemaDefinitionError,
            "cannot make.*optional",
        ):
            await self.con.execute('''

                CREATE TYPE Base {
                    CREATE REQUIRED PROPERTY foo -> str;
                };
                CREATE TYPE Derived EXTENDING Base;
                ALTER TYPE Derived {
                    ALTER PROPERTY foo {
                        SET OPTIONAL;
                    };
                };
            ''')

    async def test_edgeql_ddl_required_02(self):
        # Test that required qualifier cannot be dropped if it was not
        # actually set on the particular property.
        with self.assertRaisesRegex(
            edgedb.SchemaDefinitionError,
            "cannot make.*optional",
        ):
            await self.con.execute('''

                CREATE TYPE Base {
                    CREATE REQUIRED PROPERTY foo -> str;
                };
                CREATE TYPE Derived EXTENDING Base {
                    ALTER PROPERTY foo {
                        SET OPTIONAL;
                    };
                };
            ''')

    async def test_edgeql_ddl_required_03(self):
        # Test that required qualifier cannot be dropped if it was not
        # actually set on the particular link.
        with self.assertRaisesRegex(
            edgedb.SchemaDefinitionError,
            "cannot make.*optional",
        ):
            await self.con.execute('''

                CREATE TYPE Base {
                    CREATE REQUIRED LINK foo -> Object;
                };
                CREATE TYPE Derived EXTENDING Base;
                ALTER TYPE Derived {
                    ALTER LINK foo {
                        SET OPTIONAL;
                    };
                };
            ''')

    async def test_edgeql_ddl_required_04(self):
        # Test that required qualifier cannot be dropped if it was not
        # actually set on the particular link.
        with self.assertRaisesRegex(
            edgedb.SchemaDefinitionError,
            "cannot make.*optional",
        ):
            await self.con.execute('''

                CREATE TYPE Base {
                    CREATE REQUIRED LINK foo -> Object;
                };
                CREATE TYPE Derived EXTENDING Base {
                    ALTER LINK foo {
                        SET OPTIONAL;
                    };
                };
            ''')

    async def test_edgeql_ddl_required_05(self):
        # Test that required qualifier cannot be dropped if it was not
        # actually set on the particular link.
        with self.assertRaisesRegex(
            edgedb.SchemaDefinitionError,
            "cannot make.*optional",
        ):
            await self.con.execute('''

                CREATE TYPE Base {
                    CREATE OPTIONAL LINK foo -> Object;
                };
                CREATE TYPE Base2 {
                    CREATE REQUIRED LINK foo -> Object;
                };
                CREATE TYPE Derived EXTENDING Base, Base2 {
                    ALTER LINK foo {
                        SET OPTIONAL;
                    };
                };
            ''')

    async def test_edgeql_ddl_required_08(self):
        # Test normal that required qualifier behavior.

        await self.con.execute(r"""

            CREATE TYPE Base {
                CREATE REQUIRED PROPERTY foo -> str;
            };
            CREATE TYPE Derived EXTENDING Base {
                ALTER PROPERTY foo {
                    # overloading the property to be required
                    # regardless of the ancestors
                    SET REQUIRED;
                };
            };
        """)

        with self.assertRaisesRegex(
            edgedb.MissingRequiredError,
            f"missing value for required property"
            r" 'foo' of object type 'default::Base'",
        ):
            async with self.con.transaction():
                await self.con.execute("""
                    INSERT Base;
                """)

        with self.assertRaisesRegex(
            edgedb.MissingRequiredError,
            f"missing value for required property"
            r" 'foo' of object type 'default::Derived'",
        ):
            async with self.con.transaction():
                await self.con.execute("""
                    INSERT Derived;
                """)

        await self.con.execute("""
            ALTER TYPE Base {
                ALTER PROPERTY foo {
                    SET OPTIONAL;
                };
            };
        """)

        await self.con.execute("""
            INSERT Base;
        """)
        await self.assert_query_result(
            r'''
                SELECT count(Base);
            ''',
            [1],
        )

        with self.assertRaisesRegex(
            edgedb.MissingRequiredError,
            f"missing value for required property"
            r" 'foo' of object type 'default::Derived'",
        ):
            async with self.con.transaction():
                await self.con.execute("""
                    INSERT Derived;
                """)

        await self.con.execute("""
            ALTER TYPE Derived {
                ALTER PROPERTY foo {
                    SET OPTIONAL;
                };
            };
        """)

        await self.con.execute("""
            INSERT Derived;
        """)
        await self.assert_query_result(
            r'''
                SELECT count(Derived);
            ''',
            [1],
        )

    async def test_edgeql_ddl_required_09(self):
        # Test normal that required qualifier behavior.

        await self.con.execute(r"""

            CREATE TYPE Base {
                CREATE OPTIONAL PROPERTY foo -> str;
            };
            CREATE TYPE Derived EXTENDING Base {
                ALTER PROPERTY foo {
                    # overloading the property to be required
                    # regardless of the ancestors
                    SET REQUIRED;
                };
            };
        """)

        with self.assertRaisesRegex(
            edgedb.MissingRequiredError,
            f"missing value for required property"
            r" 'foo' of object type 'default::Derived'",
        ):
            async with self.con.transaction():
                await self.con.execute("""
                    INSERT Derived;
                """)

        await self.con.execute("""
            INSERT Base;
        """)
        await self.assert_query_result(
            r'''
                SELECT count(Base);
            ''',
            [1],
        )

        with self.assertRaisesRegex(
            edgedb.MissingRequiredError,
            f"missing value for required property"
            r" 'foo' of object type 'default::Derived'",
        ):
            async with self.con.transaction():
                await self.con.execute("""
                    INSERT Derived;
                """)

        await self.con.execute("""
            ALTER TYPE Derived {
                ALTER PROPERTY foo {
                    SET OPTIONAL;
                };
            };
        """)

        await self.con.execute("""
            INSERT Derived;
        """)
        await self.assert_query_result(
            r'''
                SELECT count(Derived);
            ''',
            [1],
        )

    async def test_edgeql_ddl_required_10(self):
        # Test normal that required qualifier behavior.

        await self.con.execute(r"""
            CREATE TYPE Base {
                CREATE REQUIRED MULTI PROPERTY name -> str;
            };
        """)

        async with self.assertRaisesRegexTx(
            edgedb.MissingRequiredError,
            r"missing value for required property 'name'"
            r" of object type 'default::Base'",
        ):
            async with self.con.transaction():
                await self.con.execute("""
                    INSERT Base;
                """)

        async with self.assertRaisesRegexTx(
            edgedb.MissingRequiredError,
            r"missing value for required property 'name'"
            r" of object type 'default::Base'",
        ):
            async with self.con.transaction():
                await self.con.execute("""
                    INSERT Base {name := {}};
                """)

        async with self.assertRaisesRegexTx(
            edgedb.MissingRequiredError,
            r"missing value for required property 'name'"
            r" of object type 'default::Base'",
        ):
            async with self.con.transaction():
                await self.con.execute("""
                    WITH names := {'A', 'B'}
                    INSERT Base {
                        name := (SELECT names FILTER names = 'C'),
                    };
                """)

    async def test_edgeql_ddl_required_11(self):
        # Test normal that required qualifier behavior.

        await self.con.execute(r"""
            CREATE TYPE Child;
            CREATE TYPE Base {
                CREATE REQUIRED MULTI LINK children -> Child;
            };
        """)

        with self.assertRaisesRegex(
            edgedb.MissingRequiredError,
            r"missing value for required link 'children'"
            r" of object type 'default::Base'"
        ):
            async with self.con.transaction():
                await self.con.execute("""
                    INSERT Base;
                """)

        with self.assertRaisesRegex(
            edgedb.MissingRequiredError,
            r"missing value for required link 'children'"
            r" of object type 'default::Base'"
        ):
            async with self.con.transaction():
                await self.con.execute("""
                    INSERT Base {children := {}};
                """)

        with self.assertRaisesRegex(
            edgedb.MissingRequiredError,
            r"missing value for required link 'children'"
            r" of object type 'default::Base'"
        ):
            async with self.con.transaction():
                await self.con.execute("""
                    INSERT Base {
                        children := (SELECT Child FILTER false)
                    };
                """)

    async def test_edgeql_ddl_prop_alias(self):
        await self.con.execute("""
            CREATE TYPE Named {
                CREATE REQUIRED PROPERTY name -> str;
                CREATE PROPERTY canonical_name := .name;
            };
        """)

    async def test_edgeql_ddl_index_01(self):
        with self.assertRaisesRegex(
            edgedb.ResultCardinalityMismatchError,
            r"possibly more than one element returned by the index expression",
            _line=4, _col=34
        ):
            await self.con.execute(r"""
                CREATE TYPE Foo {
                    CREATE MULTI PROPERTY a -> int64;
                    CREATE INDEX ON (.a);
                }
            """)

    async def test_edgeql_ddl_index_02(self):
        with self.assertRaisesRegex(
            edgedb.ResultCardinalityMismatchError,
            r"possibly more than one element returned by the index expression",
            _line=5, _col=34
        ):
            await self.con.execute(r"""
                CREATE TYPE Foo {
                    CREATE PROPERTY a -> int64;
                    CREATE PROPERTY b -> int64;
                    CREATE INDEX ON ({.a, .b});
                }
            """)

    async def test_edgeql_ddl_index_03(self):
        with self.assertRaisesRegex(
            edgedb.ResultCardinalityMismatchError,
            r"possibly more than one element returned by the index expression",
            _line=5, _col=34
        ):
            await self.con.execute(r"""
                CREATE TYPE Foo {
                    CREATE PROPERTY a -> int64;
                    CREATE PROPERTY b -> int64;
                    CREATE INDEX ON (array_unpack([.a, .b]));
                }
            """)

    async def test_edgeql_ddl_index_04(self):
        with self.assertRaisesRegex(
            edgedb.SchemaDefinitionError,
            r"index expressions must be immutable"
        ):
            await self.con.execute(r"""
                create function f(s: str) -> str {
                    set volatility := "stable";
                    using (s)
                };

                create type Bar {
                    create property x -> str;
                    create index on (f(.x));
                };
            """)

    async def test_edgeql_ddl_index_05(self):
        await self.con.execute(r"""
            create type Artist {
                create property oid -> bigint;
                create index on (<str>.oid)
            };
        """)

    async def test_edgeql_ddl_index_06(self):
        # Unfortunately we don't really have a way to test that this
        # actually works, but I looked at the SQL DDL.
        await self.con.execute(r"""
            create type Foo {
                create property name -> str;
                create property exclude -> bool;
                create index on (.name) except (.exclude);
            };
        """)

        # But we can at least make sure it made it into the schema
        await self.assert_query_result(
            '''
            SELECT schema::ObjectType {
                indexes: {expr, except_expr}
            } FILTER .name = 'default::Foo'
            ''',
            [{"indexes": [{"except_expr": ".exclude", "expr": ".name"}]}]
        )

    async def test_edgeql_ddl_errors_01(self):
        await self.con.execute('''
            CREATE TYPE Err1 {
                CREATE REQUIRED PROPERTY foo -> str;
            };

            ALTER TYPE Err1
            CREATE REQUIRED LINK bar -> Err1;
        ''')

        async with self._run_and_rollback():
            with self.assertRaisesRegex(
                    edgedb.errors.InvalidReferenceError,
                    "property 'b' does not exist"):
                await self.con.execute('''
                    ALTER TYPE Err1 ALTER PROPERTY b
                    CREATE CONSTRAINT std::regexp(r'b');
                ''')

        async with self._run_and_rollback():
            with self.assertRaisesRegex(
                    edgedb.errors.InvalidReferenceError,
                    "property 'b' does not exist"):
                await self.con.execute('''
                    ALTER TYPE Err1 DROP PROPERTY b
                ''')

        async with self._run_and_rollback():
            with self.assertRaisesRegex(
                    edgedb.errors.InvalidReferenceError,
                    "constraint 'default::a' does not exist"):
                await self.con.execute('''
                    ALTER TYPE Err1 ALTER PROPERTY foo
                    DROP CONSTRAINT a;
                ''')

        async with self._run_and_rollback():
            with self.assertRaisesRegex(
                    edgedb.errors.InvalidReferenceError,
                    "constraint 'default::a' does not exist"):
                await self.con.execute('''
                    ALTER TYPE Err1 ALTER PROPERTY foo
                    ALTER CONSTRAINT a ON (foo > 0) {
                        CREATE ANNOTATION title := 'test'
                    }
                ''')

        async with self._run_and_rollback():
            with self.assertRaisesRegex(
                    edgedb.errors.InvalidReferenceError,
                    "annotation 'std::title' does not exist"):
                await self.con.execute('''
                    ALTER TYPE Err1 ALTER PROPERTY foo
                    ALTER ANNOTATION title := 'aaa'
                ''')

        async with self._run_and_rollback():
            with self.assertRaisesRegex(
                    edgedb.errors.InvalidReferenceError,
                    "annotation 'std::title' does not exist"):
                await self.con.execute('''
                    ALTER TYPE Err1 ALTER PROPERTY foo
                    DROP ANNOTATION title;
                ''')

        async with self._run_and_rollback():
            with self.assertRaisesRegex(
                    edgedb.errors.InvalidReferenceError,
                    "annotation 'std::title' does not exist"):
                await self.con.execute('''
                    ALTER TYPE Err1
                    ALTER ANNOTATION title := 'aaa'
                ''')

        async with self._run_and_rollback():
            with self.assertRaisesRegex(
                    edgedb.errors.InvalidReferenceError,
                    "annotation 'std::title' does not exist"):
                await self.con.execute('''
                    ALTER TYPE Err1
                    DROP ANNOTATION title
                ''')

        async with self._run_and_rollback():
            with self.assertRaisesRegex(
                edgedb.errors.InvalidReferenceError,
                r"index on \(.foo\) does not exist on"
                r" object type 'default::Err1'",
            ):
                await self.con.execute('''
                    ALTER TYPE Err1
                    DROP INDEX ON (.foo)
                ''')

        async with self._run_and_rollback():
            with self.assertRaisesRegex(
                edgedb.errors.InvalidReferenceError,
                r"index on \(.zz\) does not exist on object type "
                r"'default::Err1'",
            ):
                await self.con.execute('''
                    ALTER TYPE Err1
                    DROP INDEX ON (.zz)
                ''')

        async with self._run_and_rollback():
            with self.assertRaisesRegex(
                    edgedb.errors.InvalidReferenceError,
                    "object type 'default::Err1' has no link or "
                    "property 'zz'"):
                await self.con.execute('''
                    ALTER TYPE Err1
                    CREATE INDEX ON (.zz)
                ''')

        async with self._run_and_rollback():
            with self.assertRaisesRegex(
                    edgedb.errors.InvalidReferenceError,
                    "object type 'default::Err1' has no link or "
                    "property 'zz'"):
                await self.con.execute('''
                    ALTER TYPE Err1
                    CREATE INDEX ON ((.foo, .zz))
                ''')

        async with self._run_and_rollback():
            with self.assertRaisesRegex(
                    edgedb.errors.InvalidReferenceError,
                    "object type 'default::blah' does not exist"):
                await self.con.execute('''
                    CREATE TYPE Err1 EXTENDING blah {
                        CREATE PROPERTY foo -> str;
                    };
                ''')

        async with self._run_and_rollback():
            with self.assertRaisesRegex(
                    edgedb.errors.InvalidReferenceError,
                    "object type 'default::blah' does not exist"):
                await self.con.execute('''
                    CREATE TYPE Err2 EXTENDING blah {
                        CREATE PROPERTY foo -> str;
                    };
                ''')

        async with self._run_and_rollback():
            with self.assertRaisesRegex(
                    edgedb.errors.InvalidReferenceError,
                    "link 'b' does not exist"):
                await self.con.execute('''
                    ALTER TYPE Err1 ALTER LINK b
                    CREATE CONSTRAINT std::regexp(r'b');
                ''')

        async with self._run_and_rollback():
            with self.assertRaisesRegex(
                    edgedb.errors.InvalidReferenceError,
                    "link 'b' does not exist"):
                await self.con.execute('''
                    ALTER TYPE Err1 DROP LINK b;
                ''')

        async with self._run_and_rollback():
            with self.assertRaisesRegex(
                    edgedb.errors.InvalidReferenceError,
                    "annotation 'std::title' does not exist"):
                await self.con.execute('''
                    ALTER TYPE Err1 ALTER LINK bar
                    DROP ANNOTATION title;
                ''')

        async with self._run_and_rollback():
            with self.assertRaisesRegex(
                    edgedb.errors.InvalidReferenceError,
                    "constraint 'std::min_value' does not exist"):
                await self.con.execute('''
                    ALTER TYPE Err1 ALTER LINK bar
                    DROP CONSTRAINT min_value(0);
                ''')

        async with self._run_and_rollback():
            with self.assertRaisesRegex(
                    edgedb.errors.InvalidReferenceError,
                    "property 'spam' does not exist"):
                await self.con.execute('''
                    ALTER TYPE Err1
                    ALTER LINK bar
                    DROP PROPERTY spam;
                ''')

    @test.xfail('''
        The test currently fails with the ugly
        "'default::__|foo@default|Err2' exists, but is a property, not a link"
        but it should fail with "link 'foo' does not exist", as
        `ALTER LINK foo` is the preceeding invalid command.
    ''')
    async def test_edgeql_ddl_errors_02(self):
        await self.con.execute('''
            CREATE TYPE Err2 {
                CREATE REQUIRED PROPERTY foo -> str;
            };

            ALTER TYPE Err2
            CREATE REQUIRED LINK bar -> Err2;
        ''')

        async with self._run_and_rollback():
            with self.assertRaisesRegex(
                    edgedb.errors.InvalidReferenceError,
                    "link 'foo' does not exist"):
                await self.con.execute('''
                    ALTER TYPE Err2
                    ALTER LINK foo
                    DROP PROPERTY spam;
                ''')

    async def test_edgeql_ddl_errors_03(self):
        async with self._run_and_rollback():
            with self.assertRaisesRegex(
                    edgedb.errors.InvalidReferenceError,
                    "function 'default::foo___1' does not exist"):
                await self.con.execute('''
                    ALTER FUNCTION foo___1(a: int64)
                    SET volatility := 'Stable';
                ''')

        async with self._run_and_rollback():
            with self.assertRaisesRegex(
                    edgedb.errors.InvalidReferenceError,
                    "function 'default::foo___1' does not exist"):
                await self.con.execute('''
                    DROP FUNCTION foo___1(a: int64);
                ''')

    async def test_edgeql_ddl_create_migration_01(self):
        await self.con.execute(f'''
            CREATE MIGRATION
            {{
                CREATE TYPE Type1 {{
                    CREATE PROPERTY field1 -> str;
                }};
            }};
        ''')

        await self.assert_query_result(
            '''
            SELECT schema::ObjectType {
                name
            } FILTER .name = 'default::Type1'
            ''',
            [{
                'name': 'default::Type1',
            }]
        )

    async def test_edgeql_ddl_naked_backlink_in_computable(self):
        await self.con.execute('''
            CREATE TYPE User {
                CREATE PROPERTY name -> str {
                    CREATE CONSTRAINT exclusive;
                };
            };
            CREATE TYPE Post {
                CREATE LINK author -> User;
            };
            CREATE TYPE Video {
                CREATE LINK author -> User;
            };
            ALTER TYPE User {
                CREATE MULTI LINK authored := .<author;
            };
            INSERT User { name := 'Lars' };
            INSERT Post { author := (SELECT User FILTER .name = 'Lars') };
            INSERT Video { author := (SELECT User FILTER .name = 'Lars') };
        ''')

        await self.assert_query_result(
            '''
            WITH
                User := (SELECT schema::ObjectType
                         FILTER .name = 'default::User')
            SELECT
                User.pointers {
                    target: {
                        name
                    }
                }
            FILTER
                .name = 'authored'
            ''',
            [{
                'target': {
                    'name': 'std::BaseObject',
                }
            }]
        )

        await self.assert_query_result(
            '''
            SELECT _ := User.authored.__type__.name
            ORDER BY _
            ''',
            ['default::Post', 'default::Video']
        )

    async def test_edgeql_ddl_change_module_01(self):
        await self.con.execute("""
            CREATE MODULE foo;

            CREATE TYPE Note {
                CREATE PROPERTY note -> str;
            };
            ALTER TYPE Note RENAME TO foo::Note;
            DROP TYPE foo::Note;
        """)

    async def test_edgeql_ddl_change_module_02(self):
        await self.con.execute("""
            CREATE MODULE foo;

            CREATE TYPE Parent {
                CREATE PROPERTY note -> str;
            };
            CREATE TYPE Sub EXTENDING Parent;
            ALTER TYPE Parent RENAME TO foo::Parent;
            DROP TYPE Sub;
            DROP TYPE foo::Parent;
        """)

    async def test_edgeql_ddl_change_module_03(self):
        await self.con.execute("""
            CREATE MODULE foo;

            CREATE TYPE Note {
                CREATE PROPERTY note -> str {
                    CREATE CONSTRAINT exclusive;
                }
            };
            ALTER TYPE Note RENAME TO foo::Note;
            DROP TYPE foo::Note;
        """)

    async def test_edgeql_ddl_change_module_04(self):
        await self.con.execute("""
            CREATE MODULE foo;

            CREATE TYPE Tag;

            CREATE TYPE Note {
                CREATE SINGLE LINK tags -> Tag {
                    ON TARGET DELETE DELETE SOURCE;
                }
            };

            INSERT Note { tags := (INSERT Tag) };
        """)

        await self.con.execute("""
            ALTER TYPE Tag RENAME TO foo::Tag;
            DELETE foo::Tag FILTER true;
        """)

        await self.assert_query_result(
            """SELECT Note;""",
            [],
        )

        await self.con.execute("""
            ALTER TYPE Note RENAME TO foo::Note;
            DROP TYPE foo::Note;
            DROP TYPE foo::Tag;
        """)

    async def _simple_rename_ref_test(
        self,
        ddl,
        cleanup=None,
        *,
        rename_type,
        rename_prop,
        rename_module,
        type_extra=0,
        prop_extra=0,
        type_refs=1,
        prop_refs=1,
    ):
        """Driver for simple rename tests for objects with expr references.

        Supports renaming a type, a property, or both. By default,
        each is expected to be named once in the referencing object.

        """
        await self.con.execute(f"""
            CREATE TYPE Note {{
                CREATE PROPERTY note -> str;
            }};

            {ddl.lstrip()}
        """)

        type_rename = "RENAME TO Remark;" if rename_type else ""
        prop_rename = (
            "ALTER PROPERTY note RENAME TO remark;" if rename_prop else "")

        await self.con.execute(f"""
            ALTER TYPE Note {{
                {type_rename.lstrip()}
                {prop_rename.lstrip()}
            }}
        """)
        if rename_module:
            await self.con.execute(f"""
            CREATE MODULE foo;
            ALTER TYPE Note RENAME TO foo::Note;
            """)

        else:
            res = await self.con.query_single("""
                DESCRIBE MODULE default
            """)

            total_type = 1 + type_refs
            num_type_orig = 0 if rename_type else total_type
            self.assertEqual(res.count("Note"), num_type_orig + type_extra)
            self.assertEqual(res.count("Remark"), total_type - num_type_orig)
            total_prop = 1 + prop_refs
            num_prop_orig = 0 if rename_prop else total_prop
            self.assertEqual(res.count("note"), num_prop_orig + type_extra)
            self.assertEqual(res.count("remark"), total_prop - num_prop_orig)

        if cleanup:
            if rename_prop:
                cleanup = cleanup.replace("note", "remark")
            if rename_type:
                cleanup = cleanup.replace("Note", "Remark")
            if rename_module:
                cleanup = cleanup.replace("default", "foo")
            await self.con.execute(f"""
                {cleanup.lstrip()}
            """)

    async def _simple_rename_ref_tests(self, ddl, cleanup=None, **kwargs):
        """Do the three interesting invocations of _simple_rename_ref_test"""
        async with self._run_and_rollback():
            await self._simple_rename_ref_test(
                ddl, cleanup,
                rename_type=False, rename_prop=True, rename_module=False,
                **kwargs)
        async with self._run_and_rollback():
            await self._simple_rename_ref_test(
                ddl, cleanup,
                rename_type=True, rename_prop=False, rename_module=False,
                **kwargs)
        async with self._run_and_rollback():
            await self._simple_rename_ref_test(
                ddl, cleanup,
                rename_type=True, rename_prop=True, rename_module=False,
                **kwargs)
        async with self._run_and_rollback():
            await self._simple_rename_ref_test(
                ddl, cleanup,
                rename_type=False, rename_prop=False, rename_module=True,
                **kwargs)

    async def test_edgeql_ddl_rename_ref_function_01(self):
        await self._simple_rename_ref_tests(
            """
            CREATE FUNCTION foo(x: Note) -> OPTIONAL str {
                USING (SELECT ('Note note ' ++ x.note ++
                               (SELECT Note.note LIMIT 1)))
            }
            """,
            """DROP FUNCTION foo(x: default::Note);""",
            type_extra=1,
            prop_extra=1,
            type_refs=2,
            prop_refs=2,
        )

    async def test_edgeql_ddl_rename_ref_function_02(self):
        # Test renaming two types that appear as function arguments at
        # the same time.
        await self.con.execute("""
            CREATE TYPE Note {
                CREATE PROPERTY note -> str;
            };

            CREATE TYPE Name {
                CREATE PROPERTY name -> str;
            };

            CREATE FUNCTION foo(x: Note, y: Name) -> OPTIONAL str {
                USING (SELECT (x.note ++ " " ++ y.name))
            };
        """)

        await self.con.execute("""
            INSERT Note { note := "hello" }
        """)
        await self.con.execute("""
            INSERT Name { name := "world" }
        """)

        await self.con.execute("""
            CREATE MIGRATION {
                ALTER TYPE Note RENAME TO Remark;
                ALTER TYPE Name RENAME TO Handle;
            }
            """)

        res = await self.con.query_single("""
            DESCRIBE MODULE default
        """)

        self.assertEqual(res.count("Note"), 0)
        self.assertEqual(res.count("Name"), 0)
        self.assertEqual(res.count("Remark"), 2)
        self.assertEqual(res.count("Handle"), 2)

        await self.assert_query_result(
            '''
                SELECT foo(Remark, Handle);
            ''',
            ['hello world'],
        )

        await self.con.execute("""
            DROP FUNCTION foo(x: Remark, y: Handle);
        """)

    async def test_edgeql_ddl_rename_ref_function_03(self):
        await self._simple_rename_ref_tests(
            """
            CREATE FUNCTION foo(x: str) -> OPTIONAL Note {
                USING (SELECT Note FILTER .note = x LIMIT 1)
            }
            """,
            """DROP FUNCTION foo(x: str);""",
            type_refs=2,
        )

    async def test_edgeql_ddl_rename_ref_function_04(self):
        await self._simple_rename_ref_tests(
            """
            CREATE FUNCTION foo(x: str) -> OPTIONAL Note {
                USING (SELECT Note FILTER .note = x LIMIT 1)
            }
            """,
            """SELECT foo("test");""",
            type_refs=2,
        )

    async def test_edgeql_ddl_rename_ref_default_01(self):
        await self._simple_rename_ref_tests(
            """
            CREATE TYPE Object2 {
                CREATE REQUIRED PROPERTY x -> str {
                    SET default := (SELECT Note.note LIMIT 1)
                }
            };
            """,
            """ALTER TYPE Object2 DROP PROPERTY x;""",
        )

    async def test_edgeql_ddl_rename_ref_constraint_01(self):
        await self.con.execute("""
            CREATE TYPE Note {
                CREATE PROPERTY name -> str;
                CREATE PROPERTY note -> str;
                CREATE CONSTRAINT exclusive ON (
                    (__subject__.name, __subject__.note));
            };
        """)

        await self.con.execute("""
            ALTER TYPE Note {
                ALTER PROPERTY note {
                    RENAME TO remark;
                };
                ALTER PROPERTY name {
                    RENAME TO callsign;
                };
            }
        """)

        res = await self.con.query_single("""
            DESCRIBE MODULE default
        """)

        self.assertEqual(res.count("note"), 0)
        self.assertEqual(res.count("remark"), 2)
        self.assertEqual(res.count("name"), 0)
        self.assertEqual(res.count("callsign"), 2)

        await self.con.execute("""
            ALTER TYPE Note
            DROP CONSTRAINT exclusive ON ((
                (__subject__.callsign, __subject__.remark)));
        """)

    async def test_edgeql_ddl_rename_ref_index_01(self):
        await self._simple_rename_ref_tests(
            """ALTER TYPE Note CREATE INDEX ON (.note);""",
            """ALTER TYPE default::Note DROP INDEX ON (.note);""",
            type_refs=0,
        )

    async def test_edgeql_ddl_rename_ref_default_02(self):
        await self._simple_rename_ref_tests("""
            CREATE TYPE Uses {
                CREATE REQUIRED PROPERTY x -> str {
                    SET default := (SELECT Note.note LIMIT 1)
                }
            };

            CREATE TYPE Uses2 {
                CREATE REQUIRED PROPERTY x -> str {
                    SET default := (SELECT Note.note LIMIT 1)
                }
            };
        """, prop_refs=2, type_refs=2)

    async def test_edgeql_ddl_rename_ref_computable_01(self):
        await self._simple_rename_ref_tests(
            """
            ALTER TYPE Note {
                CREATE PROPERTY x := .note ++ "!";
            };
            """,
            """ALTER TYPE default::Note DROP PROPERTY x;""",
            type_refs=0,
        )

    async def test_edgeql_ddl_rename_ref_computable_02(self):
        await self._simple_rename_ref_tests(
            """
            CREATE TYPE Foo {
                CREATE PROPERTY foo -> str;
                CREATE MULTI LINK x := (
                    SELECT Note FILTER Note.note = Foo.foo);
            };
            """,
            """ALTER TYPE Foo DROP LINK x;""",
            type_refs=2,
        )

    async def test_edgeql_ddl_rename_ref_type_alias_01(self):
        await self._simple_rename_ref_tests(
            """CREATE ALIAS Alias := Note;""",
            """DROP ALIAS Alias;""",
            prop_refs=0,
        )

    async def test_edgeql_ddl_rename_ref_expr_alias_01(self):
        await self._simple_rename_ref_tests(
            """CREATE ALIAS Alias := (SELECT Note.note);""",
            """DROP ALIAS Alias;""",
        )

    async def test_edgeql_ddl_rename_ref_shape_alias_01(self):
        await self._simple_rename_ref_tests(
            """CREATE ALIAS Alias := Note { command := .note ++ "!" };""",
            """DROP ALIAS Alias;""",
        )

    async def test_edgeql_ddl_drop_multi_prop_01(self):
        await self.con.execute(r"""

            CREATE TYPE Test {
                CREATE MULTI PROPERTY x -> str;
                CREATE MULTI PROPERTY y := {1, 2, 3};
            };
        """)

        await self.con.execute(r"""
            ALTER TYPE Test DROP PROPERTY x;
        """)

        await self.con.execute(r"""
            ALTER TYPE Test DROP PROPERTY y;
        """)

        await self.con.execute(r"""
            INSERT Test;
            DELETE Test;
        """)

    async def test_edgeql_ddl_collection_cleanup_01(self):
        count_query = "SELECT count(schema::Array);"
        orig_count = await self.con.query_single(count_query)

        await self.con.execute(r"""

            CREATE SCALAR TYPE a extending str;
            CREATE SCALAR TYPE b extending str;
            CREATE SCALAR TYPE c extending str;

            CREATE TYPE TestArrays {
                CREATE PROPERTY x -> array<a>;
                CREATE PROPERTY y -> array<b>;
            };
        """)

        self.assertEqual(
            await self.con.query_single(count_query),
            orig_count + 2,
        )

        await self.con.execute(r"""
            ALTER TYPE TestArrays {
                DROP PROPERTY x;
            };
        """)

        self.assertEqual(
            await self.con.query_single(count_query),
            orig_count + 1,
        )

        await self.con.execute(r"""
            ALTER TYPE TestArrays {
                ALTER PROPERTY y {
                    SET TYPE array<c> USING (
                        <array<c>><array<str>>.y);
                }
            };
        """)

        self.assertEqual(
            await self.con.query_single(count_query),
            orig_count + 1,
        )

        await self.con.execute(r"""
            DROP TYPE TestArrays;
        """)

        self.assertEqual(await self.con.query_single(count_query), orig_count)

    async def test_edgeql_ddl_collection_cleanup_01b(self):
        count_query = "SELECT count(schema::Array);"
        orig_count = await self.con.query_single(count_query)

        await self.con.execute(r"""

            CREATE SCALAR TYPE a extending str;
            CREATE SCALAR TYPE b extending str;
            CREATE SCALAR TYPE c extending str;

            CREATE TYPE TestArrays {
                CREATE PROPERTY x -> array<a>;
                CREATE PROPERTY y -> array<b>;
                CREATE PROPERTY z -> array<b>;
            };
        """)

        self.assertEqual(
            await self.con.query_single(count_query),
            orig_count + 2,
        )

        await self.con.execute(r"""
            ALTER TYPE TestArrays {
                DROP PROPERTY x;
            };
        """)

        self.assertEqual(
            await self.con.query_single(count_query),
            orig_count + 1,
        )

        await self.con.execute(r"""
            ALTER TYPE TestArrays {
                ALTER PROPERTY y {
                    SET TYPE array<c> USING (
                        <array<c>><array<str>>.y);
                }
            };
        """)

        self.assertEqual(
            await self.con.query_single(count_query),
            orig_count + 2,
        )

        await self.con.execute(r"""
            DROP TYPE TestArrays;
        """)

        self.assertEqual(await self.con.query_single(count_query), orig_count)

    async def test_edgeql_ddl_collection_cleanup_02(self):
        count_query = "SELECT count(schema::CollectionType);"
        orig_count = await self.con.query_single(count_query)

        await self.con.execute(r"""

            CREATE SCALAR TYPE a extending str;
            CREATE SCALAR TYPE b extending str;
            CREATE SCALAR TYPE c extending str;

            CREATE TYPE TestArrays {
                CREATE PROPERTY x -> array<tuple<a, b>>;
            };
        """)

        self.assertEqual(
            await self.con.query_single(count_query),
            orig_count + 2,
        )

        await self.con.execute(r"""
            DROP TYPE TestArrays;
        """)

        self.assertEqual(await self.con.query_single(count_query), orig_count)

    async def test_edgeql_ddl_collection_cleanup_03(self):
        count_query = "SELECT count(schema::CollectionType);"
        orig_count = await self.con.query_single(count_query)
        elem_count_query = "SELECT count(schema::TupleElement);"
        orig_elem_count = await self.con.query_single(elem_count_query)

        await self.con.execute(r"""

            CREATE SCALAR TYPE a extending str;
            CREATE SCALAR TYPE b extending str;
            CREATE SCALAR TYPE c extending str;

            CREATE FUNCTION foo(x: array<a>, z: tuple<b, c>,
                                y: array<tuple<b, c>>)
                 -> array<b> USING (SELECT [<b>""]);
        """)

        self.assertEqual(
            await self.con.query_single(count_query),
            orig_count + 4,
        )

        await self.con.execute(r"""
            DROP FUNCTION foo(
                x: array<a>, z: tuple<b, c>, y: array<tuple<b, c>>);
        """)

        self.assertEqual(await self.con.query_single(count_query), orig_count)
        self.assertEqual(
            await self.con.query_single(elem_count_query), orig_elem_count)

    async def test_edgeql_ddl_collection_cleanup_04(self):
        count_query = "SELECT count(schema::CollectionType);"
        orig_count = await self.con.query_single(count_query)

        await self.con.execute(r"""

            CREATE SCALAR TYPE a extending str;
            CREATE SCALAR TYPE b extending str;
            CREATE SCALAR TYPE c extending str;

            CREATE TYPE Foo {
                CREATE PROPERTY a -> a;
                CREATE PROPERTY b -> b;
                CREATE PROPERTY c -> c;
            };

            CREATE ALIAS Bar := Foo { thing := (.a, .b) };
        """)

        self.assertEqual(
            await self.con.query_single(count_query),
            orig_count + 1,
        )

        await self.con.execute(r"""
            ALTER ALIAS Bar USING (Foo { thing := (.a, .b, .c) });
        """)

        self.assertEqual(
            await self.con.query_single(count_query),
            orig_count + 1,
        )

        await self.con.execute(r"""
            ALTER ALIAS Bar USING (Foo { thing := (.a, (.b, .c)) });
        """)

        self.assertEqual(
            await self.con.query_single(count_query),
            orig_count + 2,
        )

        await self.con.execute(r"""
            ALTER ALIAS Bar USING (Foo { thing := ((.a, .b), .c) });
        """)

        self.assertEqual(
            await self.con.query_single(count_query),
            orig_count + 2,
        )

        await self.con.execute(r"""
            ALTER ALIAS Bar USING (Foo { thing := ((.a, .b), .c, "foo") });
        """)

        self.assertEqual(
            await self.con.query_single(count_query),
            orig_count + 2,
        )

        # Make a change that doesn't change the types
        await self.con.execute(r"""
            ALTER ALIAS Bar USING (Foo { thing := ((.a, .b), .c, "bar") });
        """)

        self.assertEqual(
            await self.con.query_single(count_query),
            orig_count + 2,
        )

        await self.con.execute(r"""
            DROP ALIAS Bar;
        """)

        self.assertEqual(await self.con.query_single(count_query), orig_count)

    async def test_edgeql_ddl_collection_cleanup_05(self):
        count_query = "SELECT count(schema::CollectionType);"
        orig_count = await self.con.query_single(count_query)

        await self.con.execute(r"""

            CREATE SCALAR TYPE a extending str;
            CREATE SCALAR TYPE b extending str;

            CREATE ALIAS Bar := (<a>"", <b>"");
        """)

        self.assertEqual(
            await self.con.query_single(count_query),
            orig_count + 2,
        )

        await self.con.execute(r"""
            ALTER ALIAS Bar USING ((<b>"", <a>""));
        """)

        self.assertEqual(
            await self.con.query_single(count_query),
            orig_count + 2,
        )

        await self.con.execute(r"""
            DROP ALIAS Bar;
        """)

        self.assertEqual(await self.con.query_single(count_query), orig_count)

    async def test_edgeql_ddl_drop_field_01(self):
        await self.con.execute(r"""

            CREATE FUNCTION foo() -> str USING ("test");

            CREATE TYPE Foo {
                CREATE REQUIRED PROPERTY a -> str {
                    SET default := foo();
                }
            };
        """)

        await self.con.execute(r"""
            INSERT Foo;
        """)

        await self.con.execute(r"""
            ALTER TYPE Foo {
                ALTER PROPERTY a {
                    RESET default;
                }
            };
        """)

        async with self.assertRaisesRegexTx(
            edgedb.MissingRequiredError,
            r"missing value for required property"
            r" 'a' of object type 'default::Foo'",
        ):
            await self.con.execute(r"""
                INSERT Foo;
            """)

        await self.con.execute(r"""
            DROP FUNCTION foo();
        """)

    async def test_edgeql_ddl_drop_field_02(self):
        await self.con.execute(r"""

            CREATE TYPE Foo {
                CREATE REQUIRED PROPERTY a -> str {
                    CREATE CONSTRAINT exclusive {
                        SET errmessage := "whoops";
                    }
                }
            };
        """)

        await self.con.execute(r"""
            INSERT Foo { a := "x" };
        """)

        async with self.assertRaisesRegexTx(
            edgedb.ConstraintViolationError,
            'whoops',
        ):
            await self.con.execute(r"""
                INSERT Foo { a := "x" };
            """)

        await self.con.execute(r"""
            ALTER TYPE Foo {
                ALTER PROPERTY a {
                    ALTER CONSTRAINT exclusive {
                        RESET errmessage;
                    }
                }
            };
        """)

        async with self.assertRaisesRegexTx(
            edgedb.ConstraintViolationError,
            'a violates exclusivity constraint',
        ):
            await self.con.execute(r"""
                INSERT Foo { a := "x" };
            """)

    async def test_edgeql_ddl_drop_field_03(self):
        await self.con.execute(r"""

            CREATE ABSTRACT CONSTRAINT bogus {
                USING (false);
                SET errmessage := "never!";
            };

            CREATE TYPE Foo {
                CREATE CONSTRAINT bogus on (true);
            };
        """)

        async with self.assertRaisesRegexTx(
            edgedb.ConstraintViolationError,
            'never!',
        ):
            await self.con.execute(r"""
                INSERT Foo;
            """)

        await self.con.execute(r"""
            ALTER ABSTRACT CONSTRAINT bogus
            RESET errmessage;
        """)

        async with self.assertRaisesRegexTx(
            edgedb.ConstraintViolationError,
            'invalid Foo',
        ):
            await self.con.execute(r"""
                INSERT Foo;
            """)

    async def test_edgeql_ddl_bad_field_01(self):
        async with self.assertRaisesRegexTx(
            edgedb.SchemaDefinitionError,
            "'ha' is not a valid field",
        ):
            await self.con.execute(r"""
                CREATE TYPE Lol {SET ha := "crash"};
            """)

    async def test_edgeql_ddl_bad_field_02(self):
        async with self.assertRaisesRegexTx(
            edgedb.SchemaDefinitionError,
            "'ha' is not a valid field",
        ):
            await self.con.execute(r"""
                START MIGRATION TO {
                    type default::Lol {
                        ha := "crash"
                    }
                }
            """)

    async def test_edgeql_ddl_adjust_computed_01(self):
        await self.con.execute(r"""

            CREATE TYPE Foo {
                CREATE PROPERTY foo := {1, 2, 3};
            };
        """)

        await self.con.execute(r"""
            ALTER TYPE Foo {
                ALTER PROPERTY foo SET MULTI;
            };
        """)

        await self.con.execute(r"""
            ALTER TYPE Foo {
                ALTER PROPERTY foo RESET CARDINALITY;
            };
        """)

    async def test_edgeql_ddl_adjust_computed_02(self):
        await self.con.execute(r"""

            CREATE TYPE Foo {
                CREATE PROPERTY foo := 1;
            };
        """)

        await self.con.execute(r"""
            INSERT Foo;
        """)

        await self.assert_query_result(
            "SELECT Foo { foo }",
            [{"foo": 1}],
        )

        await self.con.execute(r"""
            ALTER TYPE Foo {
                ALTER PROPERTY foo SET MULTI;
            };
        """)

        await self.assert_query_result(
            "SELECT Foo { foo }",
            [{"foo": [1]}],
        )

        await self.con.execute(r"""
            ALTER TYPE Foo {
                ALTER PROPERTY foo RESET CARDINALITY;
            };
        """)

        await self.assert_query_result(
            "SELECT Foo { foo }",
            [{"foo": 1}],
        )

    async def test_edgeql_ddl_adjust_computed_03(self):
        await self.con.execute(r"""

            CREATE TYPE Foo {
                CREATE PROPERTY foo := 1;
            };
        """)

        await self.assert_query_result(
            r"""
                SELECT schema::Pointer {
                    required,
                    has_required := contains(.computed_fields, "required")
                } FILTER .name = "foo"
            """,
            [{"required": True, "has_required": True}]
        )

        await self.con.execute(r"""
            ALTER TYPE Foo {
                ALTER PROPERTY foo SET OPTIONAL;
            };
        """)

        await self.assert_query_result(
            r"""
                SELECT schema::Pointer {
                    required,
                    has_required := contains(.computed_fields, "required")
                } FILTER .name = "foo"
            """,
            [{"required": False, "has_required": False}]
        )

        await self.con.execute(r"""
            ALTER TYPE Foo {
                ALTER PROPERTY foo RESET OPTIONALITY;
            };
        """)

        await self.assert_query_result(
            r"""
                SELECT schema::Pointer {
                    required,
                    has_required := contains(.computed_fields, "required")
                } FILTER .name = "foo"
            """,
            [{"required": True, "has_required": True}]
        )

        await self.con.execute(r"""
            ALTER TYPE Foo {
                ALTER PROPERTY foo SET REQUIRED;
            };
        """)

        await self.assert_query_result(
            r"""
                SELECT schema::Pointer {
                    required,
                    has_required := contains(.computed_fields, "required")
                } FILTER .name = "foo"
            """,
            [{"required": True, "has_required": False}]
        )

    async def test_edgeql_ddl_adjust_computed_04(self):
        await self.con.execute(r'''
            CREATE TYPE Foo {
                CREATE REQUIRED PROPERTY bar -> str;
            };
        ''')

        await self.con.execute(r'''
            ALTER TYPE Foo { ALTER PROPERTY bar { USING ("1") } };
        ''')

        # Should work
        await self.con.execute(r'''
            INSERT Foo;
        ''')

        async with self.assertRaisesRegexTx(
                edgedb.MissingRequiredError,
                r"missing value for required property"):
            # Should fail because there is missing data
            # TODO: ask for fill_expr?
            await self.con.execute(r'''
                ALTER TYPE Foo { ALTER PROPERTY bar RESET EXPRESSION };
            ''')

        # Delete the data, then try
        await self.con.execute(r'''
            DELETE Foo;
            ALTER TYPE Foo { ALTER PROPERTY bar RESET EXPRESSION };
        ''')

        async with self.assertRaisesRegexTx(
                edgedb.MissingRequiredError,
                r"missing value for required property"):
            await self.con.execute(r'''
                INSERT Foo;
            ''')

    async def test_edgeql_ddl_adjust_computed_05(self):
        await self.con.execute(r'''
            CREATE TYPE Tgt;
            CREATE TYPE Foo {
                CREATE REQUIRED LINK bar -> Tgt;
            };
        ''')

        await self.con.execute(r'''
            ALTER TYPE Foo { ALTER LINK bar {
                USING (assert_exists((SELECT Tgt LIMIT 1)))
            } };
        ''')

        # Should work
        await self.con.execute(r'''
            INSERT Foo;
        ''')

        async with self.assertRaisesRegexTx(
                edgedb.MissingRequiredError,
                r"missing value for required link"):
            # Should fail because there is missing data
            await self.con.execute(r'''
                ALTER TYPE Foo { ALTER LINK bar RESET EXPRESSION };
            ''')

        # Delete the data, then try
        await self.con.execute(r'''
            DELETE Foo;
            ALTER TYPE Foo { ALTER LINK bar RESET EXPRESSION };
        ''')

        async with self.assertRaisesRegexTx(
                edgedb.MissingRequiredError,
                r"missing value for required link"):
            await self.con.execute(r'''
                INSERT Foo;
            ''')

    async def test_edgeql_ddl_adjust_computed_06(self):
        await self.con.execute(r'''
            CREATE TYPE Tgt;
            CREATE TYPE Foo {
                CREATE REQUIRED MULTI LINK bar -> Tgt;
            };
        ''')

        await self.con.execute(r'''
            ALTER TYPE Foo { ALTER LINK bar {
                USING (assert_exists((SELECT Tgt)))
            } };
        ''')

        # Should work
        await self.con.execute(r'''
            INSERT Foo;
        ''')

        async with self.assertRaisesRegexTx(
                edgedb.MissingRequiredError,
                r"missing value for required link"):
            # Should fail because there is missing data
            await self.con.execute(r'''
                ALTER TYPE Foo { ALTER LINK bar RESET EXPRESSION };
            ''')

        # Delete the data, then try
        await self.con.execute(r'''
            DELETE Foo;
            ALTER TYPE Foo { ALTER LINK bar RESET EXPRESSION };
        ''')

        async with self.assertRaisesRegexTx(
                edgedb.MissingRequiredError,
                r"missing value for required link"):
            await self.con.execute(r'''
                INSERT Foo;
            ''')

    async def test_edgeql_ddl_adjust_computed_07(self):
        # Switching a property to computed and back should lose its data
        await self.con.execute(r'''
            CREATE TYPE Foo {
                CREATE PROPERTY bar -> str;
            };
            INSERT Foo { bar := "hello" };
            ALTER TYPE Foo { ALTER PROPERTY bar { USING ("world") } };
            ALTER TYPE Foo { ALTER PROPERTY bar RESET expression };
        ''')

        await self.assert_query_result(
            r"""
                SELECT Foo { bar }
            """,
            [
                {'bar': None}
            ]
        )

    async def test_edgeql_ddl_adjust_computed_08(self):
        # Switching a property to computed and back should lose its data
        await self.con.execute(r'''
            CREATE TYPE Foo {
                CREATE MULTI PROPERTY bar -> str;
            };
            INSERT Foo { bar := {"foo", "bar"} };
            ALTER TYPE Foo { ALTER PROPERTY bar { USING ({"a", "b"}) } };
            ALTER TYPE Foo { ALTER PROPERTY bar RESET expression };
        ''')

        await self.assert_query_result(
            r"""
                SELECT Foo { bar }
            """,
            [
                {'bar': []}
            ]
        )

    async def test_edgeql_ddl_adjust_computed_09(self):
        # Switching a link to computed and back should lose its data
        await self.con.execute(r'''
            CREATE TYPE Tgt;
            CREATE TYPE Foo {
                CREATE MULTI LINK bar -> Tgt;
            };
            INSERT Foo { bar := (INSERT Tgt) };
            ALTER TYPE Foo { ALTER LINK bar { USING (Tgt) } };
            ALTER TYPE Foo { ALTER LINK bar RESET expression };
        ''')

        await self.assert_query_result(
            r"""
                SELECT Foo { bar }
            """,
            [
                {'bar': []}
            ]
        )

    async def test_edgeql_ddl_adjust_computed_10(self):
        # Make sure everything gets cleaned up in this transition
        await self.con.execute(r'''
            CREATE TYPE Foo {
                CREATE MULTI PROPERTY bar -> str;
            };
            INSERT Foo { bar := {"foo", "bar"} };
            ALTER TYPE Foo { ALTER PROPERTY bar { USING ({"a", "b"}) } };
        ''')

        await self.assert_query_result(
            r"""
                DELETE Foo
            """,
            [
                {}
            ]
        )

    async def test_edgeql_ddl_captured_as_migration_01(self):

        await self.con.execute(r"""
            CREATE TYPE Foo {
                CREATE PROPERTY foo := 1;
            };
        """)

        await self.assert_query_result(
            r"""
                WITH
                    MODULE schema,
                    LM := (
                        SELECT Migration
                        FILTER NOT EXISTS(.<parents[IS Migration])
                    )
                    SELECT LM {
                        script
                    }
            """,
            [{
                'script': textwrap.dedent(
                    '''\
                    CREATE TYPE Foo {
                        CREATE PROPERTY foo := (1);
                    };'''
                )
            }]
        )

    async def test_edgeql_ddl_link_policy_01(self):
        await self.con.execute(r"""

            CREATE TYPE Tgt;
            CREATE TYPE Foo { CREATE MULTI LINK tgt -> Tgt; };
            CREATE TYPE Bar EXTENDING Foo;
        """)

        await self.con.execute(r"""
            INSERT Bar { tgt := (INSERT Tgt) };
        """)

        async with self.assertRaisesRegexTx(
            edgedb.ConstraintViolationError,
            'prohibited by link target policy',
        ):
            await self.con.execute("""
                DELETE Tgt;
            """)

    async def test_edgeql_ddl_link_policy_02(self):
        await self.con.execute(r"""

            CREATE TYPE Tgt;
            CREATE TYPE Base { CREATE MULTI LINK tgt -> Tgt; };
            CREATE TYPE Foo;
            ALTER TYPE Foo EXTENDING Base;
        """)

        await self.con.execute(r"""
            INSERT Foo { tgt := (INSERT Tgt) };
        """)

        await self.con.execute(r"""
            DELETE Foo;
        """)

        await self.con.execute(r"""
            DELETE Tgt;
        """)

    async def test_edgeql_ddl_link_policy_03(self):
        await self.con.execute(r"""

            CREATE TYPE Tgt;
            CREATE TYPE Base;
            CREATE TYPE Foo EXTENDING Base { CREATE MULTI LINK tgt -> Tgt; };
            ALTER TYPE Base CREATE MULTI LINK foo -> Tgt;
        """)

        await self.con.execute(r"""
            INSERT Foo { tgt := (INSERT Tgt) };
        """)

        async with self.assertRaisesRegexTx(
            edgedb.ConstraintViolationError,
            'prohibited by link target policy',
        ):
            await self.con.execute("""
                WITH D := Foo,
                SELECT {(DELETE D.tgt), (DELETE D)};
            """)

        await self.con.execute(r"""
            WITH D := Foo,
            SELECT {(DELETE D), (DELETE D.tgt)};
        """)

    async def test_edgeql_ddl_link_policy_04(self):
        # Make sure that a newly created subtype gets the appropriate
        # target link policies
        await self.con.execute(r"""

            CREATE TYPE Tgt;
            CREATE TYPE Foo { CREATE MULTI LINK tgt -> Tgt; };
            CREATE TYPE Tgt2 EXTENDING Tgt;
        """)

        await self.con.execute(r"""
            INSERT Foo { tgt := (INSERT Tgt2) };
        """)

        async with self.assertRaisesRegexTx(
            edgedb.ConstraintViolationError,
            'prohibited by link target policy',
        ):
            await self.con.execute("""
                DELETE Tgt2;
            """)

    async def test_edgeql_ddl_link_policy_05(self):
        # Make sure that a subtype with newly added bases gets the appropriate
        # target link policies
        await self.con.execute(r"""

            CREATE TYPE Tgt;
            CREATE TYPE Foo { CREATE MULTI LINK tgt -> Tgt; };
            CREATE TYPE Tgt2;
            ALTER TYPE Tgt2 EXTENDING Tgt;
        """)

        await self.con.execute(r"""
            INSERT Foo { tgt := (INSERT Tgt2) };
        """)

        async with self.assertRaisesRegexTx(
            edgedb.ConstraintViolationError,
            'prohibited by link target policy',
        ):
            await self.con.execute("""
                DELETE Tgt2;
            """)

        await self.con.execute(r"""
            DELETE Foo;
            ALTER TYPE Tgt2 DROP EXTENDING Tgt;
            DROP TYPE Foo;
        """)

        # Make sure that if we drop the base type, everything works right still
        await self.con.execute("""
            DELETE Tgt2;
        """)

    async def test_edgeql_ddl_link_policy_06(self):
        # Make sure that links coming into base types don't
        # interfere with link policies
        await self.con.execute(r"""

            CREATE TYPE Tgt;
            CREATE TYPE Tgt2 EXTENDING Tgt;
            CREATE TYPE Foo { CREATE MULTI LINK tgt -> Tgt2; };
            CREATE TYPE Bar { CREATE MULTI LINK tgt -> Tgt; };
        """)

        await self.con.execute(r"""
            INSERT Foo { tgt := (INSERT Tgt2) };
        """)

        async with self.assertRaisesRegexTx(
            edgedb.ConstraintViolationError,
            'prohibited by link target policy',
        ):
            await self.con.execute("""
                DELETE Tgt2;
            """)

    async def test_edgeql_ddl_link_policy_07(self):
        # Make sure that swapping between deferred and not works
        await self.con.execute(r"""

            CREATE TYPE Tgt;
            CREATE TYPE Foo {
                CREATE MULTI LINK tgt -> Tgt;
            };
        """)

        await self.con.execute(r"""
            ALTER TYPE Foo ALTER LINK tgt ON TARGET DELETE DEFERRED RESTRICT;
        """)

        await self.con.execute(r"""
            INSERT Foo { tgt := (INSERT Tgt) };
        """)

        await self.con.execute("""
            DELETE Tgt;
            DELETE Foo;
        """)

    async def test_edgeql_ddl_link_policy_08(self):
        # Make sure that swapping between deferred and not works
        await self.con.execute(r"""

            CREATE TYPE Tgt;
            CREATE TYPE Foo {
                CREATE LINK tgt -> Tgt;
            };
            ALTER TYPE Foo ALTER LINK tgt SET MULTI;
        """)

        await self.con.execute(r"""
            INSERT Foo { tgt := (INSERT Tgt) };
        """)

        async with self.assertRaisesRegexTx(
            edgedb.ConstraintViolationError,
            'prohibited by link target policy',
        ):
            await self.con.execute("""
                DELETE Tgt;
            """)

        await self.con.execute("""
            DELETE Foo;
            DELETE Tgt;
        """)

    async def test_edgeql_ddl_link_policy_09(self):
        # Make sure that it still works after we rebase a link
        await self.con.execute(r"""

            CREATE TYPE Tgt;
            CREATE TYPE Foo {
                CREATE LINK tgt -> Tgt;
            };
            CREATE TYPE Bar EXTENDING Foo {
                ALTER LINK tgt SET OWNED;
            };
            ALTER TYPE Bar DROP EXTENDING Foo;
        """)

        await self.con.execute(r"""
            INSERT Bar { tgt := (INSERT Tgt) };
        """)

        async with self.assertRaisesRegexTx(
            edgedb.ConstraintViolationError,
            'prohibited by link target policy',
        ):
            await self.con.execute("""
                DELETE Tgt;
            """)

        await self.con.execute("""
            DELETE Bar;
            DELETE Tgt;
        """)

    async def test_edgeql_ddl_link_policy_10(self):
        # Make sure we NULL out the pointer on the delete, which will
        # trigger the constraint
        await self.con.execute(r"""

            CREATE TYPE Tgt;
            CREATE TYPE Foo {
                CREATE LINK tgt -> Tgt {
                    ON TARGET DELETE ALLOW;
                };
                CREATE CONSTRAINT expression on (EXISTS .tgt);

            };
            CREATE TYPE Bar EXTENDING Foo;
        """)

        await self.con.execute(r"""
            INSERT Bar { tgt := (INSERT Tgt) };
        """)

        async with self.assertRaisesRegexTx(
            edgedb.ConstraintViolationError,
            'invalid Bar',
        ):
            await self.con.execute("""
                DELETE Tgt;
            """)

        await self.con.execute("""
            DELETE Bar;
            DELETE Tgt;
        """)

    async def test_edgeql_ddl_link_policy_11(self):
        await self.con.execute(r"""

            CREATE TYPE Tgt { CREATE PROPERTY name -> str };
            CREATE TYPE Foo {
                CREATE REQUIRED MULTI LINK tgt -> Tgt {
                    ON TARGET DELETE ALLOW;
                };
            };
            CREATE TYPE Bar EXTENDING Foo;
        """)

        await self.con.execute(r"""
            INSERT Bar { tgt := {(INSERT Tgt { name := "foo" }),
                                 (INSERT Tgt { name := "bar" })} };
            INSERT Bar { tgt := (INSERT Tgt { name := "foo" }) };
        """)

        async with self.assertRaisesRegexTx(
            edgedb.MissingRequiredError,
            "missing value for required link 'tgt'",
        ):
            await self.con.execute("""
                DELETE Tgt FILTER .name = "foo";
            """)

        await self.con.execute("""
            DELETE Tgt FILTER .name = "bar";
            DELETE Bar;
            DELETE Tgt;
        """)

    async def test_edgeql_ddl_link_policy_12(self):
        await self.con.execute("""
            create type Tgt;
            create type Foo {
                create link tgt -> Tgt {
                    on target delete allow;
                }
            };
            create type Bar extending Foo {
                alter link tgt {
                    on target delete restrict;
                }
            };
        """)

        # Make sure we can still delete on Foo
        await self.con.execute("""
            insert Foo { tgt := (insert Tgt) };
            delete Tgt;
        """)

        await self.con.execute("""
             insert Bar { tgt := (insert Tgt) };
        """)

        async with self.assertRaisesRegexTx(
            edgedb.ConstraintViolationError,
            'prohibited by link target policy',
        ):
            await self.con.execute("""
                delete Tgt;
            """)

        await self.con.execute("""
            alter type Bar {
                alter link tgt {
                    reset on target delete;
                }
            };
        """)

        await self.con.execute("""
            delete Tgt
        """)

        await self.assert_query_result(
            r"""
                select schema::Link {name, on_target_delete, source: {name}}
                filter .name = 'tgt';

            """,
            tb.bag([
                {
                    "name": "tgt",
                    "on_target_delete": "Allow",
                    "source": {"name": "default::Foo"}
                },
                {
                    "name": "tgt",
                    "on_target_delete": "Allow",
                    "source": {"name": "default::Bar"}
                }
            ]),
        )

    async def test_edgeql_ddl_link_policy_13(self):
        # Make sure that swapping between delete target and not works
        await self.con.execute(r"""
            CREATE TYPE Tgt;
            CREATE TYPE Foo {
                CREATE LINK tgt -> Tgt;
            };
            ALTER TYPE Foo ALTER LINK tgt ON SOURCE DELETE DELETE TARGET;
        """)

        await self.con.execute(r"""
            INSERT Foo { tgt := (INSERT Tgt) };
            DELETE Foo;
        """)

        await self.assert_query_result(
            'select Tgt',
            [],
        )

        await self.con.execute(r"""
            ALTER TYPE Foo ALTER LINK tgt ON SOURCE DELETE ALLOW;
        """)

        await self.con.execute(r"""
            INSERT Foo { tgt := (INSERT Tgt) };
            DELETE Foo;
        """)

        await self.assert_query_result(
            'select Tgt',
            [{}],
        )

    async def test_edgeql_ddl_link_policy_14(self):
        # Make sure that it works when changing cardinality
        await self.con.execute(r"""
            CREATE TYPE Tgt;
            CREATE TYPE Foo {
                CREATE LINK tgt -> Tgt {
                    ON SOURCE DELETE DELETE TARGET;
                }
            };
            ALTER TYPE Foo ALTER LINK tgt SET MULTI;
        """)

        await self.con.execute(r"""
            INSERT Foo { tgt := (INSERT Tgt) };
        """)

        await self.con.execute("""
            DELETE Foo;
        """)
        await self.assert_query_result(
            'select Tgt',
            [],
        )

    async def test_edgeql_ddl_link_policy_15(self):
        # Make sure that it works when changing cardinality
        await self.con.execute(r"""
            CREATE TYPE Tgt;
            CREATE TYPE Foo {
                CREATE LINK tgt -> Tgt {
                    ON SOURCE DELETE DELETE TARGET;
                }
            };
            CREATE TYPE Bar EXTENDING Foo;
        """)

        await self.con.execute(r"""
            INSERT Bar { tgt := (INSERT Tgt) };
        """)

        await self.con.execute("""
            DELETE Foo;
        """)
        await self.assert_query_result(
            'select Tgt',
            [],
        )

    async def test_edgeql_ddl_link_policy_16(self):
        # Make sure that it works when changing cardinality
        await self.con.execute(r"""
            CREATE TYPE Tgt;
            CREATE TYPE Tgt2 EXTENDING Tgt;
            CREATE TYPE Tgt3;
            CREATE TYPE Foo {
                CREATE MULTI LINK tgt -> Tgt | Tgt3 {
                    ON SOURCE DELETE DELETE TARGET;
                }
            };
        """)

        await self.con.execute(r"""
            INSERT Foo { tgt := {(INSERT Tgt), (INSERT Tgt2), (INSERT Tgt3)} };
        """)

        await self.con.execute("""
            DELETE Foo;
        """)
        await self.assert_query_result(
            'select Tgt UNION Tgt3',
            [],
        )

    async def test_edgeql_ddl_dupe_link_storage_01(self):
        await self.con.execute(r"""

            CREATE TYPE Foo {
                CREATE PROPERTY name -> str;
            };
            CREATE TYPE Bar {
                CREATE PROPERTY name -> str;
                CREATE LINK foo -> Foo;
                CREATE PROPERTY x -> int64;
            };
            CREATE TYPE Baz {
                CREATE PROPERTY name -> str;
                CREATE MULTI LINK foo -> Foo;
                CREATE MULTI PROPERTY x -> int64
            };
            INSERT Foo { name := "foo" };
            INSERT Bar { name := "bar", foo := (SELECT Foo LIMIT 1), x := 1 };
            INSERT Baz { name := "baz", foo := (SELECT Foo), x := {2, 3} };
        """)

        await self.assert_query_result(
            r"""
                SELECT Foo {bars := .<foo[IS Bar] {name}};
            """,
            [{"bars": [{"name": "bar"}]}],
        )

        await self.assert_query_result(
            r"""
                SELECT (Bar UNION Baz).foo { name };
            """,
            [{"name": "foo"}]
        )

        await self.assert_query_result(
            r"""
                WITH W := (Bar UNION Baz)
                SELECT _ := (W { name }, W.foo) ORDER BY _.0.name;
            """,
            [
                [{"name": "bar"}, {}], [{"name": "baz"}, {}]
            ],
        )

        await self.con.execute(r"""
            WITH W := (Bar UNION Baz), SELECT (W, W.foo.id);
        """)

    async def test_edgeql_ddl_no_volatile_computable_01(self):
        async with self.assertRaisesRegexTx(
            edgedb.QueryError,
            "volatile functions are not permitted in schema-defined "
            "computed expressions",
        ):
            await self.con.execute("""
                CREATE TYPE Foo {
                    CREATE PROPERTY foo := random();
                }
            """)

        async with self.assertRaisesRegexTx(
            edgedb.QueryError,
            "volatile functions are not permitted in schema-defined "
            "computed expressions",
        ):
            await self.con.execute("""
                CREATE TYPE Foo {
                    CREATE PROPERTY foo := (SELECT {
                        asdf := random()
                    }).asdf
                }
            """)

        async with self.assertRaisesRegexTx(
            edgedb.QueryError,
            "volatile functions are not permitted in schema-defined "
            "computed expressions",
        ):
            await self.con.execute("""
                CREATE TYPE Noob {
                    CREATE MULTI LINK friends -> Noob;
                    CREATE LINK best_friends := (
                        SELECT .friends FILTER random() > 0.5
                    );
                }
            """)

        async with self.assertRaisesRegexTx(
            edgedb.QueryError,
            "volatile functions are not permitted in schema-defined "
            "computed expressions",
        ):
            await self.con.execute("""
                CREATE TYPE Noob {
                    CREATE LINK noob -> Noob {
                        CREATE PROPERTY foo := random();
                    }
                }
            """)

        async with self.assertRaisesRegexTx(
            edgedb.QueryError,
            "volatile functions are not permitted in schema-defined "
            "computed expressions",
        ):
            await self.con.execute("""
                CREATE ALIAS Asdf := Object { foo := random() };
            """)

    async def test_edgeql_ddl_new_required_pointer_01(self):
        await self.con.execute(r"""
            CREATE TYPE Foo;
            INSERT Foo;
        """)

        async with self.assertRaisesRegexTx(
            edgedb.MissingRequiredError,
            "missing value for required property 'name' of object type "
            "'default::Foo'"
        ):
            await self.con.execute("""
                ALTER TYPE Foo CREATE REQUIRED PROPERTY name -> str;
            """)

    async def test_edgeql_ddl_new_required_pointer_02(self):
        await self.con.execute(r"""
            CREATE TYPE Foo {
                CREATE PROPERTY num -> int64;
            };
            INSERT Foo { num := 20 };
        """)

        await self.con.execute("""
            ALTER TYPE Foo {
                CREATE PROPERTY name -> str {
                    SET REQUIRED USING (<str>.num ++ "!")
                }
            }
        """)

        await self.assert_query_result(
            r'''SELECT Foo {name, num}''',
            [{'name': '20!', 'num': 20}]
        )

    async def test_edgeql_ddl_new_required_pointer_03(self):
        await self.con.execute(r"""
            CREATE TYPE Foo {
                CREATE PROPERTY num -> int64;
            };
            INSERT Foo { num := 20 };
        """)

        await self.con.execute("""
            ALTER TYPE Foo {
                CREATE MULTI PROPERTY name -> str {
                    SET REQUIRED USING (<str>.num ++ "!")
                }
            }
        """)

        await self.assert_query_result(
            r'''SELECT Foo {name, num}''',
            [{'name': ['20!'], 'num': 20}]
        )

    async def test_edgeql_ddl_new_required_pointer_04(self):
        await self.con.execute(r"""
            CREATE TYPE Foo {
                CREATE PROPERTY num -> int64;
            };
            CREATE TYPE Bar {
                CREATE PROPERTY code -> int64 {
                    CREATE CONSTRAINT exclusive;
                }
            };
            INSERT Foo { num := 20 };
            INSERT Bar { code := 40 };
            INSERT Foo { num := 30 };
            INSERT Bar { code := 60 };
        """)

        await self.con.execute("""
            ALTER TYPE Foo {
                CREATE LINK partner -> Bar {
                    SET REQUIRED USING (SELECT Bar FILTER Bar.code = 2*Foo.num)
                }
            }
        """)

        await self.assert_query_result(
            r'''SELECT Foo {num, partner: {code}} ORDER BY .num''',
            [
                {'num': 20, 'partner': {'code': 40}},
                {'num': 30, 'partner': {'code': 60}},
            ]
        )

    async def test_edgeql_ddl_new_required_pointer_05(self):
        await self.con.execute(r"""
            CREATE TYPE Foo {
                CREATE PROPERTY num -> int64;
            };
            CREATE TYPE Bar {
                CREATE PROPERTY code -> int64 {
                    CREATE CONSTRAINT exclusive;
                }
            };
            INSERT Foo { num := 20 };
            INSERT Bar { code := 40 };
            INSERT Foo { num := 30 };
            INSERT Bar { code := 60 };
        """)

        await self.con.execute("""
            ALTER TYPE Foo {
                CREATE MULTI LINK partner -> Bar {
                    SET REQUIRED USING (SELECT Bar FILTER Bar.code = 2*Foo.num)
                }
            }
        """)

        await self.assert_query_result(
            r'''SELECT Foo {num, partner: {code}} ORDER BY .num''',
            [
                {'num': 20, 'partner': [{'code': 40}]},
                {'num': 30, 'partner': [{'code': 60}]},
            ]
        )

    async def test_edgeql_ddl_new_required_pointer_06(self):
        await self.con.execute(r"""
            CREATE ABSTRACT TYPE Bar  {
                CREATE PROPERTY num -> int64;
            };
            CREATE TYPE Foo EXTENDING Bar;
            INSERT Foo { num := 20 };
        """)

        await self.con.execute("""
            ALTER TYPE Bar {
                CREATE PROPERTY name -> str {
                    SET REQUIRED USING (<str>.num ++ "!")
                }
            }
        """)

        await self.assert_query_result(
            r'''SELECT Foo {name, num}''',
            [{'name': '20!', 'num': 20}]
        )

    async def test_edgeql_ddl_new_required_pointer_07(self):
        await self.con.execute(r"""
            CREATE ABSTRACT TYPE Bar  {
                CREATE PROPERTY num -> int64;
                CREATE PROPERTY name -> str;
            };
            CREATE TYPE Foo EXTENDING Bar;
            INSERT Foo { num := 20 };
        """)

        await self.con.execute("""
            ALTER TYPE Bar {
                ALTER PROPERTY name {
                    SET REQUIRED USING (<str>.num ++ "!")
                }
            }
        """)

        await self.assert_query_result(
            r'''SELECT Foo {name, num}''',
            [{'name': '20!', 'num': 20}]
        )

    async def test_edgeql_ddl_new_required_pointer_08(self):
        await self.con.execute(r"""
            CREATE TYPE Bar  {
                CREATE PROPERTY num -> int64;
                CREATE PROPERTY name -> str;
            };
            CREATE TYPE Foo EXTENDING Bar;
            INSERT Bar { num := 10 };
            INSERT Foo { num := 20 };
        """)

        await self.con.execute("""
            ALTER TYPE Bar {
                ALTER PROPERTY name {
                    SET REQUIRED USING (<str>.num ++ "!")
                }
            }
        """)

        await self.assert_query_result(
            r'''SELECT Bar {name, num} ORDER BY .num''',
            [
                {'name': '10!', 'num': 10},
                {'name': '20!', 'num': 20},
            ]
        )

    async def test_edgeql_ddl_new_required_pointer_09(self):
        await self.con.execute(r"""
            CREATE TYPE Foo;
            INSERT Foo;
        """)

        await self.con.execute("""
            ALTER TYPE Foo {
                CREATE MULTI PROPERTY name -> str {
                    SET REQUIRED USING ({"hello", "world"})
                }
            }
        """)

        await self.assert_query_result(
            r'''SELECT Foo {name}''',
            [{'name': {'hello', 'world'}}]
        )

    async def test_edgeql_ddl_new_required_multi_pointer_01(self):
        await self.con.execute(r"""
            CREATE TYPE Foo;
            INSERT Foo;
        """)

        async with self.assertRaisesRegexTx(
            edgedb.MissingRequiredError,
            "missing value for required property 'name' of object type "
            "'default::Foo'"
        ):
            await self.con.execute("""
                ALTER TYPE Foo CREATE REQUIRED MULTI PROPERTY name -> str;
            """)

    async def test_edgeql_ddl_new_required_multi_pointer_02(self):
        await self.con.execute(r"""
            CREATE TYPE Foo;
            INSERT Foo;
        """)

        async with self.assertRaisesRegexTx(
            edgedb.MissingRequiredError,
            "missing value for required link 'link' of object type "
            "'default::Foo'"
        ):
            await self.con.execute("""
                ALTER TYPE Foo CREATE REQUIRED MULTI LINK link -> Object;
            """)

    async def test_edgeql_ddl_new_required_multi_pointer_03(self):
        await self.con.execute(r"""
            CREATE TYPE Foo {
                CREATE MULTI PROPERTY name -> str;
            };
            INSERT Foo;
        """)

        async with self.assertRaisesRegexTx(
            edgedb.MissingRequiredError,
            "missing value for required property 'name' of object type "
            "'default::Foo'"
        ):
            await self.con.execute("""
                ALTER TYPE Foo ALTER PROPERTY name SET REQUIRED;
            """)

    async def test_edgeql_ddl_new_required_multi_pointer_04(self):
        await self.con.execute(r"""
            CREATE TYPE Foo {
                CREATE MULTI LINK link -> Object;
            };
            INSERT Foo;
        """)

        async with self.assertRaisesRegexTx(
            edgedb.MissingRequiredError,
            "missing value for required link 'link' of object type "
            "'default::Foo'"
        ):
            await self.con.execute("""
                ALTER TYPE Foo ALTER LINK link SET REQUIRED;
            """)

    async def test_edgeql_ddl_link_union_delete_01(self):
        await self.con.execute(r"""
            CREATE TYPE default::M;
            CREATE ABSTRACT TYPE default::Base {
                CREATE LINK l -> default::M;
            };
            CREATE TYPE default::A EXTENDING default::Base;
            CREATE TYPE default::B EXTENDING default::Base;
            CREATE TYPE default::L {
                CREATE LINK l -> (default::B | default::A);
            };
            CREATE TYPE ForceRedo {
                CREATE LINK l -> default::M;
            };
        """)
        await self.con.execute(r"""
            insert M;
        """)
        await self.con.execute(r"""
            delete M;
        """)

    async def test_edgeql_ddl_alter_union_01(self):
        await self.con.execute(r"""
            CREATE TYPE Foo;
            CREATE TYPE Bar;
        """)

        await self.con.execute(r"""
            CREATE TYPE Ref {
                CREATE LINK fubar -> Foo | Bar;
            }
        """)

        await self.con.execute(r"""
            ALTER TYPE Foo CREATE PROPERTY x -> str;
            ALTER TYPE Bar CREATE PROPERTY x -> str;
        """)

        await self.assert_query_result(
            r'''SELECT Ref.fubar.x''',
            [],
        )

    async def test_edgeql_ddl_alter_union_02(self):
        await self.con.execute(r"""
            CREATE TYPE Foo { CREATE PROPERTY x -> str; };
            CREATE TYPE Bar { CREATE PROPERTY x -> str; };
            CREATE TYPE Baz { CREATE PROPERTY x -> str; };
        """)

        await self.con.execute(r"""
            CREATE TYPE Ref {
                CREATE LINK everything -> Foo | Bar | Baz;
                CREATE LINK fubar -> Foo | Bar;
                CREATE LINK barbaz -> Bar | Baz;
            }
        """)

        await self.con.execute(r"""
            ALTER TYPE Baz DROP PROPERTY x;
        """)

        await self.assert_query_result(
            r'''SELECT Ref.fubar.x''',
            [],
        )

        await self.con.execute(r"""
            ALTER TYPE Baz CREATE PROPERTY x -> str;
        """)

        await self.assert_query_result(
            r'''SELECT Ref.everything.x''',
            [],
        )

    async def test_edgeql_ddl_alter_union_03(self):
        await self.con.execute(r"""
            CREATE TYPE Parent;
            CREATE TYPE Child EXTENDING Parent {
                CREATE PROPERTY prop -> str;
            };
            CREATE TYPE Foo {CREATE LINK y -> Child};
            CREATE TYPE Bar {CREATE LINK y -> Child};
        """)

        await self.con.execute(r"""
            CREATE TYPE Ref {
                CREATE LINK fubar -> Foo | Bar;
            }
        """)

        await self.con.execute(r"""
            ALTER TYPE Foo ALTER LINK y SET TYPE Parent;
        """)

        async with self.assertRaisesRegexTx(
            edgedb.QueryError,
            "object type 'default::Parent' has no link or property 'prop'",
        ):
            await self.assert_query_result(
                r'''SELECT Ref.fubar.y.prop''',
                [],
            )

    async def test_edgeql_ddl_extending_scalar_wrongly(self):
        async with self.assertRaisesRegexTx(
            edgedb.QueryError,
            "'str' exists, but is a scalar type, not an object type",
            _line=1, _col=29
        ):
            await self.con.execute(
                r'''CREATE TYPE MyStr EXTENDING str;''',
            )

    async def test_edgeql_ddl_required_computed_01(self):
        await self.con.execute(r'''
            CREATE TYPE Profile;
            CREATE TYPE User {
                CREATE REQUIRED SINGLE LINK profile -> Profile;
            };
        ''')

        await self.con.execute(r'''
            ALTER TYPE Profile {
                CREATE REQUIRED LINK user := (std::assert_exists((SELECT
                    .<profile[IS User]
                )));
            };
            ALTER TYPE Profile {
                ALTER LINK user SET OPTIONAL;
            };
        ''')

    async def test_edgeql_ddl_required_computed_02(self):
        await self.con.execute(r'''
            CREATE TYPE Foo;
            ALTER TYPE Foo {
                CREATE PROPERTY z := {1, 2};
            };
            ALTER TYPE Foo {
                ALTER PROPERTY z SET OPTIONAL;
            };
        ''')

    async def test_edgeql_ddl_recursive_func(self):
        await self.con.execute(r'''
            CREATE TYPE SomeThing {
                CREATE LINK child -> SomeThing;
            }
        ''')

        async with self.assertRaisesRegexTx(
            edgedb.QueryError,
            "function 'get_all_children_ordered' does not exist"
        ):
            await self.con.execute(r'''
                CREATE FUNCTION get_all_children_ordered(parent: SomeThing)
                -> SET OF SomeThing Using (
                    SELECT SomeThing UNION get_all_children_ordered(parent))
            ''')

        await self.con.execute(r'''
            CREATE FUNCTION get_all_children_ordered(parent: SomeThing)
            -> SET OF SomeThing Using (
                SELECT SomeThing
            )
        ''')

        async with self.assertRaisesRegexTx(
            edgedb.QueryError,
            r"function 'default::get_all_children_ordered"
            r"\(parent: default::SomeThing\)' is defined recursively"
        ):
            await self.con.execute(r'''
                ALTER FUNCTION get_all_children_ordered(parent: SomeThing)
                USING (
                    SELECT parent.child
                        UNION get_all_children_ordered(parent)
                );
            ''')

    async def test_edgeql_ddl_duplicates_01(self):
        await self.con.execute(r"""
            CREATE TYPE Foo;
        """)

        with self.assertRaisesRegex(
                edgedb.errors.SchemaError,
                r"object type 'default::Foo' already exists"):
            await self.con.execute(r"""
                CREATE TYPE Foo;
            """)

    async def test_edgeql_ddl_duplicates_02(self):
        await self.con.execute(r"""
            CREATE TYPE Foo {
                CREATE PROPERTY foo -> str;
            }
        """)

        with self.assertRaisesRegex(
                edgedb.errors.SchemaError,
                r"property 'foo' of "
                r"object type 'default::Foo' already exists"):
            await self.con.execute(r"""
                ALTER TYPE Foo {
                    CREATE PROPERTY foo -> str;
                }
            """)

    async def test_edgeql_ddl_duplicates_03(self):
        await self.con.execute(r"""
            CREATE TYPE Foo;
            CREATE TYPE Bar;
        """)

        with self.assertRaisesRegex(
                edgedb.errors.SchemaError,
                r"object type 'default::Foo' already exists"):
            await self.con.execute(r"""
                ALTER TYPE Bar RENAME TO Foo;
            """)

    async def test_edgeql_ddl_duplicates_04(self):
        await self.con.execute(r"""
            CREATE TYPE Foo {
                CREATE PROPERTY foo -> str;
                CREATE PROPERTY bar -> str;
            }
        """)

        with self.assertRaisesRegex(
                edgedb.errors.SchemaError,
                r"property 'foo' of "
                r"object type 'default::Foo' already exists"):
            await self.con.execute(r"""
                ALTER TYPE Foo {
                    ALTER PROPERTY bar RENAME TO foo;
                }
            """)

    async def test_edgeql_ddl_alias_in_computable_01(self):
        await self.con.execute(r"""
            CREATE ALIAS Alias := {0, 1, 2, 3};
        """)

        # We don't want to prohibit this forever, but we need to for now.
        async with self.assertRaisesRegexTx(
                edgedb.errors.UnsupportedFeatureError,
                r"referring to alias 'default::Alias' from computed property"):
            await self.con.execute(r"""
                CREATE TYPE Foo {
                    CREATE PROPERTY bar := Alias;
                };
            """)

        async with self.assertRaisesRegexTx(
                edgedb.errors.UnsupportedFeatureError,
                r"referring to alias 'default::Alias' from computed property"):
            await self.con.execute(r"""
                CREATE TYPE Foo {
                    CREATE PROPERTY bar := {Alias, Alias};
                };
            """)

    async def test_edgeql_ddl_linkprop_partial_paths(self):
        await self.con.execute(r"""
            CREATE TYPE Foo {
                CREATE LINK x -> Object {
                    CREATE PROPERTY z -> str;
                    CREATE CONSTRAINT expression ON (@z != "lol");
                    CREATE INDEX ON (@z);
                    CREATE PROPERTY y := @z ++ "!";
                };
            };
        """)

    async def test_edgeql_ddl_drop_parent_multi_link(self):
        await self.con.execute(r"""
            CREATE TYPE C;
            CREATE TYPE D {
                CREATE MULTI LINK multi_link -> C;
            };
            CREATE TYPE E EXTENDING D;
            INSERT C;
        """)

        await self.con.execute(r"""
            ALTER TYPE D {
                DROP LINK multi_link;
            };
        """)

        await self.con.execute(r"""
            DELETE C;
        """)

    async def test_edgeql_ddl_drop_multi_parent_multi_link(self):
        await self.con.execute(r"""
            CREATE TYPE C;
            INSERT C;
            CREATE TYPE D {
                CREATE MULTI LINK multi_link -> C;
            };
            CREATE TYPE E {
                CREATE MULTI LINK multi_link -> C;
            };
            CREATE TYPE F EXTENDING D, E;
        """)

        await self.con.execute(r"""
            ALTER TYPE D {
                DROP LINK multi_link;
            };
        """)

        await self.con.execute(r"""
            DELETE C;
        """)

    async def test_edgeql_ddl_drop_incoming_link(self):
        await self.con.execute(r"""
            create type Foo;
            create type Bar { create link foo -> Foo; };
            alter type Bar { drop link foo; };
            insert Foo;
            delete Foo;
        """)

    async def test_edgeql_ddl_switch_link_to_computed(self):
        await self.con.execute(r"""
            create type Identity;
            create type User {
                create required property name -> str {
                    create constraint exclusive;
                };
                create multi link identities -> Identity {
                    create constraint exclusive;
                };
            };
            alter type Identity {
                create link user -> User {
                    on target delete delete source;
                };
            };
        """)

        await self.con.execute(r"""
            alter type User {
                alter link identities {
                    drop constraint exclusive;
                };
                alter link identities {
                    using (.<user[IS Identity]);
                };
            };
        """)

        await self.con.execute(r"""
            insert Identity { user := (insert User { name := 'foo' }) }
        """)
        await self.con.execute(r"""
            delete User filter true
        """)

    async def test_edgeql_ddl_switch_link_target(self):
        await self.con.execute(r"""
            create type Foo;
            create type Bar;
            create type Ptr { create link p -> Foo; };
            alter type Ptr { alter link p set type Bar using (<Bar>{}); };
            insert Ptr { p := (insert Bar) };
        """)

        async with self.assertRaisesRegexTx(
            edgedb.ConstraintViolationError,
            "prohibited by link target policy",
        ):
            await self.con.execute("""
                delete Bar;
            """)

        await self.con.execute(r"""
            drop type Ptr;
        """)
        await self.con.execute(r"""
            insert Foo;
            delete Foo;
        """)

    async def test_edgeql_ddl_set_abs_linkprop_type(self):
        await self.con.execute(r"""
            CREATE ABSTRACT LINK orderable {
                CREATE PROPERTY orderVal -> str {
                    CREATE DELEGATED CONSTRAINT exclusive;
                };
            };
            CREATE ABSTRACT TYPE Entity;
            CREATE TYPE Video EXTENDING Entity;
            CREATE TYPE Topic EXTENDING Entity {
                CREATE MULTI LINK videos EXTENDING orderable -> Video;
            };
        """)

        await self.con.execute(r"""
            ALTER ABSTRACT LINK orderable {
                ALTER PROPERTY orderVal {
                    SET TYPE decimal using (<decimal>@orderVal);
                };
            };
        """)

    async def test_edgeql_ddl_set_multi_with_children_01(self):
        await self.con.execute(r"""
            create type Person { create link lover -> Person; };
            create type NPC extending Person;
            alter type Person { alter link lover { set multi; }; };
        """)

        await self.con.execute(r"""
            drop type NPC;
            drop type Person;
        """)

    async def test_edgeql_ddl_set_multi_with_children_02(self):
        await self.con.execute(r"""
            create abstract type Person { create link lover -> Person; };
            create type NPC extending Person;
            alter type Person { alter link lover { set multi; }; };
        """)

        await self.con.execute(r"""
            drop type NPC;
            drop type Person;
        """)

    async def test_edgeql_ddl_set_multi_with_children_03(self):
        await self.con.execute(r"""
            create type Person { create property foo -> str; };
            create type NPC extending Person;
            alter type Person { alter property foo { set multi; }; };
        """)

        await self.con.execute(r"""
            drop type NPC;
            drop type Person;
        """)

    async def test_edgeql_ddl_set_multi_with_children_04(self):
        await self.con.execute(r"""
            create abstract type Person { create property foo -> str; };
            create type NPC extending Person;
            alter type Person { alter property foo { set multi; }; };
        """)

        await self.con.execute(r"""
            drop type NPC;
            drop type Person;
        """)

    async def test_edgeql_ddl_set_single_with_children_01(self):
        await self.con.execute(r"""
            create abstract type Person { create multi link foo -> Person; };
            create type NPC extending Person;
            alter type Person alter link foo {
                set single USING (SELECT .foo LIMIT 1);
            };
        """)

        await self.con.execute(r"""
            drop type NPC;
            drop type Person;
        """)

    async def test_edgeql_ddl_set_single_with_children_02(self):
        await self.con.execute(r"""
            create abstract type Person { create multi property foo -> str; };
            create type NPC extending Person;
            alter type Person alter property foo {
                set single USING (SELECT .foo LIMIT 1);
            };
        """)

        await self.con.execute(r"""
            drop type NPC;
            drop type Person;
        """)

    async def test_edgeql_ddl_drop_multi_child_01(self):
        await self.con.execute(r"""
            create abstract type Person { create multi property foo -> str; };
            create type NPC extending Person;
        """)

        await self.con.execute(r"""
            drop type NPC;
            drop type Person;
        """)

    async def test_edgeql_ddl_drop_multi_child_02(self):
        await self.con.execute(r"""
            create abstract type Person { create multi link foo -> Person; };
            create type NPC extending Person;
        """)

        await self.con.execute(r"""
            drop type NPC;
            drop type Person;
        """)

    async def test_edgeql_ddl_set_abstract_bogus_01(self):
        await self.con.execute(r"""
            create type Foo;
            insert Foo;
        """)

        with self.assertRaisesRegex(
                edgedb.ConstraintViolationError,
                r"may not make non-empty object type 'default::Foo' abstract"):
            await self.con.execute(r"""
                alter type Foo set abstract;
            """)

    async def test_edgeql_no_type_intro_in_default(self):
        await self.con.execute(r"""
            create scalar type Foo extending sequence;
            create type Project {
                create required property number -> Foo {
                    set default := sequence_next(introspect Foo);
                }
            };
        """)

        await self.con.execute(r"""
            insert Project;
            insert Project;
        """)

    async def test_edgeql_ddl_no_shapes_in_using(self):
        await self.con.execute(r"""
            create type Foo;
            create type Bar extending Foo;
            create type Baz {
                create multi link foo -> Foo;
            };
        """)

        q = 'select Bar { x := "oops" } limit 1'
        alters = [
            f'set required using ({q})',
            f'set single using ({q})',
            f'set default := ({q})',
            f'set type Bar using ({q})',
        ]

        for alter in alters:
            async with self.assertRaisesRegexTx(
                    (edgedb.SchemaError, edgedb.SchemaDefinitionError),
                    r"may not include a shape"):
                await self.con.execute(fr"""
                    alter type Baz {{
                        alter link foo {{
                            {alter}
                        }}
                     }};
                """)

    async def test_edgeql_ddl_uuid_array_01(self):
        await self.con.execute(r"""
            create type Foo {
                create property uuid_array_prop -> array<uuid>
            }
        """)

        await self.assert_query_result(
            r"""
                select schema::Property {target: {name}}
                filter .name = 'uuid_array_prop';
            """,
            [{'target': {'name': 'array<std::uuid>'}}]
        )

    async def test_edgeql_ddl_computed_and_alias(self):
        await self.con.execute(r"""
            create type Tgt;
            create type X { create link foo -> Tgt };
            create alias Y := X { foo: {id} };
            alter type X { create link bar := .foo };
        """)


class TestConsecutiveMigrations(tb.DDLTestCase):
    TRANSACTION_ISOLATION = False

    async def test_edgeql_ddl_consecutive_create_migration_01(self):
        # A regression test for https://github.com/edgedb/edgedb/issues/2085.
        await self.con.execute('''
        CREATE MIGRATION m1dpxyvsejl6b2tqe5nzpy6wpk5zzjhm7gwky7jn5vmnqrqoujxn6q
            ONTO initial
        {
            CREATE TYPE default::A;
        };
        ''')
        await self.con.query('''
        CREATE MIGRATION m1xuduby4e6u2sraygw352y553ltcj4cyz4dijuwlbqqq34ap43yca
            ONTO m1dpxyvsejl6b2tqe5nzpy6wpk5zzjhm7gwky7jn5vmnqrqoujxn6q
        {
            CREATE TYPE default::B;
        };
        ''')<|MERGE_RESOLUTION|>--- conflicted
+++ resolved
@@ -10207,37 +10207,6 @@
             """)
 
     async def test_edgeql_ddl_constraint_23(self):
-<<<<<<< HEAD
-        await self.con.execute(r"""
-            CREATE ABSTRACT CONSTRAINT NewConstraint IF NOT EXISTS {
-                USING ((__subject__ < 10));
-            };
-            CREATE TYPE Foo {
-                CREATE PROPERTY x -> int64 {
-                    CREATE CONSTRAINT NewConstraint;
-                };
-            };
-        """)
-
-        await self.con.execute(r"""
-            ALTER ABSTRACT CONSTRAINT NewConstraint IF EXISTS
-            RENAME TO NewConstraint2;
-        """)
-
-        await self.con.execute(r"""
-            ALTER ABSTRACT CONSTRAINT NonExistent IF EXISTS
-            RENAME TO NonExistent2;
-        """)
-
-        await self.con.execute(r"""
-            DROP TYPE Foo;
-            DROP ABSTRACT CONSTRAINT NewConstraint2 IF EXISTS;
-        """)
-
-        await self.con.execute(r"""
-            DROP ABSTRACT CONSTRAINT NonExistent IF EXISTS;
-        """)
-=======
         async with self.assertRaisesRegexTx(
                 edgedb.InvalidConstraintDefinitionError,
                 r"constraints on object types must have an 'on' clause"):
@@ -10246,7 +10215,37 @@
                     create constraint exclusive;
                 };
             """)
->>>>>>> 6dd8bc77
+
+    async def test_edgeql_ddl_constraint_24(self):
+        await self.con.execute(r"""
+            CREATE ABSTRACT CONSTRAINT NewConstraint IF NOT EXISTS {
+                USING ((__subject__ < 10));
+            };
+            CREATE TYPE Foo {
+                CREATE PROPERTY x -> int64 {
+                    CREATE CONSTRAINT NewConstraint;
+                };
+            };
+        """)
+
+        await self.con.execute(r"""
+            ALTER ABSTRACT CONSTRAINT NewConstraint IF EXISTS
+            RENAME TO NewConstraint2;
+        """)
+
+        await self.con.execute(r"""
+            ALTER ABSTRACT CONSTRAINT NonExistent IF EXISTS
+            RENAME TO NonExistent2;
+        """)
+
+        await self.con.execute(r"""
+            DROP TYPE Foo;
+            DROP ABSTRACT CONSTRAINT NewConstraint2 IF EXISTS;
+        """)
+
+        await self.con.execute(r"""
+            DROP ABSTRACT CONSTRAINT NonExistent IF EXISTS;
+        """)
 
     async def test_edgeql_ddl_constraint_check_01a(self):
         await self.con.execute(r"""

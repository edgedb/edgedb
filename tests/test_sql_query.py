--- conflicted
+++ resolved
@@ -2621,10 +2621,6 @@
             ],
         )
 
-<<<<<<< HEAD
-=======
-    @test.xfail('todo')
->>>>>>> 943ed7e7
     async def test_native_sql_query_13(self):
         # globals
 
@@ -2650,10 +2646,6 @@
             [{'username': "user_robin"}]
         )
 
-<<<<<<< HEAD
-=======
-    @test.xfail('todo')
->>>>>>> 943ed7e7
     async def test_native_sql_query_14(self):
         # globals
 
@@ -2670,11 +2662,7 @@
             SET GLOBAL glob_mod::glob_float32 := 42.1;
             """
         )
-<<<<<<< HEAD
         await self.con.execute_sql('INSERT INTO glob_mod."G" DEFAULT VALUES')
-=======
-        await self.scon.execute('INSERT INTO glob_mod."G" DEFAULT VALUES')
->>>>>>> 943ed7e7
 
         await self.assert_sql_query_result(
             '''
@@ -2703,10 +2691,6 @@
             ],
         )
 
-<<<<<<< HEAD
-=======
-    @test.xfail('todo')
->>>>>>> 943ed7e7
     async def test_native_sql_query_15(self):
         # no access policies
         await self.assert_sql_query_result(
@@ -2718,14 +2702,7 @@
                 {'title': 'Hunger Games'},
                 {'title': 'Saving Private Ryan'},
             ],
-<<<<<<< HEAD
             apply_access_policies=False,
-=======
-        )
-
-        await self.con.execute(
-            'CONFIGURE SESSION SET apply_access_policies_sql := true'
->>>>>>> 943ed7e7
         )
 
         # access policies applied
@@ -2741,11 +2718,4 @@
         await self.assert_sql_query_result(
             'SELECT title FROM "Content" ORDER BY title',
             [{'title': 'Forrest Gump'}]
-<<<<<<< HEAD
-=======
-        )
-
-        await self.con.execute(
-            'CONFIGURE SESSION SET apply_access_policies_sql := false'
->>>>>>> 943ed7e7
         )
--- conflicted
+++ resolved
@@ -18,11 +18,7 @@
 
 
 from __future__ import annotations
-<<<<<<< HEAD
-from typing import Any, Tuple, Mapping, Sequence, List, TYPE_CHECKING, Optional
-=======
-from typing import Mapping, Sequence, List, TYPE_CHECKING, Optional
->>>>>>> 743d96cd
+from typing import Any, Mapping, Sequence, List, TYPE_CHECKING, Optional
 
 import dataclasses
 import functools
@@ -71,12 +67,9 @@
     current_user: str,
     allow_user_specified_id: Optional[bool],
     apply_access_policies_sql: Optional[bool],
-<<<<<<< HEAD
-    backend_runtime_params: pg_params.BackendRuntimeParams,
-=======
     include_edgeql_io_format_alternative: bool = False,
     allow_prepared_statements: bool = True,
->>>>>>> 743d96cd
+    backend_runtime_params: pg_params.BackendRuntimeParams,
 ) -> List[dbstate.SQLQueryUnit]:
     opts = ResolverOptionsPartial(
         query_str=query_str,
@@ -254,12 +247,9 @@
                 stmt_name=orig_name,
                 be_stmt_name=mangled_name.encode("utf-8"),
             )
-<<<<<<< HEAD
+            unit.cardinality = enums.Cardinality.MANY
             track_stats = True
 
-=======
-            unit.cardinality = enums.Cardinality.MANY
->>>>>>> 743d96cd
         elif isinstance(stmt, pgast.DeallocateStmt):
             if not allow_prepared_statements:
                 raise errors.UnsupportedFeatureError(
@@ -298,8 +288,15 @@
                     edgeql_fmt_src.translation_data)
             unit.command_complete_tag = stmt_resolved.command_complete_tag
             unit.params = stmt_resolved.params
-<<<<<<< HEAD
+            if isinstance(stmt, pgast.DMLQuery) and not stmt.returning_list:
+                unit.cardinality = enums.Cardinality.NO_RESULT
+            else:
+                unit.cardinality = enums.Cardinality.MANY
             track_stats = True
+        else:
+            raise errors.UnsupportedFeatureError(
+                f"SQL {stmt.__class__.__name__} is not supported"
+            )
 
         stmt_hash = hash_stmt_name(unit.query, tx_state)
         unit.stmt_name = compute_stmt_name(stmt_hash).encode("utf-8")
@@ -319,18 +316,6 @@
             ])
             unit.prefix_len = len(prefix)
             unit.query = prefix + unit.query
-=======
-            if isinstance(stmt, pgast.DMLQuery) and not stmt.returning_list:
-                unit.cardinality = enums.Cardinality.NO_RESULT
-            else:
-                unit.cardinality = enums.Cardinality.MANY
-        else:
-            raise errors.UnsupportedFeatureError(
-                f"SQL {stmt.__class__.__name__} is not supported"
-            )
-
-        unit.stmt_name = compute_stmt_name(unit.query, tx_state).encode("utf-8")
->>>>>>> 743d96cd
 
         if isinstance(stmt, pgast.DMLQuery):
             unit.capabilities |= enums.Capability.MODIFICATIONS

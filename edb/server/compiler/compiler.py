#
# This source file is part of the EdgeDB open source project.
#
# Copyright 2016-present MagicStack Inc. and the EdgeDB authors.
#
# Licensed under the Apache License, Version 2.0 (the "License");
# you may not use this file except in compliance with the License.
# You may obtain a copy of the License at
#
#     http://www.apache.org/licenses/LICENSE-2.0
#
# Unless required by applicable law or agreed to in writing, software
# distributed under the License is distributed on an "AS IS" BASIS,
# WITHOUT WARRANTIES OR CONDITIONS OF ANY KIND, either express or implied.
# See the License for the specific language governing permissions and
# limitations under the License.
#


from __future__ import annotations
from typing import (
    Any,
    Optional,
    Tuple,
    Union,
    AbstractSet,
    Iterable,
    Mapping,
    Sequence,
    Dict,
    List,
    NamedTuple,
    cast,
    TYPE_CHECKING,
)

import dataclasses
import functools
import json
import hashlib
import pickle
import textwrap
import time
import uuid

import immutables

from edb import buildmeta
from edb import errors

from edb.common.typeutils import not_none

from edb.server import config
from edb.server import defines
from edb.server import instdata

from edb import edgeql
from edb.common import debug
from edb.common import verutils
from edb.common import uuidgen

from edb.edgeql import ast as qlast
from edb.edgeql import codegen as qlcodegen
from edb.edgeql import compiler as qlcompiler
from edb.edgeql import qltypes

from edb.ir import staeval as ireval
from edb.ir import ast as irast

from edb.schema import ddl as s_ddl
from edb.schema import delta as s_delta
from edb.schema import extensions as s_ext
from edb.schema import functions as s_func
from edb.schema import links as s_links
from edb.schema import properties as s_props
from edb.schema import modules as s_mod
from edb.schema import name as s_name
from edb.schema import objects as s_obj
from edb.schema import objtypes as s_objtypes
from edb.schema import pointers as s_pointers
from edb.schema import reflection as s_refl
from edb.schema import roles as s_role
from edb.schema import schema as s_schema
from edb.schema import types as s_types
from edb.schema import version as s_ver

from edb.pgsql import ast as pgast
from edb.pgsql import compiler as pg_compiler
from edb.pgsql import codegen as pg_codegen
from edb.pgsql import common as pg_common
from edb.pgsql import debug as pg_debug
from edb.pgsql import dbops as pg_dbops
from edb.pgsql import params as pg_params
from edb.pgsql import patches as pg_patches
from edb.pgsql import types as pg_types
from edb.pgsql import delta as pg_delta

from . import dbstate
from . import enums
from . import explain
from . import sertypes
from . import status
from . import ddl
from . import rpc
from . import sql

if TYPE_CHECKING:
    from edb.pgsql import metaschema


EMPTY_MAP: immutables.Map[Any, Any] = immutables.Map()


@dataclasses.dataclass(frozen=True)
class CompilerDatabaseState:

    user_schema: s_schema.Schema
    global_schema: s_schema.Schema
    cached_reflection: immutables.Map[str, Tuple[str, ...]]


@dataclasses.dataclass(frozen=True, kw_only=True)
class CompileContext:

    compiler_state: CompilerState
    state: dbstate.CompilerConnectionState
    output_format: enums.OutputFormat
    expected_cardinality_one: bool
    protocol_version: defines.ProtocolVersion
    expect_rollback: bool = False
    json_parameters: bool = False
    schema_reflection_mode: bool = False
    implicit_limit: int = 0
    inline_typeids: bool = False
    inline_typenames: bool = False
    inline_objectids: bool = True
    schema_object_ids: Optional[
        Mapping[tuple[s_name.Name, Optional[str]], uuid.UUID]] = None
    source: Optional[edgeql.Source] = None
    backend_runtime_params: pg_params.BackendRuntimeParams = dataclasses.field(
        default_factory=pg_params.get_default_runtime_params
    )
    compat_ver: Optional[verutils.Version] = None
    bootstrap_mode: bool = False
    internal_schema_mode: bool = False
    log_ddl_as_migrations: bool = True
    dump_restore_mode: bool = False
    notebook: bool = False
    branch_name: Optional[str] = None
    role_name: Optional[str] = None
    cache_key: Optional[uuid.UUID] = None

    def get_cache_mode(self) -> config.QueryCacheMode:
        return config.QueryCacheMode.effective(
            _get_config_val(self, 'query_cache_mode')
        )

    def _assert_not_in_migration_block(self, ql: qlast.Base) -> None:
        """Check that a START MIGRATION block is *not* active."""
        current_tx = self.state.current_tx()
        mstate = current_tx.get_migration_state()
        if mstate is not None:
            stmt = status.get_status(ql).decode()
            raise errors.QueryError(
                f'cannot execute {stmt} in a migration block',
                span=ql.span,
            )

    def _assert_in_migration_block(
        self, ql: qlast.Base
    ) -> dbstate.MigrationState:
        """Check that a START MIGRATION block *is* active."""
        current_tx = self.state.current_tx()
        mstate = current_tx.get_migration_state()
        if mstate is None:
            stmt = status.get_status(ql).decode()
            raise errors.QueryError(
                f'cannot execute {stmt} outside of a migration block',
                span=ql.span,
            )
        return mstate

    def _assert_not_in_migration_rewrite_block(self, ql: qlast.Base) -> None:
        """Check that a START MIGRATION REWRITE block is *not* active."""
        current_tx = self.state.current_tx()
        mstate = current_tx.get_migration_rewrite_state()
        if mstate is not None:
            stmt = status.get_status(ql).decode()
            raise errors.QueryError(
                f'cannot execute {stmt} in a migration rewrite block',
                span=ql.span,
            )

    def _assert_in_migration_rewrite_block(
        self, ql: qlast.Base
    ) -> dbstate.MigrationRewriteState:
        """Check that a START MIGRATION REWRITE block *is* active."""
        current_tx = self.state.current_tx()
        mstate = current_tx.get_migration_rewrite_state()
        if mstate is None:
            stmt = status.get_status(ql).decode()
            raise errors.QueryError(
                f'cannot execute {stmt} outside of a migration rewrite block',
                span=ql.span,
            )
        return mstate


DEFAULT_MODULE_ALIASES_MAP: immutables.Map[Optional[str], str] = (
    immutables.Map({None: s_mod.DEFAULT_MODULE_ALIAS}))


def compile_edgeql_script(
    ctx: CompileContext,
    eql: str,
) -> Tuple[s_schema.Schema, str]:

    sql = _compile_ql_script(ctx, eql)
    new_schema = ctx.state.current_tx().get_schema(
        ctx.compiler_state.std_schema)
    assert isinstance(new_schema, s_schema.ChainedSchema)
    return new_schema.get_top_schema(), sql


def new_compiler(
    std_schema: s_schema.Schema,
    reflection_schema: s_schema.Schema,
    schema_class_layout: s_refl.SchemaClassLayout,
    *,
    backend_runtime_params: Optional[pg_params.BackendRuntimeParams] = None,
    local_intro_query: Optional[str] = None,
    global_intro_query: Optional[str] = None,
    config_spec: Optional[config.Spec] = None,
) -> Compiler:
    """Create and return a compiler instance."""

    # XXX: THIS IS NOT GREAT
    assert isinstance(std_schema, s_schema.FlatSchema)
    assert isinstance(reflection_schema, s_schema.FlatSchema)

    if not backend_runtime_params:
        backend_runtime_params = pg_params.get_default_runtime_params()

    if not config_spec:
        config_spec = config.load_spec_from_schema(std_schema)

    return Compiler(CompilerState(
        std_schema=std_schema,
        refl_schema=reflection_schema,
        schema_class_layout=schema_class_layout,
        backend_runtime_params=backend_runtime_params,
        config_spec=config_spec,
        local_intro_query=local_intro_query,
        global_intro_query=global_intro_query,
    ))


async def new_compiler_from_pg(con: metaschema.PGConnection) -> Compiler:
    num_patches = await get_patch_count(con)

    std_schema, reflection_schema = await load_std_and_reflection_schema(
        con, num_patches)

    return new_compiler(
        std_schema=std_schema,
        reflection_schema=reflection_schema,
        schema_class_layout=await load_schema_class_layout(
            con, num_patches
        ),
        local_intro_query=await load_schema_intro_query(
            con, num_patches, 'local_intro_query'
        ),
        global_intro_query=await load_schema_intro_query(
            con, num_patches, 'global_intro_query'
        ),
        config_spec=None,
    )


def new_compiler_context(
    *,
    compiler_state: CompilerState,
    user_schema: s_schema.Schema,
    global_schema: s_schema.Schema=s_schema.EMPTY_SCHEMA,
    modaliases: Optional[Mapping[Optional[str], str]] = None,
    expected_cardinality_one: bool = False,
    json_parameters: bool = False,
    schema_reflection_mode: bool = False,
    output_format: enums.OutputFormat = enums.OutputFormat.BINARY,
    bootstrap_mode: bool = False,
    internal_schema_mode: bool = False,
    protocol_version: defines.ProtocolVersion = defines.CURRENT_PROTOCOL,
    backend_runtime_params: Optional[pg_params.BackendRuntimeParams] = None,
    log_ddl_as_migrations: bool = True,
) -> CompileContext:
    """Create and return an ad-hoc compiler context."""

    state = dbstate.CompilerConnectionState(
        user_schema=user_schema,
        global_schema=global_schema,
        modaliases=immutables.Map(modaliases) if modaliases else EMPTY_MAP,
        session_config=EMPTY_MAP,
        database_config=EMPTY_MAP,
        system_config=EMPTY_MAP,
        cached_reflection=EMPTY_MAP,
    )

    ctx = CompileContext(
        compiler_state=compiler_state,
        state=state,
        output_format=output_format,
        expected_cardinality_one=expected_cardinality_one,
        json_parameters=json_parameters,
        schema_reflection_mode=schema_reflection_mode,
        bootstrap_mode=bootstrap_mode,
        internal_schema_mode=internal_schema_mode,
        protocol_version=protocol_version,
        backend_runtime_params=(
            backend_runtime_params or pg_params.get_default_runtime_params()
        ),
        log_ddl_as_migrations=log_ddl_as_migrations,
    )

    return ctx


async def get_patch_count(backend_conn: metaschema.PGConnection) -> int:
    """Get the number of applied patches."""
    num_patches = await instdata.get_instdata(
        backend_conn, 'num_patches', 'json')
    res: int = json.loads(num_patches) if num_patches else 0
    return res


async def load_std_and_reflection_schema(
    backend_conn: metaschema.PGConnection,
    patches: int,
) -> tuple[s_schema.Schema, s_schema.Schema]:
    vkey = pg_patches.get_version_key(patches)

    # stdschema and reflschema are combined in one pickle to preserve sharing.
    key = f"std_and_reflection_schema{vkey}"
    data = await instdata.get_instdata(backend_conn, key, 'bin')
    try:
        std_schema: s_schema.FlatSchema
        refl_schema: s_schema.FlatSchema
        std_schema, refl_schema = pickle.loads(data)
        if vkey != pg_patches.get_version_key(len(pg_patches.PATCHES)):
            std_schema = s_schema.upgrade_schema(std_schema)
            refl_schema = s_schema.upgrade_schema(refl_schema)
        return (std_schema, refl_schema)
    except Exception as e:
        raise RuntimeError(
            'could not load std schema pickle') from e


async def load_schema_intro_query(
    backend_conn: metaschema.PGConnection,
    patches: int,
    kind: str,
) -> str:
    kind += pg_patches.get_version_key(patches)
    return (
        await instdata.get_instdata(backend_conn, kind, 'text')
    ).decode('utf-8')


async def load_schema_class_layout(
    backend_conn: metaschema.PGConnection,
    patches: int,
) -> s_refl.SchemaClassLayout:
    key = f'classlayout{pg_patches.get_version_key(patches)}'
    data = await instdata.get_instdata(backend_conn, key, 'bin')
    try:
        return cast(s_refl.SchemaClassLayout, pickle.loads(data))
    except Exception as e:
        raise RuntimeError(
            'could not load schema class layout pickle') from e


@dataclasses.dataclass(frozen=True, kw_only=True)
class CompilerState:

    std_schema: s_schema.FlatSchema
    refl_schema: s_schema.FlatSchema
    schema_class_layout: s_refl.SchemaClassLayout

    backend_runtime_params: pg_params.BackendRuntimeParams
    config_spec: config.Spec

    local_intro_query: Optional[str]
    global_intro_query: Optional[str]

    @functools.cached_property
    def state_serializer_factory(self) -> sertypes.StateSerializerFactory:
        # TODO: This factory will probably need to become per-db once
        # config spec differs between databases. See also #5836.
        return sertypes.StateSerializerFactory(
            self.std_schema, self.config_spec
        )

    @functools.cached_property
    def compilation_config_serializer(
        self
    ) -> sertypes.CompilationConfigSerializer:
        return (
            self.state_serializer_factory.make_compilation_config_serializer()
        )


class Compiler:

    state: CompilerState

    def __init__(self, state: CompilerState):
        self.state = state

    @staticmethod
    def _try_compile_rollback(
        eql: Union[edgeql.Source, bytes]
    ) -> tuple[dbstate.QueryUnitGroup, int]:
        source: Union[str, edgeql.Source]
        if isinstance(eql, edgeql.Source):
            source = eql
        else:
            source = eql.decode()
        statements = edgeql.parse_block(source)

        stmt = statements[0]
        unit = None
        if isinstance(stmt, qlast.RollbackTransaction):
            sql = b'ROLLBACK;'
            unit = dbstate.QueryUnit(
                status=b'ROLLBACK',
                sql=sql,
                tx_rollback=True,
                cacheable=False)

        elif isinstance(stmt, qlast.RollbackToSavepoint):
            sql = f'ROLLBACK TO {pg_common.quote_ident(stmt.name)};'.encode()
            unit = dbstate.QueryUnit(
                status=b'ROLLBACK TO SAVEPOINT',
                sql=sql,
                tx_savepoint_rollback=True,
                sp_name=stmt.name,
                cacheable=False)

        if unit is not None:
            rv = dbstate.QueryUnitGroup()
            rv.append(unit)
            return rv, len(statements) - 1

        raise errors.TransactionError(
            'expected a ROLLBACK or ROLLBACK TO SAVEPOINT command'
        )  # pragma: no cover

    def compile_notebook(
        self,
        user_schema: s_schema.Schema,
        global_schema: s_schema.Schema,
        reflection_cache: immutables.Map[str, Tuple[str, ...]],
        database_config: immutables.Map[str, config.SettingValue],
        system_config: immutables.Map[str, config.SettingValue],
        queries: List[str],
        protocol_version: defines.ProtocolVersion,
        implicit_limit: int = 0,
    ) -> List[
        Tuple[
            bool,
            Union[dbstate.QueryUnit, Tuple[str, str, Dict[int, str]]]
        ]
    ]:

        state = dbstate.CompilerConnectionState(
            user_schema=user_schema,
            global_schema=global_schema,
            modaliases=DEFAULT_MODULE_ALIASES_MAP,
            session_config=EMPTY_MAP,
            database_config=database_config,
            system_config=system_config,
            cached_reflection=reflection_cache,
        )

        state.start_tx()

        result: List[
            Tuple[
                bool,
                Union[dbstate.QueryUnit, Tuple[str, str, Dict[int, str]]]
            ]
        ] = []

        for query in queries:
            try:
                source = edgeql.Source.from_string(query)

                ctx = CompileContext(
                    compiler_state=self.state,
                    state=state,
                    output_format=enums.OutputFormat.BINARY,
                    expected_cardinality_one=False,
                    implicit_limit=implicit_limit,
                    inline_typeids=False,
                    inline_typenames=True,
                    json_parameters=False,
                    source=source,
                    protocol_version=protocol_version,
                    notebook=True,
                )

                result.append(
                    (False, compile(ctx=ctx, source=source)[0]))
            except Exception as ex:
                fields = {}
                typename = 'Error'
                if (isinstance(ex, errors.EdgeDBError) and
                        type(ex) is not errors.EdgeDBError):
                    fields = ex._attrs
                    typename = type(ex).__name__
                result.append(
                    (True, (typename, str(ex), fields)))
                break

        return result

    def compile_sql(
        self,
        user_schema: s_schema.Schema,
        global_schema: s_schema.Schema,
        reflection_cache: immutables.Map[str, Tuple[str, ...]],
        database_config: immutables.Map[str, config.SettingValue],
        system_config: immutables.Map[str, config.SettingValue],
        query_str: str,
        tx_state: dbstate.SQLTransactionState,
        prepared_stmt_map: Mapping[str, str],
        current_database: str,
        current_user: str,
    ) -> List[dbstate.SQLQueryUnit]:
        state = dbstate.CompilerConnectionState(
            user_schema=user_schema,
            global_schema=global_schema,
            modaliases=DEFAULT_MODULE_ALIASES_MAP,
            session_config=EMPTY_MAP,
            database_config=database_config,
            system_config=system_config,
            cached_reflection=reflection_cache,
        )
        schema = state.current_tx().get_schema(self.state.std_schema)

        setting = database_config.get('allow_user_specified_id', None)
        allow_user_specified_id = None
        if setting and setting.value:
            allow_user_specified_id = sql.is_setting_truthy(setting.value)

        setting = database_config.get('apply_access_policies_sql', None)
        apply_access_policies_sql = None
        if setting and setting.value:
            apply_access_policies_sql = sql.is_setting_truthy(setting.value)

        return sql.compile_sql(
            query_str,
            schema=schema,
            tx_state=tx_state,
            prepared_stmt_map=prepared_stmt_map,
            current_database=current_database,
            current_user=current_user,
            allow_user_specified_id=allow_user_specified_id,
            apply_access_policies_sql=apply_access_policies_sql,
            backend_runtime_params=self.state.backend_runtime_params,
        )

    def compile_serialized_request(
        self,
        user_schema: s_schema.Schema,
        global_schema: s_schema.Schema,
        reflection_cache: immutables.Map[str, Tuple[str, ...]],
        database_config: Optional[immutables.Map[str, config.SettingValue]],
        system_config: Optional[immutables.Map[str, config.SettingValue]],
        serialized_request: bytes,
        original_query: str,
    ) -> Tuple[
        dbstate.QueryUnitGroup, Optional[dbstate.CompilerConnectionState]
    ]:
        request = rpc.CompilationRequest.deserialize(
            serialized_request,
            original_query,
            self.state.compilation_config_serializer,
        )

        return self.compile(
            user_schema=user_schema,
            global_schema=global_schema,
            reflection_cache=reflection_cache,
            database_config=database_config,
            system_config=system_config,
            request=request,
        )

    def compile(
        self,
        *,
        user_schema: s_schema.Schema,
        global_schema: s_schema.Schema,
        reflection_cache: immutables.Map[str, Tuple[str, ...]],
        database_config: Optional[immutables.Map[str, config.SettingValue]],
        system_config: Optional[immutables.Map[str, config.SettingValue]],
        request: rpc.CompilationRequest,
    ) -> Tuple[dbstate.QueryUnitGroup,
               Optional[dbstate.CompilerConnectionState]]:

        sess_config = request.session_config
        if sess_config is None:
            sess_config = EMPTY_MAP

        if database_config is None:
            database_config = EMPTY_MAP

        if system_config is None:
            system_config = EMPTY_MAP

        sess_modaliases = request.modaliases
        if sess_modaliases is None:
            sess_modaliases = DEFAULT_MODULE_ALIASES_MAP

        state = dbstate.CompilerConnectionState(
            user_schema=user_schema,
            global_schema=global_schema,
            modaliases=sess_modaliases,
            session_config=sess_config,
            database_config=database_config,
            system_config=system_config,
            cached_reflection=reflection_cache,
        )

        ctx = CompileContext(
            compiler_state=self.state,
            state=state,
            output_format=request.output_format,
            expected_cardinality_one=request.expect_one,
            implicit_limit=request.implicit_limit,
            inline_typeids=request.inline_typeids,
            inline_typenames=request.inline_typenames,
            inline_objectids=request.inline_objectids,
            json_parameters=request.input_format is enums.InputFormat.JSON,
            source=request.source,
            protocol_version=request.protocol_version,
            role_name=request.role_name,
            branch_name=request.branch_name,
            cache_key=request.get_cache_key(),
        )

        match request.input_language:
            case enums.InputLanguage.EDGEQL:
                unit_group = compile(ctx=ctx, source=request.source)
            case enums.InputLanguage.SQL:
                unit_group = compile_sql_as_unit_group(
                    ctx=ctx, source=request.source)
            case _:
                raise NotImplementedError(
                    f"unnsupported input language: {request.input_language}")

        tx_started = False
        for unit in unit_group:
            if unit.tx_id:
                tx_started = True
                break

        if tx_started:
            return unit_group, ctx.state
        else:
            return unit_group, None

    def compile_serialized_request_in_tx(
        self,
        state: dbstate.CompilerConnectionState,
        txid: int,
        serialized_request: bytes,
        original_query: str,
        expect_rollback: bool = False,
    ) -> Tuple[
        dbstate.QueryUnitGroup, Optional[dbstate.CompilerConnectionState]
    ]:
        request = rpc.CompilationRequest.deserialize(
            serialized_request,
            original_query,
            self.state.compilation_config_serializer,
        )
        return self.compile_in_tx(
            state=state,
            txid=txid,
            request=request,
            expect_rollback=expect_rollback,
        )

    def compile_in_tx(
        self,
        *,
        state: dbstate.CompilerConnectionState,
        txid: int,
        request: rpc.CompilationRequest,
        expect_rollback: bool = False,
    ) -> Tuple[
        dbstate.QueryUnitGroup, Optional[dbstate.CompilerConnectionState]
    ]:
        # Apply session differences if any
        if (
            request.modaliases is not None
            and state.current_tx().get_modaliases() != request.modaliases
        ):
            state.current_tx().update_modaliases(request.modaliases)
        if (
            (session_config := request.session_config) is not None
            and state.current_tx().get_session_config() != session_config
        ):
            state.current_tx().update_session_config(session_config)

        if (
            expect_rollback and
            state.current_tx().id != txid and
            not state.can_sync_to_savepoint(txid)
        ):
            # This is a special case when COMMIT MIGRATION fails, the compiler
            # doesn't have the right transaction state, so we just roll back.
            return self._try_compile_rollback(request.source)[0], state
        else:
            state.sync_tx(txid)

        ctx = CompileContext(
            compiler_state=self.state,
            state=state,
            output_format=request.output_format,
            expected_cardinality_one=request.expect_one,
            implicit_limit=request.implicit_limit,
            inline_typeids=request.inline_typeids,
            inline_typenames=request.inline_typenames,
            inline_objectids=request.inline_objectids,
            source=request.source,
            protocol_version=request.protocol_version,
            json_parameters=request.input_format is enums.InputFormat.JSON,
            expect_rollback=expect_rollback,
            cache_key=request.get_cache_key(),
        )

        match request.input_language:
            case enums.InputLanguage.EDGEQL:
                unit_group = compile(ctx=ctx, source=request.source)
            case enums.InputLanguage.SQL:
                unit_group = compile_sql_as_unit_group(
                    ctx=ctx, source=request.source)
            case _:
                raise NotImplementedError(
                    f"unnsupported input language: {request.input_language}")

        return unit_group, ctx.state

    def interpret_backend_error(
        self,
        user_schema: bytes,
        global_schema: bytes,
        error_fields: dict[str, str],
        from_graphql: bool,
    ) -> errors.EdgeDBError:
        from . import errormech

        schema = s_schema.ChainedSchema(
            self.state.std_schema,
            pickle.loads(user_schema),
            pickle.loads(global_schema),
        )
        rv: errors.EdgeDBError = errormech.interpret_backend_error(
            schema, error_fields, from_graphql=from_graphql
        )
        return rv

    def parse_json_schema(
        self,
        schema_json: bytes,
        base_schema: s_schema.Schema | None,
    ) -> s_schema.Schema:
        if base_schema is None:
            base_schema = self.state.std_schema
        else:
            base_schema = s_schema.ChainedSchema(
                self.state.std_schema,
                s_schema.EMPTY_SCHEMA,
                base_schema,
            )

        return s_refl.parse_into(
            base_schema=base_schema,
            schema=s_schema.EMPTY_SCHEMA,
            data=schema_json,
            schema_class_layout=self.state.schema_class_layout,
        )

    def parse_db_config(
        self, db_config_json: bytes, user_schema: s_schema.Schema
    ) -> immutables.Map[str, config.SettingValue]:
        spec = config.ChainedSpec(
            self.state.config_spec,
            config.load_ext_spec_from_schema(
                user_schema,
                self.state.std_schema,
            ),
        )
        return config.from_json(spec, db_config_json)

    def parse_global_schema(self, global_schema_json: bytes) -> bytes:
        global_schema = self.parse_json_schema(global_schema_json, None)
        return pickle.dumps(global_schema, -1)

    def parse_user_schema_db_config(
        self,
        user_schema_json: bytes,
        db_config_json: bytes,
        global_schema_pickle: bytes,
    ) -> dbstate.ParsedDatabase:
        global_schema = pickle.loads(global_schema_pickle)
        user_schema = self.parse_json_schema(user_schema_json, global_schema)
        db_config = self.parse_db_config(db_config_json, user_schema)
        ext_config_settings = config.load_ext_settings_from_schema(
            s_schema.ChainedSchema(
                self.state.std_schema,
                user_schema,
                s_schema.EMPTY_SCHEMA,
            )
        )
        state_serializer = self.state.state_serializer_factory.make(
            user_schema,
            global_schema,
            defines.CURRENT_PROTOCOL,
        )
        return dbstate.ParsedDatabase(
            user_schema_pickle=pickle.dumps(user_schema, -1),
            schema_version=_get_schema_version(user_schema),
            database_config=db_config,
            ext_config_settings=ext_config_settings,
            protocol_version=defines.CURRENT_PROTOCOL,
            state_serializer=state_serializer,
            feature_used_metrics=ddl.produce_feature_used_metrics(
                self.state, user_schema
            ),
        )

    def make_state_serializer(
        self,
        protocol_version: defines.ProtocolVersion,
        user_schema_pickle: bytes,
        global_schema_pickle: bytes,
    ) -> sertypes.StateSerializer:
        user_schema = pickle.loads(user_schema_pickle)
        global_schema = pickle.loads(global_schema_pickle)
        return self.state.state_serializer_factory.make(
            user_schema,
            global_schema,
            protocol_version,
        )

    def make_compilation_config_serializer(
        self,
    ) -> sertypes.CompilationConfigSerializer:
        return self.state.compilation_config_serializer

    def describe_database_dump(
        self,
        user_schema_json: bytes,
        global_schema_json: bytes,
        db_config_json: bytes,
        protocol_version: defines.ProtocolVersion,
        with_secrets: bool,
    ) -> DumpDescriptor:
        global_schema = self.parse_json_schema(global_schema_json, None)
        user_schema = self.parse_json_schema(user_schema_json, global_schema)
        database_config = self.parse_db_config(db_config_json, user_schema)
        schema = s_schema.ChainedSchema(
            self.state.std_schema,
            user_schema,
            global_schema
        )

        sys_config_ddl = config.to_edgeql(
            self.state.config_spec, database_config, with_secrets=with_secrets,
        )
        # We need to put extension DDL configs *after* we have
        # reloaded the schema
        user_config_ddl = config.to_edgeql(
            config.load_ext_spec_from_schema(
                user_schema, self.state.std_schema),
            database_config,
            with_secrets=with_secrets,
        )

        schema_ddl = s_ddl.ddl_text_from_schema(
            schema, include_migrations=True)

        ids, sequences = get_obj_ids(schema)
        raw_ids = [(name, cls, id.bytes) for name, cls, id in ids]

        objtypes = schema.get_objects(
            type=s_objtypes.ObjectType,
            exclude_stdlib=True,
        )
        descriptors = []

        cfg_object = schema.get('cfg::ConfigObject', type=s_objtypes.ObjectType)
        for objtype in objtypes:
            if objtype.is_union_type(schema) or objtype.is_view(schema):
                continue
            if objtype.issubclass(schema, cfg_object):
                continue
            descriptors.extend(_describe_object(schema, objtype,
                                                protocol_version))

        dynamic_ddl = []
        if sequences:
            seq_ids = ', '.join(
                pg_common.quote_literal(str(seq_id))
                for seq_id in sequences
            )
            dynamic_ddl.append(
                f'SELECT edgedb._dump_sequences(ARRAY[{seq_ids}]::uuid[])'
            )

        return DumpDescriptor(
            schema_ddl='\n'.join([sys_config_ddl, schema_ddl, user_config_ddl]),
            schema_dynamic_ddl=tuple(dynamic_ddl),
            schema_ids=raw_ids,
            blocks=descriptors,
        )

    def describe_database_restore(
        self,
        user_schema_pickle: bytes,
        global_schema_pickle: bytes,
        dump_server_ver_str: str,
        dump_catalog_version: Optional[int],
        schema_ddl: bytes,
        schema_ids: List[Tuple[str, str, bytes]],
        blocks: List[Tuple[bytes, bytes]],  # type_id, typespec
        protocol_version: defines.ProtocolVersion,
    ) -> RestoreDescriptor:
        schema_object_ids = {
            (
                s_name.name_from_string(name),
                qltype if qltype else None
            ): uuidgen.from_bytes(objid)
            for name, qltype, objid in schema_ids
        }

        dump_server_ver = verutils.parse_version(dump_server_ver_str)

        # catalog_version didn't exist until late in the 3.0 cycle,
        # but we can just treat that as being version 0
        dump_catalog_version = dump_catalog_version or 0

        state = dbstate.CompilerConnectionState(
            user_schema=pickle.loads(user_schema_pickle),
            global_schema=pickle.loads(global_schema_pickle),
            modaliases=DEFAULT_MODULE_ALIASES_MAP,
            session_config=EMPTY_MAP,
            database_config=EMPTY_MAP,
            system_config=EMPTY_MAP,
            cached_reflection=EMPTY_MAP,
        )

        ctx = CompileContext(
            compiler_state=self.state,
            state=state,
            output_format=enums.OutputFormat.BINARY,
            expected_cardinality_one=False,
            compat_ver=dump_server_ver,
            schema_object_ids=schema_object_ids,
            log_ddl_as_migrations=False,
            protocol_version=protocol_version,
            dump_restore_mode=True,
        )

        ctx.state.start_tx()

        dump_with_extraneous_computables = (
            dump_server_ver < (1, 0, verutils.VersionStage.ALPHA, 8)
        )

        dump_with_ptr_item_id = dump_with_extraneous_computables

        allow_dml_in_functions = (
            dump_server_ver < (1, 0, verutils.VersionStage.BETA, 1)
        )

        # This change came late in the 3.0 dev cycle, and with it we
        # switched to using catalog versions for this, so that nightly
        # dumps might work.
        dump_with_dunder_type = (
            dump_catalog_version < 2023_02_16_00_00
        )

        schema_ddl_text = schema_ddl.decode('utf-8')

        if allow_dml_in_functions:
            schema_ddl_text = (
                'CONFIGURE CURRENT DATABASE '
                'SET allow_dml_in_functions := true;\n'
                + schema_ddl_text
            )

        ddl_source = edgeql.Source.from_string(schema_ddl_text)

        # The state serializer generated below is somehow inappropriate,
        # so it's simply ignored here and the I/O process will do it on its own
        units = compile(ctx=ctx, source=ddl_source).units

        _check_force_database_error(ctx, scope='restore')

        schema = ctx.state.current_tx().get_schema(
            ctx.compiler_state.std_schema)

        # The AI extension needs to run some code before restoring data.
        # TODO: Generalize this mechanism.
        if schema.get_global(s_ext.Extension, 'ai', default=None):
            from edb.pgsql import delta_ext_ai
            ddl_source = edgeql.Source.from_string(
                delta_ext_ai.get_ext_ai_pre_restore_script(schema))
            units += compile(ctx=ctx, source=ddl_source).units

        restore_blocks = []
        tables = []
        repopulate_units = []
        for schema_object_id_bytes, typedesc in blocks:
            schema_object_id = uuidgen.from_bytes(schema_object_id_bytes)
            obj = schema.get_by_id(schema_object_id)
            desc = sertypes.parse(typedesc, protocol_version)
            elided_col_set = set()
            mending_desc: list[Optional[DataMendingDescriptor]] = []

            if isinstance(obj, s_props.Property):
                assert isinstance(desc, sertypes.NamedTupleDesc)
                desc_ptrs = list(desc.fields.keys())
                cols = {
                    'source': 'source',
                    'target': 'target',
                }

                mending_desc.append(None)
                mending_desc.append(_get_ptr_mending_desc(schema, obj))

                if dump_with_ptr_item_id:
                    elided_col_set.add('ptr_item_id')
                    mending_desc.append(None)

            elif isinstance(obj, s_links.Link):
                assert isinstance(desc, sertypes.NamedTupleDesc)
                desc_ptrs = list(desc.fields.keys())

                cols = {}
                ptrs = dict(obj.get_pointers(schema).items(schema))
                for ptr_name in desc_ptrs:
                    if dump_with_ptr_item_id and ptr_name == 'ptr_item_id':
                        elided_col_set.add(ptr_name)
                        cols[ptr_name] = ptr_name
                        mending_desc.append(None)
                    else:
                        ptr = ptrs[s_name.UnqualName(ptr_name)]
                        if (
                            dump_with_extraneous_computables
                            and ptr.is_pure_computable(schema)
                        ):
                            elided_col_set.add(ptr_name)
                            mending_desc.append(None)

                        if not ptr.is_dumpable(schema):
                            continue

                        stor_info = pg_types.get_pointer_storage_info(
                            ptr,
                            schema=schema,
                            source=obj,
                            link_bias=True,
                        )

                        cols[ptr_name] = stor_info.column_name
                        mending_desc.append(
                            _get_ptr_mending_desc(schema, ptr))

            elif isinstance(obj, s_objtypes.ObjectType):
                assert isinstance(desc, sertypes.ShapeDesc)
                desc_ptrs = list(desc.fields.keys())

                cols = {}
                ptrs = dict(obj.get_pointers(schema).items(schema))
                addons = {
                    name: (col, type)
                    for name, col, type in obj.get_addon_columns(schema)
                }

                for ptr_name in desc_ptrs:
                    # If the pointer was one of our "addon columns"
                    # (fts and ai shadow index columns), restore it
                    # directly.
                    #
                    # N.B: This will need to become more sophisticated
                    # if (when) we change the naming of any of our
                    # addons.
                    if ptr_name in addons:
                        col, _type = addons[ptr_name]
                        cols[ptr_name] = col
                        mending_desc.append(None)
                        continue

                    ptr = ptrs[s_name.UnqualName(ptr_name)]
                    if (
                        dump_with_extraneous_computables
                        and ptr.is_pure_computable(schema)
                    ) or (
                        dump_with_dunder_type
                        and ptr_name == '__type__'
                    ):
                        elided_col_set.add(ptr_name)
                        mending_desc.append(None)

                    if not ptr.is_dumpable(schema):
                        continue

                    stor_info = pg_types.get_pointer_storage_info(
                        ptr,
                        schema=schema,
                        source=obj,
                    )

                    if stor_info.table_type == 'ObjectType':
                        ptr_name = ptr.get_shortname(schema).name
                        cols[ptr_name] = stor_info.column_name
                        mending_desc.append(
                            _get_ptr_mending_desc(schema, ptr))

                cmd = pg_delta.get_reindex_sql(obj, desc, schema)
                if cmd:
                    repopulate_units.append(cmd)

            else:
                raise AssertionError(
                    f'unexpected object type in restore '
                    f'type descriptor: {obj!r}'
                )

            _check_dump_layout(
                frozenset(desc_ptrs),
                frozenset(cols),
                elided_col_set,
                label=obj.get_verbosename(schema, with_parent=True),
            )

            table_name = pg_common.get_backend_name(
                schema, obj, catenate=True)

            elided_cols = tuple(i for i, pn in enumerate(desc_ptrs)
                                if pn in elided_col_set)

            col_list = (
                pg_common.quote_ident(cols[pn])
                for pn in desc_ptrs
                if pn not in elided_col_set
            )

            stmt = (
                f'COPY {table_name} '
                f'({", ".join(col_list)})'
                f'FROM STDIN WITH BINARY'
            ).encode()

            restore_blocks.append(
                RestoreBlockDescriptor(
                    schema_object_id=schema_object_id,
                    sql_copy_stmt=stmt,
                    compat_elided_cols=elided_cols,
                    data_mending_desc=tuple(mending_desc),
                )
            )

            tables.append(table_name)

        return RestoreDescriptor(
            units=units,
            blocks=restore_blocks,
            tables=tables,
            repopulate_units=repopulate_units,
        )

    def analyze_explain_output(
        self,
        query_asts_pickled: bytes,
        data: list[list[bytes]],
    ) -> bytes:
        return explain.analyze_explain_output(
            query_asts_pickled, data, self.state.std_schema)

    def validate_schema_equivalence(
        self,
        schema_a: bytes,
        schema_b: bytes,
        global_schema: bytes,
        conn_state_pickle: Any,
    ) -> None:
        if conn_state_pickle:
            conn_state = pickle.loads(conn_state_pickle)
            if (
                conn_state
                and (
                    conn_state.current_tx().get_migration_state()
                    or conn_state.current_tx().get_migration_rewrite_state()
                )
            ):
                return
        ddl.validate_schema_equivalence(
            self.state,
            pickle.loads(schema_a),
            pickle.loads(schema_b),
            pickle.loads(global_schema),
        )


def compile_schema_storage_in_delta(
    ctx: CompileContext,
    delta: s_delta.Command,
    block: pg_dbops.SQLBlock,
    context: Optional[s_delta.CommandContext] = None,
) -> None:

    current_tx = ctx.state.current_tx()
    schema = current_tx.get_schema(ctx.compiler_state.std_schema)

    funcblock = block.add_block()
    cmdblock = block.add_block()

    meta_blocks: List[Tuple[str, Dict[str, Any]]] = []

    # Use a provided context if one was passed in, which lets us
    # used the cached values for resolved properties. (Which is
    # important, since if there were renames we won't necessarily
    # be able to resolve them just using the new schema.)
    if not context:
        context = s_delta.CommandContext()
    else:
        context.renames.clear()
        context.early_renames.clear()

    s_refl.generate_metadata_write_edgeql(
        delta,
        classlayout=ctx.compiler_state.schema_class_layout,
        schema=schema,
        context=context,
        blocks=meta_blocks,
        internal_schema_mode=ctx.internal_schema_mode,
        stdmode=ctx.bootstrap_mode,
    )

    cache = current_tx.get_cached_reflection()

    with cache.mutate() as cache_mm:
        for eql, args in meta_blocks:
            eql_hash = hashlib.sha1(eql.encode()).hexdigest()
            fname = (pg_common.versioned_schema('edgedb'), f'__rh_{eql_hash}')

            if eql_hash in cache_mm:
                argnames = cache_mm[eql_hash]
            else:
                sql, argmap = _compile_schema_storage_stmt(ctx, eql)
                argnames = tuple(arg.name for arg in argmap)

                func = pg_dbops.Function(
                    name=fname,
                    args=[(argname, 'json') for argname in argnames],
                    returns='json',
                    text=sql,
                )

                # We drop first instead of using or_replace, in case
                # something about the arguments changed.
                df = pg_dbops.DropFunction(
                    name=func.name,
                    args=func.args or (),
                    # Use a condition instead of if_exists ot reduce annoying
                    # debug spew from postgres.
                    conditions=[pg_dbops.FunctionExists(
                        name=func.name,
                        args=func.args or (),
                    )],
                )
                df.generate(funcblock)

                cf = pg_dbops.CreateFunction(func)
                cf.generate(funcblock)

                cache_mm[eql_hash] = argnames

            argvals = []
            for argname in argnames:
                argvals.append(pg_common.quote_literal(args[argname]))

            cmdblock.add_command(textwrap.dedent(f'''\
                PERFORM {pg_common.qname(*fname)}({", ".join(argvals)});
            '''))

    ctx.state.current_tx().update_cached_reflection(cache_mm.finish())


def _compile_schema_storage_stmt(
    ctx: CompileContext,
    eql: str,
) -> tuple[str, Sequence[dbstate.Param]]:

    schema = ctx.state.current_tx().get_schema(ctx.compiler_state.std_schema)

    try:
        # Switch to the shadow introspection/reflection schema.
        ctx.state.current_tx().update_schema(
            # Trick dbstate to set the effective schema
            # to refl_schema.
            s_schema.ChainedSchema(
                ctx.compiler_state.std_schema,
                ctx.compiler_state.refl_schema,
                s_schema.EMPTY_SCHEMA
            )
        )

        newctx = CompileContext(
            compiler_state=ctx.compiler_state,
            state=ctx.state,
            json_parameters=True,
            schema_reflection_mode=True,
            output_format=enums.OutputFormat.JSON,
            expected_cardinality_one=False,
            bootstrap_mode=ctx.bootstrap_mode,
            protocol_version=ctx.protocol_version,
            backend_runtime_params=ctx.backend_runtime_params,
        )

        source = edgeql.Source.from_string(eql)
        unit_group = compile(ctx=newctx, source=source)

        sql_stmts = []
        for u in unit_group:
            stmt = u.sql.strip()
            if not stmt.endswith(b';'):
                stmt += b';'

            sql_stmts.append(stmt)

        if len(sql_stmts) > 1:
            raise errors.InternalServerError(
                'compilation of schema update statement'
                ' yielded more than one SQL statement'
            )

        sql = sql_stmts[0].strip(b';').decode()
        argmap: Optional[Sequence[dbstate.Param]] = unit_group[0].in_type_args
        if argmap is None:
            argmap = ()

        return sql, argmap

    finally:
        # Restore the regular schema.
        ctx.state.current_tx().update_schema(schema)


def _get_schema_version(user_schema: s_schema.Schema) -> uuid.UUID:
    ver = user_schema.get_global(s_ver.SchemaVersion, "__schema_version__")
    return ver.get_version(user_schema)


def _compile_ql_script(
    ctx: CompileContext,
    eql: str,
) -> str:

    source = edgeql.Source.from_string(eql)
    unit_group = compile(ctx=ctx, source=source)

    sql_stmts = []
    for u in unit_group:
        stmt = u.sql.strip()
        if not stmt.endswith(b';'):
            stmt += b';'

        sql_stmts.append(stmt)

    return b'\n'.join(sql_stmts).decode()


def _get_compile_options(
    ctx: CompileContext,
    *,
    is_explain: bool = False,
) -> qlcompiler.CompilerOptions:
    can_have_implicit_fields = (
        ctx.output_format is enums.OutputFormat.BINARY)

    return qlcompiler.CompilerOptions(
        modaliases=ctx.state.current_tx().get_modaliases(),
        implicit_tid_in_shapes=(
            can_have_implicit_fields and ctx.inline_typeids
        ),
        implicit_tname_in_shapes=(
            can_have_implicit_fields and ctx.inline_typenames
        ),
        implicit_id_in_shapes=(
            can_have_implicit_fields and ctx.inline_objectids
        ),
        json_parameters=ctx.json_parameters,
        implicit_limit=ctx.implicit_limit,
        bootstrap_mode=ctx.bootstrap_mode,
        apply_query_rewrites=(
            not ctx.bootstrap_mode
            and not ctx.schema_reflection_mode
            and not bool(
                _get_config_val(ctx, '__internal_no_apply_query_rewrites'))
        ),
        apply_user_access_policies=_get_config_val(
            ctx, 'apply_access_policies'),
        allow_user_specified_id=_get_config_val(
            ctx, 'allow_user_specified_id') or ctx.schema_reflection_mode,
        is_explain=is_explain,
        testmode=_get_config_val(ctx, '__internal_testmode'),
        schema_reflection_mode=(
            ctx.schema_reflection_mode
            or _get_config_val(ctx, '__internal_query_reflschema')
        ),
        simple_scoping=(
            _get_config_val(ctx, 'simple_scoping')
        ),
        warn_old_scoping=(
            ctx.schema_reflection_mode or
            ctx.bootstrap_mode or
            _get_config_val(ctx, 'warn_old_scoping')
        ),
    )


# Types and default values for EXPLAIN parameters
EXPLAIN_PARAMS = dict(
    buffers=('std::bool', False),
    execute=('std::bool', True),
)


def _compile_ql_explain(
    ctx: CompileContext,
    ql: qlast.ExplainStmt,
    *,
    script_info: Optional[irast.ScriptInfo] = None,
) -> dbstate.BaseQuery:
    args = {k: v for k, (_, v) in EXPLAIN_PARAMS.items()}

    current_tx = ctx.state.current_tx()
    schema = current_tx.get_schema(ctx.compiler_state.std_schema)

    # Evaluate and typecheck arguments
    if ql.args:
        for el in ql.args.elements:
            name = el.name.name
            if name not in EXPLAIN_PARAMS:
                raise errors.QueryError(
                    f"unknown ANALYZE argument '{name}'",
                    span=el.span,
                )
            arg_ir = qlcompiler.compile_ast_to_ir(
                el.val,
                schema=schema,
                options=qlcompiler.CompilerOptions(
                    modaliases=current_tx.get_modaliases(),
                ),
            )
            exp_typ = schema.get(EXPLAIN_PARAMS[name][0], type=s_types.Type)
            if not arg_ir.stype.issubclass(schema, exp_typ):
                raise errors.QueryError(
                    f"incorrect type for ANALYZE argument '{name}': "
                    f"expected '{exp_typ.get_name(schema)}', "
                    f"got '{arg_ir.stype.get_name(schema)}'",
                    span=el.span,
                )

            args[name] = ireval.evaluate_to_python_val(arg_ir.expr, schema)

    analyze = 'ANALYZE true, ' if args['execute'] else ''
    buffers = 'BUFFERS, ' if args['buffers'] else ''
    exp_command = f'EXPLAIN ({analyze}{buffers}FORMAT JSON, VERBOSE true)'

    ctx = dataclasses.replace(
        ctx,
        inline_typeids=False,
        inline_typenames=False,
        implicit_limit=0,
        output_format=enums.OutputFormat.BINARY,
    )

    config_vals = _get_compilation_config_vals(ctx)
    modaliases = ctx.state.current_tx().get_modaliases()
    explain_data = (config_vals, args, modaliases)

    query = _compile_ql_query(
        ctx, ql.query, script_info=script_info,
        explain_data=explain_data, cacheable=False)
    if isinstance(query, dbstate.NullQuery):
        raise errors.QueryError(
            f"cannot ANALYZE inside of a migration",
            span=ql.span,
        )

    assert query.sql

    out_type_data, out_type_id = sertypes.describe(
        schema,
        schema.get("std::str", type=s_types.Type),
        protocol_version=ctx.protocol_version,
    )

    sql_bytes = exp_command.encode('utf-8') + query.sql
    sql_hash = _hash_sql(
        sql_bytes,
        mode=str(ctx.output_format).encode(),
        intype=query.in_type_id,
        outtype=out_type_id.bytes)

    return dataclasses.replace(
        query,
        is_explain=True,
        run_and_rollback=args['execute'],
        cacheable=False,
        sql=sql_bytes,
        sql_hash=sql_hash,
        cardinality=enums.Cardinality.ONE,
        out_type_data=out_type_data,
        out_type_id=out_type_id.bytes,
    )


def _compile_ql_administer(
    ctx: CompileContext,
    ql: qlast.AdministerStmt,
    *,
    script_info: Optional[irast.ScriptInfo] = None,
) -> dbstate.BaseQuery:
    if ql.expr.func == 'statistics_update':
        if not _get_config_val(ctx, '__internal_testmode'):
            raise errors.QueryError(
                'statistics_update() can only be executed in test mode',
                span=ql.span)

        if ql.expr.args or ql.expr.kwargs:
            raise errors.QueryError(
                'statistics_update() does not take arguments',
                span=ql.expr.span,
            )

        return dbstate.MaintenanceQuery(sql=b'ANALYZE')
    elif ql.expr.func == 'schema_repair':
        return ddl.administer_repair_schema(ctx, ql)
    elif ql.expr.func == 'reindex':
        return ddl.administer_reindex(ctx, ql)
    elif ql.expr.func == 'vacuum':
        return ddl.administer_vacuum(ctx, ql)
    elif ql.expr.func == 'prepare_upgrade':
        return ddl.administer_prepare_upgrade(ctx, ql)
    else:
        raise errors.QueryError(
            'Unknown ADMINISTER function',
            span=ql.expr.span,
        )


def _compile_ql_query(
    ctx: CompileContext,
    ql: qlast.Query | qlast.Command,
    *,
    script_info: Optional[irast.ScriptInfo] = None,
    source: Optional[edgeql.Source] = None,
    cacheable: bool = True,
    migration_block_query: bool = False,
    explain_data: object = None,
) -> dbstate.Query | dbstate.NullQuery:

    is_explain = explain_data is not None
    current_tx = ctx.state.current_tx()

    sql_info: Dict[str, Any] = {}
    if (
        not ctx.bootstrap_mode
        and ctx.backend_runtime_params.has_stat_statements
    ):
        sql_info.update({
            'query': qlcodegen.generate_source(ql),
            'type': defines.QueryType.EdgeQL,
        })
        if ctx.cache_key is not None and script_info is None:
            cache_key = ctx.cache_key
        else:
            # This is a temporary workaround for commands in a script to get
            # unique "queryId", so that the stats of scripts show correctly,
            # before we have separate cache entries for commands in a script.
            key_hash = hashlib.blake2b(digest_size=16)
            key_hash.update(
                json.dumps(sql_info).encode(defines.EDGEDB_ENCODING)
            )
            cache_key = uuidgen.from_bytes(key_hash.digest())
        sql_info['queryId'] = cache_key.int >> 64
        sql_info['cacheKey'] = str(cache_key)

    base_schema = (
        ctx.compiler_state.std_schema
        if not _get_config_val(ctx, '__internal_query_reflschema')
        else ctx.compiler_state.refl_schema
    )
    schema = current_tx.get_schema(base_schema)

    options = _get_compile_options(ctx, is_explain=is_explain)
    ir = qlcompiler.compile_ast_to_ir(
        ql,
        schema=schema,
        script_info=script_info,
        options=options,
    )
    result_cardinality = enums.cardinality_from_ir_value(ir.cardinality)

    # This low-hanging-fruit is temporary; persistent cache should cover all
    # cacheable cases properly in future changes.
    use_persistent_cache = (
        cacheable
        and not ctx.bootstrap_mode
        and script_info is None
        and ctx.cache_key is not None
    )
    cache_mode = ctx.get_cache_mode()

    sql_res = pg_compiler.compile_ir_to_sql_tree(
        ir,
        expected_cardinality_one=ctx.expected_cardinality_one,
        output_format=_convert_format(ctx.output_format),
        backend_runtime_params=ctx.backend_runtime_params,
        is_explain=options.is_explain,
        detach_params=(use_persistent_cache
                       and cache_mode is config.QueryCacheMode.PgFunc),
        versioned_stdlib=True,
    )

    sql_text = pg_codegen.generate_source(sql_res.ast)
    func_call_sql = None

    pg_debug.dump_ast_and_query(sql_res.ast, ir)

    if use_persistent_cache and cache_mode is config.QueryCacheMode.PgFunc:
        cache_sql, func_call_ast = _build_cache_function(ctx, ir, sql_res)
        func_call_sql = pg_codegen.generate_source(func_call_ast)
    elif (
        use_persistent_cache and cache_mode is config.QueryCacheMode.RegInline
    ):
        cache_sql = (b"", b"")
    else:
        cache_sql = None

    if (
        (mstate := current_tx.get_migration_state())
        and not migration_block_query
    ):
        mstate = mstate._replace(
            accepted_cmds=mstate.accepted_cmds + (ql,),
        )
        current_tx.update_migration_state(mstate)

        return dbstate.NullQuery()

    # If requested, embed the EdgeQL text in the SQL.
    if debug.flags.edgeql_text_in_sql and source:
        sql_info['edgeql'] = source.text()
    if sql_info:
        sql_info_prefix = '-- ' + json.dumps(sql_info) + '\n'
    else:
        sql_info_prefix = ''

    globals = None
    if ir.globals:
        globals = [
            (str(glob.global_name), glob.has_present_arg)
            for glob in ir.globals
        ]

    out_type_id: uuid.UUID
    if ctx.output_format is enums.OutputFormat.NONE:
        out_type_id = sertypes.NULL_TYPE_ID
        out_type_data = sertypes.NULL_TYPE_DESC
        result_cardinality = enums.Cardinality.NO_RESULT
    elif ctx.output_format is enums.OutputFormat.BINARY:
        out_type_data, out_type_id = sertypes.describe(
            ir.schema, ir.stype,
            ir.view_shapes, ir.view_shapes_metadata,
            inline_typenames=ctx.inline_typenames,
            protocol_version=ctx.protocol_version)
    else:
        out_type_data, out_type_id = sertypes.describe(
            ir.schema,
            ir.schema.get("std::str", type=s_types.Type),
            protocol_version=ctx.protocol_version,
        )

    in_type_args, in_type_data, in_type_id = describe_params(
        ctx, ir, sql_res.argmap, script_info
    )

    sql_hash = _hash_sql(
        sql_text.encode(defines.EDGEDB_ENCODING),
        mode=str(ctx.output_format).encode(),
        intype=in_type_id.bytes,
        outtype=out_type_id.bytes)

    cache_func_call = None
    if func_call_sql is not None:
        func_call_sql_hash = _hash_sql(
            func_call_sql.encode(defines.EDGEDB_ENCODING),
            mode=str(ctx.output_format).encode(),
            intype=in_type_id.bytes,
            outtype=out_type_id.bytes,
        )
        cache_func_call = (
            (sql_info_prefix + func_call_sql).encode(defines.EDGEDB_ENCODING),
            func_call_sql_hash,
        )

    if is_explain:
        if isinstance(ir.schema, s_schema.ChainedSchema):
            # Strip the std schema out
            ir.schema = s_schema.ChainedSchema(
                top_schema=ir.schema._top_schema,
                global_schema=ir.schema._global_schema,
                base_schema=s_schema.EMPTY_SCHEMA,
            )
        query_asts = pickle.dumps((ql, ir, sql_res.ast, explain_data))
    else:
        query_asts = None

    return dbstate.Query(
<<<<<<< HEAD
        sql=((sql_info_prefix + sql_text).encode(defines.EDGEDB_ENCODING),),
=======
        sql=sql_bytes,
>>>>>>> 743d96cd
        sql_hash=sql_hash,
        cache_sql=cache_sql,
        cache_func_call=cache_func_call,
        cardinality=result_cardinality,
        globals=globals,
        in_type_id=in_type_id.bytes,
        in_type_data=in_type_data,
        in_type_args=in_type_args,
        out_type_id=out_type_id.bytes,
        out_type_data=out_type_data,
        cacheable=cacheable,
        has_dml=bool(ir.dml_exprs),
        query_asts=query_asts,
        warnings=ir.warnings,
    )


def _build_cache_function(
    ctx: CompileContext,
    ir: irast.Statement,
    sql_res: pg_compiler.CompileResult,
) -> tuple[tuple[bytes, bytes], pgast.Base]:
    sql_ast = sql_res.ast
    assert ctx.cache_key is not None
    key = ctx.cache_key.hex
    returns_record = False
    set_returning = True
    return_type: tuple[str, ...] = ("unknown",)
    match ctx.output_format:
        case enums.OutputFormat.NONE:
            # CONFIGURE commands are never cached; other queries are actually
            # wrapped with a count() call in top_output_as_value(), so set the
            # return_type to reflect that fact. This was set to `void`, leading
            # to issues that certain exceptions are not raised as expected when
            # wrapped with a function returning (setof) void - reproducible
            # with test_edgeql_casts_json_12() and EDGEDB_TEST_REPEATS=1.
            return_type = ("int",)
            if ir.stype.is_object_type() or ir.stype.is_tuple(ir.schema):
                returns_record = True

        case enums.OutputFormat.BINARY:
            if ir.stype.is_object_type():
                return_type = ("record",)
                returns_record = True
            else:
                return_type = pg_types.pg_type_from_ir_typeref(
                    ir.expr.typeref.base_type or ir.expr.typeref
                )
                if ir.stype.is_tuple(ir.schema):
                    returns_record = return_type == ('record',)

        case enums.OutputFormat.JSON:
            return_type = ("json",)

        case enums.OutputFormat.JSON_ELEMENTS:
            return_type = ("json",)
    if returns_record:
        assert isinstance(sql_ast, pgast.ReturningQuery)
        sql_ast.target_list.append(
            pgast.ResTarget(
                name="sentinel",
                val=pgast.BooleanConstant(val=True),
            ),
        )

    # XXX: we need to put the version in the key
    fname = (pg_common.versioned_schema("edgedb"), f"__qh_{key}")
    func = pg_dbops.Function(
        name=fname,
        args=[(None, arg) for arg in sql_res.detached_params or []],
        returns=return_type,
        set_returning=set_returning,
        text=pg_codegen.generate_source(sql_ast),
    )
    if not ir.dml_exprs:
        func.volatility = "stable"
    cf = pg_dbops.SQLBlock()
    pg_dbops.CreateFunction(func).generate(cf)
    df = pg_dbops.SQLBlock()
    pg_dbops.DropFunction(
        name=func.name,
        args=func.args or (),
        # Use a condition instead of if_exists ot reduce annoying
        # debug spew from postgres.
        conditions=[pg_dbops.FunctionExists(
            name=func.name,
            args=func.args or (),
        )],
    ).generate(df)
    func_call = pgast.FuncCall(
        name=fname,
        args=[
            pgast.TypeCast(
                arg=pgast.ParamRef(number=i),
                type_name=pgast.TypeName(name=arg),
            )
            for i, arg in enumerate(sql_res.detached_params or [], 1)
        ],
        coldeflist=[],
    )
    if returns_record:
        func_call.coldeflist.extend(
            [
                pgast.ColumnDef(
                    name="result",
                    typename=pgast.TypeName(name=("record",)),
                ),
                pgast.ColumnDef(
                    name="sentinel",
                    typename=pgast.TypeName(name=("bool",)),
                ),
            ]
        )
        sql_ast = pgast.SelectStmt(
            target_list=[
                pgast.ResTarget(val=pgast.ColumnRef(name=("result",))),
            ],
            from_clause=[
                pgast.RangeFunction(
                    functions=[func_call],
                    is_rowsfrom=True,
                ),
            ],
        )
    else:
        sql_ast = pgast.SelectStmt(
            target_list=[pgast.ResTarget(val=func_call)],
        )
    cache_sql = (
        cf.to_string().encode(defines.EDGEDB_ENCODING),
        df.to_string().encode(defines.EDGEDB_ENCODING),
    )
    return cache_sql, sql_ast


def describe_params(
    ctx: CompileContext,
    ir: irast.Statement | irast.ConfigCommand,
    argmap: Dict[str, pgast.Param],
    script_info: Optional[irast.ScriptInfo],
) -> Tuple[Optional[list[dbstate.Param]], bytes, uuid.UUID]:
    in_type_args = None
    params: list[tuple[str, s_types.Type, bool]] = []
    assert ir.schema
    if ir.params:
        params, in_type_args = _extract_params(
            ir.params,
            argmap=argmap,
            script_info=script_info,
            schema=ir.schema,
            ctx=ctx,
        )

    in_type_data, in_type_id = sertypes.describe_params(
        schema=ir.schema,
        params=params,
        protocol_version=ctx.protocol_version,
    )
    return in_type_args, in_type_data, in_type_id


def _compile_ql_transaction(
    ctx: CompileContext, ql: qlast.Transaction
) -> dbstate.TxControlQuery:

    cacheable = True

    modaliases = None
    final_user_schema: Optional[s_schema.Schema] = None
    final_cached_reflection = None
    final_global_schema: Optional[s_schema.Schema] = None
    sp_name = None
    sp_id = None

    if ctx.expect_rollback and not isinstance(
        ql, (qlast.RollbackTransaction, qlast.RollbackToSavepoint)
    ):
        raise errors.TransactionError(
            'expected a ROLLBACK or ROLLBACK TO SAVEPOINT command'
        )

    if isinstance(ql, qlast.StartTransaction):
        ctx._assert_not_in_migration_block(ql)

        ctx.state.start_tx()

        sqls = 'START TRANSACTION'
        if ql.access is not None:
            sqls += f' {ql.access.value}'
        if ql.deferrable is not None:
            sqls += f' {ql.deferrable.value}'
        sqls += ';'
        sql = sqls.encode()

        action = dbstate.TxAction.START
        cacheable = False

    elif isinstance(ql, qlast.CommitTransaction):
        ctx._assert_not_in_migration_block(ql)

        cur_tx = ctx.state.current_tx()
        final_user_schema = cur_tx.get_user_schema_if_updated()
        final_cached_reflection = cur_tx.get_cached_reflection_if_updated()
        final_global_schema = cur_tx.get_global_schema_if_updated()

        new_state = ctx.state.commit_tx()
        modaliases = new_state.modaliases

        sql = b'COMMIT'
        cacheable = False
        action = dbstate.TxAction.COMMIT

    elif isinstance(ql, qlast.RollbackTransaction):
        new_state = ctx.state.rollback_tx()
        modaliases = new_state.modaliases

        sql = b'ROLLBACK'
        cacheable = False
        action = dbstate.TxAction.ROLLBACK

    elif isinstance(ql, qlast.DeclareSavepoint):
        tx = ctx.state.current_tx()
        sp_id = tx.declare_savepoint(ql.name)

        pgname = pg_common.quote_ident(ql.name)
        sql = f'SAVEPOINT {pgname}'.encode()

        cacheable = False
        action = dbstate.TxAction.DECLARE_SAVEPOINT

        sp_name = ql.name

    elif isinstance(ql, qlast.ReleaseSavepoint):
        ctx.state.current_tx().release_savepoint(ql.name)
        pgname = pg_common.quote_ident(ql.name)
        sql = f'RELEASE SAVEPOINT {pgname}'.encode()
        action = dbstate.TxAction.RELEASE_SAVEPOINT

    elif isinstance(ql, qlast.RollbackToSavepoint):
        tx = ctx.state.current_tx()
        new_state = tx.rollback_to_savepoint(ql.name)
        modaliases = new_state.modaliases

        pgname = pg_common.quote_ident(ql.name)
        sql = f'ROLLBACK TO SAVEPOINT {pgname};'.encode()
        cacheable = False
        action = dbstate.TxAction.ROLLBACK_TO_SAVEPOINT
        sp_name = ql.name

    else:  # pragma: no cover
        raise ValueError(f'expected a transaction AST node, got {ql!r}')

    return dbstate.TxControlQuery(
        sql=sql,
        action=action,
        cacheable=cacheable,
        modaliases=modaliases,
        user_schema=final_user_schema,
        cached_reflection=final_cached_reflection,
        global_schema=final_global_schema,
        sp_name=sp_name,
        sp_id=sp_id,
        feature_used_metrics=(
            ddl.produce_feature_used_metrics(
                ctx.compiler_state, final_user_schema
            ) if final_user_schema else None
        ),
    )


def _compile_ql_sess_state(
    ctx: CompileContext, ql: qlast.SessionCommand
) -> dbstate.SessionStateQuery:
    current_tx = ctx.state.current_tx()
    schema = current_tx.get_schema(ctx.compiler_state.std_schema)

    aliases = ctx.state.current_tx().get_modaliases()

    if isinstance(ql, qlast.SessionSetAliasDecl):
        try:
            schema.get_global(s_mod.Module, ql.decl.module)
        except errors.InvalidReferenceError:
            raise errors.UnknownModuleError(
                f'module {ql.decl.module!r} does not exist'
            ) from None

        aliases = aliases.set(ql.decl.alias, ql.decl.module)

    elif isinstance(ql, qlast.SessionResetModule):
        aliases = aliases.set(None, s_mod.DEFAULT_MODULE_ALIAS)

    elif isinstance(ql, qlast.SessionResetAllAliases):
        aliases = DEFAULT_MODULE_ALIASES_MAP

    elif isinstance(ql, qlast.SessionResetAliasDecl):
        aliases = aliases.delete(ql.alias)

    else:  # pragma: no cover
        raise errors.InternalServerError(
            f'unsupported SET command type {type(ql)!r}')

    ctx.state.current_tx().update_modaliases(aliases)

    return dbstate.SessionStateQuery()


def _get_config_spec(
    ctx: CompileContext, config_op: config.Operation
) -> config.Spec:
    config_spec = ctx.compiler_state.config_spec
    if config_op.setting_name not in config_spec:
        # We don't typically bother tracking the user config spec in
        # the compiler workers (to avoid needing to bother with
        # transmitting, caching, or computing it). If we hit a config
        # op that needs it, load the spec.
        config_spec = config.ChainedSpec(
            config_spec,
            config.load_ext_spec_from_schema(
                ctx.state.current_tx().get_user_schema(),
                ctx.compiler_state.std_schema,
            ),
        )
    return config_spec


def _inject_config_cache_clear(sql_ast: pgast.Base) -> pgast.Base:
    """Inject a call to clear the config cache into a config op.

    The trickiness here is that we can't just do the delete in a
    statement before the config op, since RESET config ops query the
    views and so might populate the cache, and we can't do it in a
    statement directly after (unless we rework the server), since then
    the query won't return anything.

    So we instead fiddle around with the query to inject a call.
    """
    assert isinstance(sql_ast, pgast.Query)
    ctes = sql_ast.ctes or []
    sql_ast.ctes = None

    ctes.append(pgast.CommonTableExpr(
        name="_conv_rel",
        query=sql_ast,
    ))
    clear_qry = pgast.SelectStmt(
        target_list=[
            pgast.ResTarget(
                name="_dummy",
                val=pgast.FuncCall(
                    name=('edgedb', '_clear_sys_config_cache'),
                    args=[],
                ),
            ),
        ],
    )
    ctes.append(pgast.CommonTableExpr(
        name="_clear_cache",
        query=clear_qry,
        materialized=True,
    ))
    force_qry = pgast.UpdateStmt(
        targets=[pgast.UpdateTarget(
            name='flag', val=pgast.BooleanConstant(val=True)
        )],
        relation=pgast.RelRangeVar(relation=pgast.Relation(
            schemaname='edgedb', name='_dml_dummy')),
        where_clause=pgast.Expr(
            name="=",
            lexpr=pgast.ColumnRef(name=["id"]),
            rexpr=pgast.SelectStmt(
                from_clause=[pgast.RelRangeVar(relation=ctes[-1])],
                target_list=[
                    pgast.ResTarget(
                        val=pgast.FuncCall(
                            name=('count',), args=[pgast.Star()]),
                    )
                ],
            ),
        )
    )

    if (
        not isinstance(sql_ast, pgast.DMLQuery)
        or sql_ast.returning_list
    ):
        ctes.append(pgast.CommonTableExpr(
            name="_force_clear",
            query=force_qry,
            materialized=True,
        ))
        sql_ast = pgast.SelectStmt(
            target_list=[
                pgast.ResTarget(val=pgast.ColumnRef(
                    name=["_conv_rel", pgast.Star()])),
            ],
            ctes=ctes,
            from_clause=[
                pgast.RelRangeVar(relation=ctes[-3]),
            ],
        )
    else:
        sql_ast = force_qry
        force_qry.ctes = ctes

    return sql_ast


def _compile_ql_config_op(
    ctx: CompileContext, ql: qlast.ConfigOp
) -> dbstate.SessionStateQuery:

    current_tx = ctx.state.current_tx()
    schema = current_tx.get_schema(ctx.compiler_state.std_schema)

    modaliases = current_tx.get_modaliases()
    session_config = current_tx.get_session_config()
    database_config = current_tx.get_database_config()

    if ql.scope is not qltypes.ConfigScope.SESSION:
        ctx._assert_not_in_migration_block(ql)

    if (
        ql.scope is qltypes.ConfigScope.INSTANCE
        and not current_tx.is_implicit()
    ):
        raise errors.QueryError(
            'CONFIGURE INSTANCE cannot be executed in a transaction block')

    ir = qlcompiler.compile_ast_to_ir(
        ql,
        schema=schema,
        options=qlcompiler.CompilerOptions(
            modaliases=modaliases,
            in_server_config_op=True,
            dump_restore_mode=ctx.dump_restore_mode,
        ),
    )

    globals = None
    if ir.globals:
        globals = [
            (str(glob.global_name), glob.has_present_arg)
            for glob in ir.globals
        ]

    if isinstance(ir, irast.Statement):
        cfg_ir = ir.expr.expr
    else:
        cfg_ir = ir

    is_backend_setting = bool(getattr(cfg_ir, 'backend_setting', None))
    requires_restart = bool(getattr(cfg_ir, 'requires_restart', False))
    is_system_config = bool(getattr(cfg_ir, 'is_system_config', False))

    sql_res = pg_compiler.compile_ir_to_sql_tree(
        ir,
        backend_runtime_params=ctx.backend_runtime_params,
    )

    sql_ast = sql_res.ast
    if not ctx.bootstrap_mode and ql.scope in (
        qltypes.ConfigScope.DATABASE,
        qltypes.ConfigScope.SESSION,
    ):
        sql_ast = _inject_config_cache_clear(sql_ast)

    pretty = bool(
        debug.flags.edgeql_compile or debug.flags.edgeql_compile_sql_text)
    sql_text = pg_codegen.generate_source(
        sql_ast,
        pretty=pretty,
    )
    if pretty:
        debug.dump_code(sql_text, lexer='sql')

    sql = sql_text.encode()

    in_type_args, in_type_data, in_type_id = describe_params(
        ctx, ir, sql_res.argmap, None
    )

    if ql.scope is qltypes.ConfigScope.SESSION:
        config_op = ireval.evaluate_to_config_op(ir, schema=schema)

        session_config = config_op.apply(
            _get_config_spec(ctx, config_op),
            session_config,
        )
        current_tx.update_session_config(session_config)

    elif ql.scope is qltypes.ConfigScope.DATABASE:
        try:
            config_op = ireval.evaluate_to_config_op(ir, schema=schema)
        except ireval.UnsupportedExpressionError:
            # This is a complex config object operation, the
            # op will be produced by the compiler as json.
            config_op = None
        else:
            database_config = config_op.apply(
                _get_config_spec(ctx, config_op),
                database_config,
            )
            current_tx.update_database_config(database_config)

    elif ql.scope in (
            qltypes.ConfigScope.INSTANCE, qltypes.ConfigScope.GLOBAL):
        try:
            config_op = ireval.evaluate_to_config_op(ir, schema=schema)
        except ireval.UnsupportedExpressionError:
            # This is a complex config object operation, the
            # op will be produced by the compiler as json.
            config_op = None
    else:
        raise AssertionError(f'unexpected configuration scope: {ql.scope}')

    return dbstate.SessionStateQuery(
        sql=sql,
        is_backend_setting=is_backend_setting,
        is_system_config=is_system_config,
        config_scope=ql.scope,
        requires_restart=requires_restart,
        config_op=config_op,
        globals=globals,
        in_type_args=in_type_args,
        in_type_data=in_type_data,
        in_type_id=in_type_id.bytes,
    )


def _compile_dispatch_ql(
    ctx: CompileContext,
    ql: qlast.Base,
    source: Optional[edgeql.Source] = None,
    *,
    in_script: bool=False,
    script_info: Optional[irast.ScriptInfo] = None,
) -> Tuple[dbstate.BaseQuery, enums.Capability]:
    if isinstance(ql, qlast.MigrationCommand):
        query = ddl.compile_dispatch_ql_migration(
            ctx, ql, in_script=in_script
        )
        if isinstance(query, dbstate.MigrationControlQuery):
            capability = enums.Capability.DDL
            if query.tx_action:
                capability |= enums.Capability.TRANSACTION
            return query, capability
        elif isinstance(query, dbstate.DDLQuery):
            return query, enums.Capability.DDL
        else:  # DESCRIBE CURRENT MIGRATION
            return query, enums.Capability(0)

    elif isinstance(ql, qlast.DDLCommand):
        return (
            ddl.compile_and_apply_ddl_stmt(ctx, ql, source=source),
            enums.Capability.DDL,
        )

    elif isinstance(ql, qlast.Transaction):
        return (
            _compile_ql_transaction(ctx, ql),
            enums.Capability.TRANSACTION,
        )

    elif isinstance(ql, qlast.SessionCommand_tuple):
        return (
            _compile_ql_sess_state(ctx, ql),
            enums.Capability.SESSION_CONFIG,
        )

    elif isinstance(ql, qlast.ConfigOp):
        if ql.scope is qltypes.ConfigScope.SESSION:
            capability = enums.Capability.SESSION_CONFIG
        elif ql.scope is qltypes.ConfigScope.GLOBAL:
            # We want the notebook protocol to be able to SET
            # GLOBAL but not CONFIGURE SESSION, but they are
            # merged in the capabilities header. Splitting them
            # out introduces compatability headaches, so for now
            # we keep them merged and hack around it for the notebook.
            if ctx.notebook:
                capability = enums.Capability(0)
            else:
                capability = enums.Capability.SESSION_CONFIG
        else:
            capability = enums.Capability.PERSISTENT_CONFIG
        return (
            _compile_ql_config_op(ctx, ql),
            capability,
        )

    elif isinstance(ql, qlast.ExplainStmt):
        query = _compile_ql_explain(ctx, ql, script_info=script_info)
        caps = enums.Capability(0)
        if (
            isinstance(query, (dbstate.Query, dbstate.SimpleQuery))
            and query.has_dml
        ):
            caps |= enums.Capability.MODIFICATIONS
        return (query, caps)

    elif isinstance(ql, qlast.AdministerStmt):
        query = _compile_ql_administer(ctx, ql, script_info=script_info)
        caps = enums.Capability(0)
        return (query, caps)

    else:
        assert isinstance(ql, (qlast.Query, qlast.Command))
        query = _compile_ql_query(
            ctx, ql, source=source, script_info=script_info)
        caps = enums.Capability(0)
        if (
            isinstance(query, (dbstate.Query, dbstate.SimpleQuery))
            and query.has_dml
        ):
            caps |= enums.Capability.MODIFICATIONS
        return (query, caps)


def compile(
    *,
    ctx: CompileContext,
    source: edgeql.Source,
) -> dbstate.QueryUnitGroup:
    current_tx = ctx.state.current_tx()
    if current_tx.get_migration_state() is not None:
        original = edgeql.Source.from_string(source.text())
        ctx = dataclasses.replace(
            ctx,
            source=original,
            implicit_limit=0,
        )
        return _try_compile(ctx=ctx, source=original)

    try:
        return _try_compile(ctx=ctx, source=source)
    except errors.EdgeQLSyntaxError as original_err:
        if isinstance(source, edgeql.NormalizedSource):
            # try non-normalized source
            try:
                original = edgeql.Source.from_string(source.text())
                ctx = dataclasses.replace(ctx, source=original)
                _try_compile(ctx=ctx, source=original)
            except errors.EdgeQLSyntaxError as denormalized_err:
                raise denormalized_err
            except Exception:
                raise original_err
            else:
                raise AssertionError(
                    "Normalized query is broken while original is valid")
        else:
            raise original_err


def compile_sql_as_unit_group(
    *,
    ctx: CompileContext,
    source: edgeql.Source,
) -> dbstate.QueryUnitGroup:

    setting = _get_config_val(ctx, 'allow_user_specified_id')
    allow_user_specified_id = None
    if setting:
        allow_user_specified_id = sql.is_setting_truthy(setting)

    apply_access_policies_sql = None
    setting = _get_config_val(ctx, 'apply_access_policies_sql')
    if setting:
        apply_access_policies_sql = sql.is_setting_truthy(setting)

    tx_state = ctx.state.current_tx()
    schema = tx_state.get_schema(ctx.compiler_state.std_schema)

    settings = dbstate.DEFAULT_SQL_FE_SETTINGS
    sql_tx_state = dbstate.SQLTransactionState(
        in_tx=not tx_state.is_implicit(),
        settings=settings,
        in_tx_settings=settings,
        in_tx_local_settings=settings,
        savepoints=[
            (not_none(tx.name), settings, settings)
            for tx in tx_state._savepoints.values()
        ],
    )

    sql_units = sql.compile_sql(
        source.text(),
        schema=schema,
        tx_state=sql_tx_state,
        prepared_stmt_map={},
        current_database=ctx.branch_name or "<unknown>",
        current_user=ctx.role_name or "<unknown>",
        allow_user_specified_id=allow_user_specified_id,
        apply_access_policies_sql=apply_access_policies_sql,
        include_edgeql_io_format_alternative=True,
        allow_prepared_statements=False,
    )

    qug = dbstate.QueryUnitGroup(
        cardinality=sql_units[-1].cardinality,
        cacheable=False,
    )

    for sql_unit in sql_units:
        if sql_unit.eql_format_query is not None:
            value_sql = sql_unit.eql_format_query.encode("utf-8")
            intro_sql = sql_unit.query.encode("utf-8")
        else:
            value_sql = sql_unit.query.encode("utf-8")
            intro_sql = None
        if isinstance(sql_unit.command_complete_tag, dbstate.TagPlain):
            status = sql_unit.command_complete_tag.tag
        elif isinstance(
            sql_unit.command_complete_tag,
            (dbstate.TagCountMessages, dbstate.TagUnpackRow),
        ):
            status = sql_unit.command_complete_tag.prefix.encode("utf-8")
        elif sql_unit.command_complete_tag is None:
            status = b"SELECT"  # XXX
        else:
            raise AssertionError(
                f"unexpected SQLQueryUnit.command_complete_tag type: "
                f"{sql_unit.command_complete_tag}"
            )
        unit = dbstate.QueryUnit(
            sql=value_sql,
            introspection_sql=intro_sql,
            status=status,
            cardinality=sql_unit.cardinality,
            capabilities=sql_unit.capabilities,
            globals=[
                (str(sp.global_name), False) for sp in sql_unit.params
                if isinstance(sp, dbstate.SQLParamGlobal)
            ] if sql_unit.params else [],
            output_format=(
                enums.OutputFormat.NONE
                if sql_unit.cardinality is enums.Cardinality.NO_RESULT
                else enums.OutputFormat.BINARY
            ),
        )
        match sql_unit.tx_action:
            case dbstate.TxAction.START:
                ctx.state.start_tx()
                tx_state = ctx.state.current_tx()
                unit.tx_id = tx_state.id
            case dbstate.TxAction.COMMIT:
                ctx.state.commit_tx()
                unit.tx_commit = True
            case dbstate.TxAction.ROLLBACK:
                ctx.state.rollback_tx()
                unit.tx_rollback = True
            case dbstate.TxAction.DECLARE_SAVEPOINT:
                assert sql_unit.sp_name is not None
                unit.tx_savepoint_declare = True
                unit.sp_id = tx_state.declare_savepoint(sql_unit.sp_name)
                unit.sp_name = sql_unit.sp_name
            case dbstate.TxAction.ROLLBACK_TO_SAVEPOINT:
                assert sql_unit.sp_name is not None
                tx_state.rollback_to_savepoint(sql_unit.sp_name)
                unit.tx_savepoint_rollback = True
                unit.sp_name = sql_unit.sp_name
            case dbstate.TxAction.RELEASE_SAVEPOINT:
                assert sql_unit.sp_name is not None
                tx_state.release_savepoint(sql_unit.sp_name)
                unit.sp_name = sql_unit.sp_name
            case None:
                pass
            case _:
                raise AssertionError(
                    f"unexpected SQLQueryUnit.tx_action: {sql_unit.tx_action}"
                )

        qug.append(unit)

    return qug


def _try_compile(
    *,
    ctx: CompileContext,
    source: edgeql.Source,
) -> dbstate.QueryUnitGroup:
    if _get_config_val(ctx, '__internal_testmode'):
        # This is a bad but simple way to emulate a slow compilation for tests.
        # Ideally, we should have a testmode function that is hooked to sleep
        # as `simple_special_case`, or wait for a notification from the test.
        sentinel = "# EDGEDB_TEST_COMPILER_SLEEP = "
        text = source.text()
        if text.startswith(sentinel):
            time.sleep(float(text[len(sentinel):text.index("\n")]))

    statements = edgeql.parse_block(source)
    statements_len = len(statements)

    if not len(statements):  # pragma: no cover
        raise errors.ProtocolError('nothing to compile')

    rv = dbstate.QueryUnitGroup()

    is_script = statements_len > 1
    script_info = None
    if is_script:
        if ctx.expect_rollback:
            # We are in a failed transaction expecting a rollback, while a
            # script cannot be a rollback
            raise errors.TransactionError(
                'expected a ROLLBACK or ROLLBACK TO SAVEPOINT command'
            )

        script_info = qlcompiler.preprocess_script(
            statements,
            schema=ctx.state.current_tx().get_schema(
                ctx.compiler_state.std_schema),
            options=_get_compile_options(ctx)
        )
        non_trailing_ctx = dataclasses.replace(
            ctx, output_format=enums.OutputFormat.NONE)

    final_user_schema: Optional[s_schema.Schema] = None

    for i, stmt in enumerate(statements):
        is_trailing_stmt = i == statements_len - 1
        stmt_ctx = ctx if is_trailing_stmt else non_trailing_ctx

        _check_force_database_error(stmt_ctx, stmt)

        comp, capabilities = _compile_dispatch_ql(
            stmt_ctx,
            stmt,
            source=source if not is_script else None,
            script_info=script_info,
            in_script=is_script,
        )

        unit, user_schema = _make_query_unit(
            ctx=ctx,
            stmt_ctx=stmt_ctx,
            stmt=stmt,
            is_script=is_script,
            is_trailing_stmt=is_trailing_stmt,
            comp=comp,
            capabilities=capabilities,
        )

        rv.append(unit)

        if user_schema is not None:
            final_user_schema = user_schema

    if script_info:
        if ctx.state.current_tx().is_implicit():
            if ctx.state.current_tx().get_migration_state():
                raise errors.QueryError(
                    "Cannot leave an incomplete migration in scripts"
                )
            if ctx.state.current_tx().get_migration_rewrite_state():
                raise errors.QueryError(
                    "Cannot leave an incomplete migration rewrite "
                    "in scripts"
                )

        params, in_type_args = _extract_params(
            list(script_info.params.values()),
            argmap=None, script_info=None, schema=script_info.schema,
            ctx=ctx)

        in_type_data, in_type_id = sertypes.describe_params(
            schema=script_info.schema,
            params=params,
            protocol_version=ctx.protocol_version,
        )
        rv.in_type_id = in_type_id.bytes
        rv.in_type_args = in_type_args
        rv.in_type_data = in_type_data

    if final_user_schema is not None:
        rv.state_serializer = ctx.compiler_state.state_serializer_factory.make(
            final_user_schema,
            ctx.state.current_tx().get_global_schema(),
            ctx.protocol_version,
        )

    # Sanity checks
    for unit in rv:  # pragma: no cover
        na_cardinality = (
            unit.cardinality is enums.Cardinality.NO_RESULT
        )
        if unit.cacheable and (
            unit.config_ops or unit.modaliases or unit.user_schema or
            unit.cached_reflection
        ):
            raise errors.InternalServerError(
                f'QueryUnit {unit!r} is cacheable but has config/aliases')

        if not na_cardinality and (
                unit.tx_commit or
                unit.tx_rollback or
                unit.tx_savepoint_rollback or
                unit.out_type_id is sertypes.NULL_TYPE_ID or
                unit.system_config or
                unit.config_ops or
                unit.modaliases or
                unit.has_set or
                unit.has_ddl or
                not unit.sql_hash):
            raise errors.InternalServerError(
                f'unit has invalid "cardinality": {unit!r}')

    multi_card = rv.cardinality in (
        enums.Cardinality.MANY, enums.Cardinality.AT_LEAST_ONE,
    )
    if multi_card and ctx.expected_cardinality_one:
        raise errors.ResultCardinalityMismatchError(
            f'the query has cardinality {unit.cardinality.name} '
            f'which does not match the expected cardinality ONE')

    return rv


def _make_query_unit(
    *,
    ctx: CompileContext,
    stmt_ctx: CompileContext,
    stmt: qlast.Base,
    is_script: bool,
    is_trailing_stmt: bool,
    comp: dbstate.BaseQuery,
    capabilities: enums.Capability,
) -> tuple[dbstate.QueryUnit, Optional[s_schema.Schema]]:

    # Initialize user_schema_version with the version this query is
    # going to be compiled upon. This can be overwritten later by DDLs.
    try:
        schema_version = _get_schema_version(
            stmt_ctx.state.current_tx().get_user_schema()
        )
    except errors.InvalidReferenceError:
        schema_version = None

    unit = dbstate.QueryUnit(
        sql=b"",
        status=status.get_status(stmt),
        cardinality=enums.Cardinality.NO_RESULT,
        capabilities=capabilities,
        output_format=stmt_ctx.output_format,
        cache_key=ctx.cache_key,
        user_schema_version=schema_version,
        warnings=comp.warnings,
    )

    if not comp.is_transactional:
        if is_script:
            raise errors.QueryError(
                f'cannot execute {status.get_status(stmt).decode()} '
                f'with other commands in one block',
                span=stmt.span,
            )

        if not ctx.state.current_tx().is_implicit():
            raise errors.QueryError(
                f'cannot execute {status.get_status(stmt).decode()} '
                f'in a transaction',
                span=stmt.span,
            )

        unit.is_transactional = False

    final_user_schema: Optional[s_schema.Schema] = None

    if isinstance(comp, dbstate.Query):
        unit.sql = comp.sql
        unit.cache_sql = comp.cache_sql
        unit.cache_func_call = comp.cache_func_call
        unit.globals = comp.globals
        unit.in_type_args = comp.in_type_args

        unit.sql_hash = comp.sql_hash

        unit.out_type_data = comp.out_type_data
        unit.out_type_id = comp.out_type_id
        unit.in_type_data = comp.in_type_data
        unit.in_type_id = comp.in_type_id

        unit.cacheable = comp.cacheable

        if comp.is_explain:
            unit.is_explain = True
            unit.query_asts = comp.query_asts

        if comp.run_and_rollback:
            unit.run_and_rollback = True

        if is_trailing_stmt:
            unit.cardinality = comp.cardinality

    elif isinstance(comp, dbstate.SimpleQuery):
        unit.sql = comp.sql
        unit.in_type_args = comp.in_type_args

    elif isinstance(comp, dbstate.DDLQuery):
        unit.sql = comp.sql
        unit.db_op_trailer = comp.db_op_trailer
        unit.create_db = comp.create_db
        unit.drop_db = comp.drop_db
        unit.drop_db_reset_connections = comp.drop_db_reset_connections
        unit.create_db_template = comp.create_db_template
        unit.create_db_mode = comp.create_db_mode
        unit.ddl_stmt_id = comp.ddl_stmt_id
        if not ctx.dump_restore_mode:
            if comp.user_schema is not None:
                final_user_schema = comp.user_schema
                unit.user_schema = pickle.dumps(comp.user_schema, -1)
                unit.user_schema_version = (
                    _get_schema_version(comp.user_schema)
                )
                unit.extensions, unit.ext_config_settings = (
                    _extract_extensions(ctx, comp.user_schema)
                )
            unit.feature_used_metrics = comp.feature_used_metrics
            if comp.cached_reflection is not None:
                unit.cached_reflection = \
                    pickle.dumps(comp.cached_reflection, -1)
            if comp.global_schema is not None:
                unit.global_schema = pickle.dumps(comp.global_schema, -1)
                unit.roles = _extract_roles(comp.global_schema)

        unit.config_ops.extend(comp.config_ops)

    elif isinstance(comp, dbstate.TxControlQuery):
        if is_script:
            raise errors.QueryError(
                "Explicit transaction control commands cannot be executed "
                "in an implicit transaction block"
            )
        unit.sql = comp.sql
        unit.cacheable = comp.cacheable

        if not ctx.dump_restore_mode:
            if comp.user_schema is not None:
                final_user_schema = comp.user_schema
                unit.user_schema = pickle.dumps(comp.user_schema, -1)
                unit.user_schema_version = (
                    _get_schema_version(comp.user_schema)
                )
                unit.extensions, unit.ext_config_settings = (
                    _extract_extensions(ctx, comp.user_schema)
                )
            unit.feature_used_metrics = comp.feature_used_metrics
            if comp.cached_reflection is not None:
                unit.cached_reflection = \
                    pickle.dumps(comp.cached_reflection, -1)
            if comp.global_schema is not None:
                unit.global_schema = pickle.dumps(comp.global_schema, -1)
                unit.roles = _extract_roles(comp.global_schema)

        if comp.modaliases is not None:
            unit.modaliases = comp.modaliases

        if comp.action == dbstate.TxAction.START:
            if unit.tx_id is not None:
                raise errors.InternalServerError(
                    'already in transaction')
            unit.tx_id = ctx.state.current_tx().id
        elif comp.action == dbstate.TxAction.COMMIT:
            unit.tx_commit = True
        elif comp.action == dbstate.TxAction.ROLLBACK:
            unit.tx_rollback = True
        elif comp.action is dbstate.TxAction.ROLLBACK_TO_SAVEPOINT:
            unit.tx_savepoint_rollback = True
            unit.sp_name = comp.sp_name
        elif comp.action is dbstate.TxAction.DECLARE_SAVEPOINT:
            unit.tx_savepoint_declare = True
            unit.sp_name = comp.sp_name
            unit.sp_id = comp.sp_id

    elif isinstance(comp, dbstate.MigrationControlQuery):
        unit.sql = comp.sql
        unit.cacheable = comp.cacheable

        if not ctx.dump_restore_mode:
            if comp.user_schema is not None:
                final_user_schema = comp.user_schema
                unit.user_schema = pickle.dumps(comp.user_schema, -1)
                unit.user_schema_version = (
                    _get_schema_version(comp.user_schema)
                )
                unit.extensions, unit.ext_config_settings = (
                    _extract_extensions(ctx, comp.user_schema)
                )
            if comp.cached_reflection is not None:
                unit.cached_reflection = \
                    pickle.dumps(comp.cached_reflection, -1)
        unit.ddl_stmt_id = comp.ddl_stmt_id

        if comp.modaliases is not None:
            unit.modaliases = comp.modaliases

        if comp.tx_action == dbstate.TxAction.START:
            if unit.tx_id is not None:
                raise errors.InternalServerError(
                    'already in transaction')
            unit.tx_id = ctx.state.current_tx().id
        elif comp.tx_action == dbstate.TxAction.COMMIT:
            unit.tx_commit = True
            unit.append_tx_op = True
        elif comp.tx_action == dbstate.TxAction.ROLLBACK:
            unit.tx_rollback = True
            unit.append_tx_op = True
        elif comp.action == dbstate.MigrationAction.ABORT:
            unit.tx_abort_migration = True

    elif isinstance(comp, dbstate.SessionStateQuery):
        unit.sql = comp.sql
        unit.globals = comp.globals

        if comp.config_scope is qltypes.ConfigScope.INSTANCE:
            if not ctx.state.current_tx().is_implicit() or is_script:
                raise errors.QueryError(
                    'CONFIGURE INSTANCE cannot be executed in a '
                    'transaction block')

            unit.system_config = True
        elif comp.config_scope is qltypes.ConfigScope.GLOBAL:
            unit.needs_readback = True

        elif comp.config_scope is qltypes.ConfigScope.DATABASE:
            unit.database_config = True
            unit.needs_readback = True

        if comp.is_backend_setting:
            unit.backend_config = True
        if comp.requires_restart:
            unit.config_requires_restart = True
        if comp.is_system_config:
            unit.is_system_config = True

        unit.modaliases = ctx.state.current_tx().get_modaliases()

        if comp.config_op is not None:
            unit.config_ops.append(comp.config_op)

        if comp.in_type_args:
            unit.in_type_args = comp.in_type_args
        if comp.in_type_data:
            unit.in_type_data = comp.in_type_data
        if comp.in_type_id:
            unit.in_type_id = comp.in_type_id

        unit.has_set = True
        unit.output_format = enums.OutputFormat.NONE

    elif isinstance(comp, dbstate.MaintenanceQuery):
        unit.sql = comp.sql

    elif isinstance(comp, dbstate.NullQuery):
        pass

    else:  # pragma: no cover
        raise errors.InternalServerError('unknown compile state')

    if unit.in_type_args:
        unit.in_type_args_real_count = sum(
            len(p.sub_params[0]) if p.sub_params else 1
            for p in unit.in_type_args
        )

    if unit.warnings:
        for warning in unit.warnings:
            warning.__traceback__ = None

    return unit, final_user_schema


def _extract_params(
    params: List[irast.Param],
    *,
    schema: s_schema.Schema,
    argmap: Optional[Dict[str, pgast.Param]],
    script_info: Optional[irast.ScriptInfo],
    ctx: CompileContext,
) -> Tuple[List[tuple[str, s_types.Type, bool]], List[dbstate.Param]]:
    first_param = next(iter(params)) if params else None
    has_named_params = first_param and not first_param.name.isdecimal()

    if (src := ctx.source) is not None:
        first_extra = src.first_extra()
    else:
        first_extra = None

    all_params = script_info.params.values() if script_info else params
    total_params = len([p for p in all_params if not p.is_sub_param])
    user_params = first_extra if first_extra is not None else total_params

    if script_info is not None:
        outer_mapping = {n: i for i, n in enumerate(script_info.params)}
        # Count however many of *our* arguments are user_params
        user_params = sum(
            outer_mapping[n.name] < user_params for n in params
            if not n.is_sub_param)
    else:
        outer_mapping = None

    oparams: list[Optional[tuple[str, s_obj.Object, bool]]] = (
        [None] * user_params)
    in_type_args: list[Optional[dbstate.Param]] = [None] * user_params
    for idx, param in enumerate(params):
        if param.is_sub_param:
            continue
        if argmap is not None:
            sql_param = argmap[param.name]
            idx = sql_param.logical_index - 1
        if idx >= user_params:
            continue

        if ctx.json_parameters:
            schema_type = schema.get('std::json')
        else:
            schema_type = param.schema_type

        array_tid = None
        if isinstance(schema_type, s_types.Array):
            el_type = schema_type.get_element_type(schema)
            array_tid = el_type.id

        # NB: We'll need to turn this off for script args
        if (
            not script_info
            and not has_named_params
            and str(idx) != param.name
        ):
            raise RuntimeError(
                'positional argument name disagrees '
                'with its actual position')

        oparams[idx] = (
            param.name,
            schema_type,
            param.required,
        )

        if param.sub_params:
            assert not ctx.json_parameters
            array_tids: list[Optional[uuid.UUID]] = []
            for p in param.sub_params.params:
                if isinstance(p.schema_type, s_types.Array):
                    el_type = p.schema_type.get_element_type(schema)
                    array_tids.append(el_type.id)
                else:
                    array_tids.append(None)

            sub_params = (
                array_tids, param.sub_params.trans_type.flatten())
        else:
            sub_params = None

        in_type_args[idx] = dbstate.Param(
            name=param.name,
            required=param.required,
            array_type_id=array_tid,
            outer_idx=outer_mapping[param.name] if outer_mapping else None,
            sub_params=sub_params,
        )

    return oparams, in_type_args  # type: ignore[return-value]


def get_obj_ids(
    schema: s_schema.Schema,
    *,
    include_extras: bool=False,
) -> tuple[list[tuple[str, str, uuid.UUID]], list[uuid.UUID]]:
    all_objects: Iterable[s_obj.Object] = schema.get_objects(
        exclude_stdlib=True,
        exclude_global=True,
    )
    ids = []
    sequences = []
    for obj in all_objects:
        if isinstance(obj, s_obj.QualifiedObject):
            ql_class = ''
        else:
            ql_class = str(type(obj).get_ql_class_or_die())

        name = str(obj.get_name(schema))
        ids.append((
            name,
            ql_class,
            obj.id,
        ))

        if isinstance(obj, s_types.Type) and obj.is_sequence(schema):
            sequences.append(obj.id)

        if include_extras and isinstance(obj, s_func.Function):
            backend_name = obj.get_backend_name(schema)
            if backend_name:
                ids.append((
                    name,
                    f'{ql_class or None}-backend_name',
                    backend_name,
                ))

    return ids, sequences


def _describe_object(
    schema: s_schema.Schema,
    source: s_obj.Object,
    protocol_version: defines.ProtocolVersion,
) -> List[DumpBlockDescriptor]:

    cols = []
    shape = []
    ptrdesc: List[DumpBlockDescriptor] = []

    if isinstance(source, s_props.Property):
        schema, prop_tuple = s_types.Tuple.from_subtypes(
            schema,
            {
                'source': schema.get('std::uuid', type=s_types.Type),
                'target': not_none(source.get_target(schema)),
            },
            {'named': True},
        )

        type_data, type_id = sertypes.describe(
            schema,
            prop_tuple,
            follow_links=False,
            protocol_version=protocol_version,
        )

        cols.extend([
            'source',
            'target',
        ])

    elif isinstance(source, s_links.Link):
        props = {}

        for ptr in source.get_pointers(schema).objects(schema):
            if not ptr.is_dumpable(schema):
                continue

            stor_info = pg_types.get_pointer_storage_info(
                ptr,
                schema=schema,
                source=source,
                link_bias=True,
            )

            cols.append(stor_info.column_name)

            props[ptr.get_shortname(schema).name] = not_none(
                ptr.get_target(schema))

        schema, link_tuple = s_types.Tuple.from_subtypes(
            schema,
            props,
            {'named': True},
        )

        type_data, type_id = sertypes.describe(
            schema,
            link_tuple,
            follow_links=False,
            protocol_version=protocol_version,
        )

    else:
        assert isinstance(source, s_objtypes.ObjectType)
        for ptr in source.get_pointers(schema).objects(schema):
            if not ptr.is_dumpable(schema):
                continue

            stor_info = pg_types.get_pointer_storage_info(
                ptr,
                schema=schema,
                source=source,
            )

            if stor_info.table_type == 'ObjectType':
                cols.append(stor_info.column_name)
                shape.append(ptr)

            link_stor_info = pg_types.get_pointer_storage_info(
                ptr,
                schema=schema,
                source=source,
                link_bias=True,
            )

            if link_stor_info is not None:
                ptrdesc.extend(_describe_object(schema, ptr,
                                                protocol_version))

        # For any addon columns (currently fts and ai shadow index
        # columns), generate a fake pointer to put in the descriptor
        # and include them in the dump.
        nschema = schema
        for (name, col, _type) in source.get_addon_columns(schema):
            nschema, fake_ptr = _add_fake_property(source, name, nschema)
            cols.append(col)
            shape.append(fake_ptr)

        type_data, type_id = sertypes.describe(
            nschema,
            source,
            view_shapes={source: shape},
            follow_links=False,
            protocol_version=protocol_version,
        )

    table_name = pg_common.get_backend_name(
        schema, source, catenate=True
    )

    stmt = (
        f'COPY {table_name} '
        f'({", ".join(pg_common.quote_ident(c) for c in cols)}) '
        f'TO STDOUT WITH BINARY'
    ).encode()

    return [DumpBlockDescriptor(
        schema_object_id=source.id,
        schema_object_class=type(source).get_ql_class_or_die(),
        schema_deps=tuple(p.schema_object_id for p in ptrdesc),
        type_desc_id=type_id,
        type_desc=type_data,
        sql_copy_stmt=stmt,
    )] + ptrdesc


def _check_dump_layout(
    dump_els: AbstractSet[str],
    schema_els: AbstractSet[str],
    elided_els: AbstractSet[str],
    label: str,
) -> None:
    extra_els = dump_els - (schema_els | elided_els)
    if extra_els:
        raise RuntimeError(
            f'dump data tuple of {label} has extraneous elements: '
            f'{", ".join(extra_els)}'
        )

    missing_els = schema_els - dump_els
    if missing_els:
        raise RuntimeError(
            f'dump data tuple of {label} has missing elements: '
            f'{", ".join(missing_els)}'
        )


def _get_ptr_mending_desc(
    schema: s_schema.Schema,
    ptr: s_pointers.Pointer,
) -> Optional[DataMendingDescriptor]:
    ptr_type = ptr.get_target(schema)
    if isinstance(ptr_type, (s_types.Array, s_types.Tuple)):
        return _get_data_mending_desc(schema, ptr_type)
    else:
        return None


def _get_data_mending_desc(
    schema: s_schema.Schema,
    typ: s_types.Type,
) -> Optional[DataMendingDescriptor]:
    if isinstance(typ, (s_types.Tuple, s_types.Array)):
        elements = tuple(
            _get_data_mending_desc(schema, element)
            for element in typ.get_subtypes(schema)
        )
    else:
        elements = tuple()

    if pg_types.type_has_stable_oid(typ):
        return None
    else:
        return DataMendingDescriptor(
            schema_type_id=typ.id,
            schema_object_class=type(typ).get_ql_class_or_die(),
            elements=elements,
            needs_mending=bool(
                isinstance(typ, (s_types.Tuple, s_types.Array))
                and any(elements)
            )
        )


def _add_fake_property(
    source: s_objtypes.ObjectType,
    name: str,
    schema: s_schema.Schema,
) -> tuple[s_schema.Schema, s_props.Property]:
    base = schema.get(
        s_name.QualName('std', 'property'),
        type=s_props.Property,
    )
    derived_name = s_obj.derive_name(
        schema,
        str(source.get_name(schema)),
        module='__derived__',
        derived_name_base=s_name.UnqualName(name),
        parent=base,
    )
    return base.derive_ref(
        schema,
        source,
        name=derived_name,
        target=schema.get('std::bytes', type=s_types.Type),
    )


def maybe_force_database_error(
    val: Optional[str],
    *,
    scope: str,
) -> None:
    # Check the string directly for false to skip a deserialization
    if val is None or val == 'false':
        return
    try:
        err = json.loads(val)
        if not err:
            return

        scopes = err.get('_scopes', ['query'])
        if scope not in scopes:
            return
        versions = err.get('_versions')
        if versions and buildmeta.get_version_string() not in versions:
            return

        errcls = errors.EdgeDBError.get_error_class_from_name(err['type'])
        if context := err.get('context'):
            filename = context.get('filename')
            position = tuple(
                context.get(k) for k in ('line', 'col', 'start', 'end')
            )
        else:
            filename = None
            position = None

        errval = errcls(
            msg=err.get('message'),
            hint=err.get('hint'),
            details=err.get('details'),
            filename=filename,
            position=position,
        )
    except Exception:
        raise errors.ConfigurationError(
            "invalid 'force_database_error' value'")

    raise errval


def _check_force_database_error(
    ctx: CompileContext,
    ql: Optional[qlast.Base]=None,
    *,
    scope: str='query',
) -> None:
    if isinstance(ql, qlast.ConfigOp):
        return

    val = _get_config_val(ctx, 'force_database_error')
    if isinstance(ql, qlast.DDLCommand):
        maybe_force_database_error(val, scope='ddl')
    maybe_force_database_error(val, scope=scope)


def _get_config_val(
    ctx: CompileContext,
    name: str,
) -> Any:
    current_tx = ctx.state.current_tx()
    return config.lookup(
        name,
        current_tx.get_session_config(),
        current_tx.get_database_config(),
        current_tx.get_system_config(),
        spec=ctx.compiler_state.config_spec,
        allow_unrecognized=True,
    )


def _get_compilation_config_vals(ctx: CompileContext) -> Any:
    assert ctx.compiler_state.config_spec is not None
    return {
        k: _get_config_val(ctx, k)
        for k in ctx.compiler_state.config_spec
        if ctx.compiler_state.config_spec[k].affects_compilation
    }


_OUTPUT_FORMAT_MAP = {
    enums.OutputFormat.BINARY: pg_compiler.OutputFormat.NATIVE,
    enums.OutputFormat.JSON: pg_compiler.OutputFormat.JSON,
    enums.OutputFormat.JSON_ELEMENTS: pg_compiler.OutputFormat.JSON_ELEMENTS,
    enums.OutputFormat.NONE: pg_compiler.OutputFormat.NONE,
}


def _convert_format(inp: enums.OutputFormat) -> pg_compiler.OutputFormat:
    try:
        return _OUTPUT_FORMAT_MAP[inp]
    except KeyError:
        raise RuntimeError(f"Output format {inp!r} is not supported")


def _hash_sql(sql: bytes, **kwargs: bytes) -> bytes:
    h = hashlib.sha1(sql)
    for param, val in kwargs.items():
        h.update(param.encode('latin1'))
        h.update(val)
    return h.hexdigest().encode('latin1')


def _extract_extensions(
    ctx: CompileContext, user_schema: s_schema.Schema
) -> tuple[set[str], list[config.Setting]]:
    # XXX: Do we need to return None if extensions/config_spec didn't change?
    names = {
        ext.get_name(user_schema).name
        for ext in user_schema.get_objects(type=s_ext.Extension)
    }
    if names:
        schema = s_schema.ChainedSchema(
            ctx.compiler_state.std_schema, user_schema, s_schema.EMPTY_SCHEMA
        )
        settings = config.load_ext_settings_from_schema(schema)
    else:
        settings = []
    return names, settings


def _extract_roles(
    global_schema: s_schema.Schema,
) -> immutables.Map[str, immutables.Map[str, Any]]:
    roles = {}
    for role in global_schema.get_objects(type=s_role.Role):
        role_name = str(role.get_name(global_schema))
        roles[role_name] = immutables.Map(
            name=role_name,
            superuser=role.get_superuser(global_schema),
            password=role.get_password(global_schema),
        )
    return immutables.Map(roles)


class DumpDescriptor(NamedTuple):

    schema_ddl: str
    schema_dynamic_ddl: Tuple[str, ...]
    schema_ids: List[Tuple[str, str, bytes]]
    blocks: Sequence[DumpBlockDescriptor]


class DumpBlockDescriptor(NamedTuple):

    schema_object_id: uuid.UUID
    schema_object_class: qltypes.SchemaObjectClass
    schema_deps: Tuple[uuid.UUID, ...]
    type_desc_id: uuid.UUID
    type_desc: bytes
    sql_copy_stmt: bytes


class RestoreDescriptor(NamedTuple):

    units: Sequence[dbstate.QueryUnit]
    blocks: Sequence[RestoreBlockDescriptor]
    tables: Sequence[str]
    repopulate_units: Sequence[str]


class DataMendingDescriptor(NamedTuple):

    #: The identifier of the EdgeDB type
    schema_type_id: uuid.UUID
    #: The kind of a type we are dealing with
    schema_object_class: qltypes.SchemaObjectClass
    #: If type is a collection, mending descriptors of element types
    elements: Tuple[Optional[DataMendingDescriptor], ...] = tuple()
    #: Whether a datum represented by this descriptor will need mending
    needs_mending: bool = False


class RestoreBlockDescriptor(NamedTuple):

    #: The identifier of the schema object this data is for.
    schema_object_id: uuid.UUID
    #: The COPY SQL statement for this block.
    sql_copy_stmt: bytes
    #: For compatibility with old dumps, a list of column indexes
    #: that should be ignored in the COPY stream.
    compat_elided_cols: Tuple[int, ...]
    #: If the tuple requires mending of unstable Postgres OIDs in data,
    #: this will contain the recursive descriptor on which parts of
    #: each datum need mending.
    data_mending_desc: Tuple[Optional[DataMendingDescriptor], ...]<|MERGE_RESOLUTION|>--- conflicted
+++ resolved
@@ -1737,11 +1737,7 @@
         query_asts = None
 
     return dbstate.Query(
-<<<<<<< HEAD
-        sql=((sql_info_prefix + sql_text).encode(defines.EDGEDB_ENCODING),),
-=======
-        sql=sql_bytes,
->>>>>>> 743d96cd
+        sql=(sql_info_prefix + sql_text).encode(defines.EDGEDB_ENCODING),
         sql_hash=sql_hash,
         cache_sql=cache_sql,
         cache_func_call=cache_func_call,

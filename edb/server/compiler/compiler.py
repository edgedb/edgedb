--- conflicted
+++ resolved
@@ -566,11 +566,8 @@
             current_user=current_user,
             allow_user_specified_id=allow_user_specified_id,
             apply_access_policies_sql=apply_access_policies_sql,
-<<<<<<< HEAD
+            disambiguate_column_names=False,
             backend_runtime_params=self.state.backend_runtime_params,
-=======
-            disambiguate_column_names=False,
->>>>>>> 4d6c9633
         )
 
     def compile_serialized_request(
@@ -2435,11 +2432,8 @@
         apply_access_policies_sql=apply_access_policies_sql,
         include_edgeql_io_format_alternative=True,
         allow_prepared_statements=False,
-<<<<<<< HEAD
+        disambiguate_column_names=True,
         backend_runtime_params=ctx.backend_runtime_params,
-=======
-        disambiguate_column_names=True,
->>>>>>> 4d6c9633
     )
 
     qug = dbstate.QueryUnitGroup(

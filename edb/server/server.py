#
# This source file is part of the EdgeDB open source project.
#
# Copyright 2016-present MagicStack Inc. and the EdgeDB authors.
#
# Licensed under the Apache License, Version 2.0 (the "License");
# you may not use this file except in compliance with the License.
# You may obtain a copy of the License at
#
#     http://www.apache.org/licenses/LICENSE-2.0
#
# Unless required by applicable law or agreed to in writing, software
# distributed under the License is distributed on an "AS IS" BASIS,
# WITHOUT WARRANTIES OR CONDITIONS OF ANY KIND, either express or implied.
# See the License for the specific language governing permissions and
# limitations under the License.
#


from __future__ import annotations

import functools
from typing import *

import asyncio
import collections
import ipaddress
import json
import logging
import os
import pickle
import socket
import ssl
import stat
import struct
import sys
import time
import uuid

import immutables
from jwcrypto import jwk

from edb import errors

from edb.common import devmode
from edb.common import taskgroup
from edb.common import windowedsum

from edb.schema import reflection as s_refl
from edb.schema import roles as s_role
from edb.schema import schema as s_schema

from edb.server import args as srvargs
from edb.server import cache
from edb.server import config
from edb.server import connpool
from edb.server import compiler_pool
from edb.server import defines
from edb.server import protocol
from edb.server.ha import base as ha_base
from edb.server.ha import adaptive as adaptive_ha
from edb.server.protocol import binary  # type: ignore
from edb.server import metrics
from edb.server import pgcon
from edb.server.pgcon import errors as pgcon_errors

from . import dbview

if TYPE_CHECKING:
    import asyncio.base_events
    import pathlib


ADMIN_PLACEHOLDER = "<edgedb:admin>"
logger = logging.getLogger('edb.server')
log_metrics = logging.getLogger('edb.server.metrics')


class RoleDescriptor(TypedDict):
    superuser: bool
    name: str
    password: str


class StartupError(Exception):
    pass


class Server(ha_base.ClusterProtocol):

    _sys_pgcon: Optional[pgcon.PGConnection]

    _roles: Mapping[str, RoleDescriptor]
    _instance_data: Mapping[str, str]
    _sys_queries: Mapping[str, str]
    _local_intro_query: bytes
    _global_intro_query: bytes
    _report_config_typedesc: bytes
    _report_config_data: bytes

    _std_schema: s_schema.Schema
    _refl_schema: s_schema.Schema
    _schema_class_layout: s_refl.SchemaTypeLayout

    _sys_pgcon_waiter: asyncio.Lock
    _servers: Mapping[str, asyncio.AbstractServer]

    _task_group: Optional[taskgroup.TaskGroup]
    _tasks: Set[asyncio.Task]
    _backend_adaptive_ha: Optional[adaptive_ha.AdaptiveHASupport]

    _testmode: bool

    # We maintain an OrderedDict of all active client connections.
    # We use an OrderedDict because it allows to move keys to either
    # end of the dict. That's used to keep all active client connections
    # grouped at the right end of the dict. The idea is that we can then
    # have a periodically run coroutine to GC all inactive connections.
    # This should be more economical than maintaining a TimerHandle for
    # every open connection. Also, this way, we can react to the
    # `session_idle_timeout` config setting changed mid-flight.
    _binary_conns: collections.OrderedDict[binary.EdgeConnection, bool]
    _idle_gc_handler: asyncio.TimerHandle | None = None
    _session_idle_timeout: int | None = None

    def __init__(
        self,
        *,
        cluster,
        runstate_dir,
        internal_runstate_dir,
        max_backend_connections,
        compiler_pool_size,
        compiler_pool_mode: srvargs.CompilerPoolMode,
        compiler_pool_addr,
        nethosts,
        netport,
        new_instance: bool,
        listen_sockets: tuple[socket.socket, ...] = (),
        testmode: bool = False,
        binary_endpoint_security: srvargs.ServerEndpointSecurityMode = (
            srvargs.ServerEndpointSecurityMode.Tls),
        http_endpoint_security: srvargs.ServerEndpointSecurityMode = (
            srvargs.ServerEndpointSecurityMode.Tls),
        auto_shutdown_after: float = -1,
        echo_runtime_info: bool = False,
        status_sinks: Sequence[Callable[[str], None]] = (),
        startup_script: Optional[srvargs.StartupScript] = None,
        backend_adaptive_ha: bool = False,
        default_auth_method: srvargs.ServerAuthMethods = (
            srvargs.DEFAULT_AUTH_METHODS),
        admin_ui: bool = False,
        instance_name: str,
    ):
        self.__loop = asyncio.get_running_loop()
        self._config_settings = config.get_settings()

        # Used to tag PG notifications to later disambiguate them.
        self._server_id = str(uuid.uuid4())

        # Increase-only counter to reject outdated attempts to connect
        self._ha_master_serial = 0

        self._serving = False
        self._initing = False
        self._accept_new_tasks = False
        self._tasks = set()

        self._cluster = cluster
        self._pg_addr = self._get_pgaddr()
        inst_params = cluster.get_runtime_params().instance_params
        self._tenant_id = inst_params.tenant_id

        # 1 connection is reserved for the system DB
        pool_capacity = max_backend_connections - 1
        self._pg_pool = connpool.Pool(
            connect=self._pg_connect,
            disconnect=self._pg_disconnect,
            max_capacity=pool_capacity,
        )
        self._pg_unavailable_msg = None

        # DB state will be initialized in init().
        self._dbindex = None

        self._runstate_dir = runstate_dir
        self._internal_runstate_dir = internal_runstate_dir
        self._max_backend_connections = max_backend_connections
        self._compiler_pool = None
        self._compiler_pool_size = compiler_pool_size
        self._compiler_pool_mode = compiler_pool_mode
        self._compiler_pool_addr = compiler_pool_addr
        self._suggested_client_pool_size = max(
            min(max_backend_connections,
                defines.MAX_SUGGESTED_CLIENT_POOL_SIZE),
            defines.MIN_SUGGESTED_CLIENT_POOL_SIZE
        )

        self._listen_sockets = listen_sockets
        if listen_sockets:
            nethosts = tuple(s.getsockname()[0] for s in listen_sockets)
            netport = listen_sockets[0].getsockname()[1]

        self._listen_hosts = nethosts
        self._listen_port = netport

        self._sys_auth: Tuple[Any, ...] = tuple()

        # Shutdown the server after the last management
        # connection has disconnected
        # and there have been no new connections for n seconds
        self._auto_shutdown_after = auto_shutdown_after
        self._auto_shutdown_handler = None

        self._echo_runtime_info = echo_runtime_info
        self._status_sinks = status_sinks

        self._startup_script = startup_script
        self._new_instance = new_instance

        self._instance_name = instance_name

        # Never use `self.__sys_pgcon` directly; get it via
        # `await self._acquire_sys_pgcon()`.
        self.__sys_pgcon = None

        self._roles = immutables.Map()
        self._instance_data = immutables.Map()
        self._sys_queries = immutables.Map()

        self._devmode = devmode.is_in_dev_mode()
        self._testmode = testmode

        self._binary_proto_id_counter = 0
        self._binary_conns = collections.OrderedDict()
        self._accepting_connections = False

        self._servers = {}

        self._http_query_cache = cache.StatementsCache(
            maxsize=defines.HTTP_PORT_QUERY_CACHE_SIZE)

        self._http_last_minute_requests = windowedsum.WindowedSum()
        self._http_request_logger = None

        self._task_group = None
        self._stop_evt = asyncio.Event()
        self._tls_cert_file = None
        self._tls_cert_newly_generated = False
        self._sslctx = None

        self._jws_key: jwk.JWK | None = None
        self._jwe_key: jwk.JWK | None = None
        self._jws_keys_newly_generated = False
        self._jwe_keys_newly_generated = False

        self._default_auth_method = default_auth_method
        self._binary_endpoint_security = binary_endpoint_security
        self._http_endpoint_security = http_endpoint_security
        if backend_adaptive_ha:
            self._backend_adaptive_ha = adaptive_ha.AdaptiveHASupport(self)
        else:
            self._backend_adaptive_ha = None

        self._idle_gc_handler = None
        self._session_idle_timeout = None

        self._admin_ui = admin_ui

    async def _request_stats_logger(self):
        last_seen = -1
        while True:
            current = int(self._http_last_minute_requests)
            if current != last_seen:
                log_metrics.info(
                    "HTTP requests in last minute: %d",
                    current,
                )
                last_seen = current

            await asyncio.sleep(30)

    def get_listen_hosts(self):
        return self._listen_hosts

    def get_listen_port(self):
        return self._listen_port

    def get_loop(self):
        return self.__loop

    def get_tenant_id(self):
        return self._tenant_id

    def get_instance_name(self):
        return self._instance_name

    def in_dev_mode(self):
        return self._devmode

    def in_test_mode(self):
        return self._testmode

    def is_admin_ui_enabled(self):
        return self._admin_ui

    def get_pg_dbname(self, dbname: str) -> str:
        return self._cluster.get_db_name(dbname)

    def on_binary_client_created(self) -> str:
        self._binary_proto_id_counter += 1

        if self._auto_shutdown_handler:
            self._auto_shutdown_handler.cancel()
            self._auto_shutdown_handler = None

        return str(self._binary_proto_id_counter)

    def on_binary_client_connected(self, conn):
        self._binary_conns[conn] = True
        metrics.current_client_connections.inc()

    def on_binary_client_authed(self, conn):
        self._report_connections(event='opened')
        metrics.total_client_connections.inc()

    def on_binary_client_after_idling(self, conn):
        try:
            self._binary_conns.move_to_end(conn, last=True)
        except KeyError:
            # Shouldn't happen, but just in case some weird async twist
            # gets us here we don't want to crash the connection with
            # this error.
            metrics.background_errors.inc(1.0, 'client_after_idling')

    def on_binary_client_disconnected(self, conn):
        self._binary_conns.pop(conn, None)
        self._report_connections(event="closed")
        metrics.current_client_connections.dec()

        if not self._binary_conns and self._auto_shutdown_after >= 0:

            def shutdown():
                self._accepting_connections = False
                self._stop_evt.set()

            self._auto_shutdown_handler = self.__loop.call_later(
                self._auto_shutdown_after, shutdown)

    def _report_connections(self, *, event: str) -> None:
        log_metrics.info(
            "%s a connection; open_count=%d",
            event,
            len(self._binary_conns),
        )

    async def _pg_connect(self, dbname):
        ha_serial = self._ha_master_serial
        if self.get_backend_runtime_params().has_create_database:
            pg_dbname = self.get_pg_dbname(dbname)
        else:
            pg_dbname = self.get_pg_dbname(defines.EDGEDB_SUPERUSER_DB)
        started_at = time.monotonic()
        try:
            rv = await pgcon.connect(
                self._get_pgaddr(),
                pg_dbname,
                self.get_backend_runtime_params(),
            )
        except Exception:
            metrics.backend_connection_establishment_errors.inc()
            raise
        finally:
            metrics.backend_connection_establishment_latency.observe(
                time.monotonic() - started_at)
        if ha_serial == self._ha_master_serial:
            rv.set_server(self)
            if self._backend_adaptive_ha is not None:
                self._backend_adaptive_ha.on_pgcon_made(
                    dbname == defines.EDGEDB_SYSTEM_DB
                )
            metrics.total_backend_connections.inc()
            metrics.current_backend_connections.inc()
            return rv
        else:
            rv.terminate()
            raise ConnectionError("connected to outdated Postgres master")

    async def _pg_disconnect(self, conn):
        metrics.current_backend_connections.dec()
        conn.terminate()

    async def init(self):
        self._initing = True
        try:
            self.__sys_pgcon = await self._pg_connect(defines.EDGEDB_SYSTEM_DB)
            self._sys_pgcon_waiter = asyncio.Lock()
            self._sys_pgcon_ready_evt = asyncio.Event()
            self._sys_pgcon_reconnect_evt = asyncio.Event()

            await self._load_instance_data()

            global_schema = await self.introspect_global_schema()
            sys_config = await self.load_sys_config()
            await self.load_reported_config()

            self._dbindex = dbview.DatabaseIndex(
                self,
                std_schema=self._std_schema,
                global_schema=global_schema,
                sys_config=sys_config,
            )

            self._fetch_roles()
            await self._introspect_dbs()

            # Now, once all DBs have been introspected, start listening on
            # any notifications about schema/roles/etc changes.
            await self.__sys_pgcon.listen_for_sysevent()
            self.__sys_pgcon.mark_as_system_db()
            self._sys_pgcon_ready_evt.set()

            self._populate_sys_auth()

            if not self._listen_hosts:
                self._listen_hosts = (
                    config.lookup('listen_addresses', sys_config)
                    or ('localhost',)
                )

            if self._listen_port is None:
                self._listen_port = (
                    config.lookup('listen_port', sys_config)
                    or defines.EDGEDB_PORT
                )

            self._reinit_idle_gc_collector()

        finally:
            self._initing = False

    def _reinit_idle_gc_collector(self) -> float:
        if self._auto_shutdown_after >= 0:
            return -1

        if self._idle_gc_handler is not None:
            self._idle_gc_handler.cancel()
            self._idle_gc_handler = None

        assert self._dbindex is not None
        session_idle_timeout = config.lookup(
            'session_idle_timeout', self._dbindex.get_sys_config())

        timeout = session_idle_timeout.to_microseconds()
        timeout /= 1_000_000.0  # convert to seconds

        if timeout > 0:
            self._idle_gc_handler = self.__loop.call_later(
                timeout, self._idle_gc_collector)

        return timeout

    def _idle_gc_collector(self):
        try:
            self._idle_gc_handler = None
            idle_timeout = self._reinit_idle_gc_collector()

            if idle_timeout <= 0:
                return

            now = time.monotonic()
            expiry_time = now - idle_timeout
            for conn in self._binary_conns:
                try:
                    if conn.is_idle(expiry_time):
                        metrics.idle_client_connections.inc()
                        conn.close_for_idling()
                    elif conn.is_alive():
                        # We are sorting connections in
                        # 'on_binary_client_after_idling' to specifically
                        # enable this optimization. As soon as we find first
                        # non-idle active connection we're guaranteed
                        # to have traversed all of the potentially idling
                        # connections.
                        break
                except Exception:
                    metrics.background_errors.inc(1.0, 'close_for_idling')
                    conn.abort()
        except Exception:
            metrics.background_errors.inc(1.0, 'idle_clients_collector')
            raise

    async def _create_compiler_pool(self):
        args = dict(
            pool_size=self._compiler_pool_size,
            pool_class=self._compiler_pool_mode.pool_class,
            dbindex=self._dbindex,
            runstate_dir=self._internal_runstate_dir,
            backend_runtime_params=self.get_backend_runtime_params(),
            std_schema=self._std_schema,
            refl_schema=self._refl_schema,
            schema_class_layout=self._schema_class_layout,
        )
        if self._compiler_pool_mode == srvargs.CompilerPoolMode.Remote:
            args['address'] = self._compiler_pool_addr
        self._compiler_pool = await compiler_pool.create_compiler_pool(**args)

    async def _destroy_compiler_pool(self):
        if self._compiler_pool is not None:
            await self._compiler_pool.stop()
            self._compiler_pool = None

    def _populate_sys_auth(self):
        cfg = self._dbindex.get_sys_config()
        auth = config.lookup('auth', cfg) or ()
        self._sys_auth = tuple(sorted(auth, key=lambda a: a.priority))

    def _get_pgaddr(self):
        return self._cluster.get_connection_spec()

    def get_compiler_pool(self):
        return self._compiler_pool

    def get_suggested_client_pool_size(self) -> int:
        return self._suggested_client_pool_size

    def get_db(self, *, dbname: str):
        assert self._dbindex is not None
        return self._dbindex.get_db(dbname)

    def maybe_get_db(self, *, dbname: str):
        assert self._dbindex is not None
        return self._dbindex.maybe_get_db(dbname)

    async def new_dbview(self, *, dbname, query_cache, protocol_version):
        db = self.get_db(dbname=dbname)
        await db.introspection()
        return self._dbindex.new_view(
            dbname, query_cache=query_cache, protocol_version=protocol_version
        )

    def remove_dbview(self, dbview):
        return self._dbindex.remove_view(dbview)

    def get_global_schema(self):
        return self._dbindex.get_global_schema()

    def get_compilation_system_config(self):
        return self._dbindex.get_compilation_system_config()

    async def acquire_pgcon(self, dbname):
        if self._pg_unavailable_msg is not None:
            raise errors.BackendUnavailableError(
                'Postgres is not available: ' + self._pg_unavailable_msg
            )

        for _ in range(self._pg_pool.max_capacity):
            conn = await self._pg_pool.acquire(dbname)
            if conn.is_healthy():
                return conn
            else:
                logger.warning('Acquired an unhealthy pgcon; discard now.')
                self._pg_pool.release(dbname, conn, discard=True)
        else:
            # This is unlikely to happen, but we defer to the caller to retry
            # when it does happen
            raise errors.BackendUnavailableError(
                'No healthy backend connection available at the moment, '
                'please try again.'
            )

    def release_pgcon(self, dbname, conn, *, discard=False):
        if not conn.is_healthy():
            if not discard:
                logger.warning('Released an unhealthy pgcon; discard now.')
            discard = True
        try:
            self._pg_pool.release(dbname, conn, discard=discard)
        except Exception:
            metrics.background_errors.inc(1.0, 'release_pgcon')
            raise

    async def load_sys_config(self):
        syscon = await self._acquire_sys_pgcon()
        try:
            query = self.get_sys_query('sysconfig')
            sys_config_json = await syscon.sql_fetch_val(query)
        finally:
            self._release_sys_pgcon()

        return config.from_json(config.get_settings(), sys_config_json)

    async def reload_sys_config(self):
        cfg = await self.load_sys_config()
        self._dbindex.update_sys_config(cfg)
        self._reinit_idle_gc_collector()

    def schedule_reported_config_if_needed(self, setting_name):
        setting = self._config_settings[setting_name]
        if setting.report and self._accept_new_tasks:
            self.create_task(
                self.load_reported_config(), interruptable=True)

    def get_report_config_data(self) -> bytes:
        return self._report_config_data

    async def load_reported_config(self):
        syscon = await self._acquire_sys_pgcon()
        try:
            data = await syscon.sql_fetch_val(
                self.get_sys_query('report_configs'),
                use_prep_stmt=True,
            )
            self._report_config_data = (
                struct.pack('!L', len(self._report_config_typedesc)) +
                self._report_config_typedesc +
                struct.pack('!L', len(data)) +
                data
            )
        except Exception:
            metrics.background_errors.inc(1.0, 'load_reported_config')
            raise
        finally:
            self._release_sys_pgcon()

    async def introspect_global_schema(self, conn=None):
        intro_query = self._global_intro_query
        if conn is not None:
            json_data = await conn.sql_fetch_val(intro_query)
        else:
            syscon = await self._acquire_sys_pgcon()
            try:
                json_data = await syscon.sql_fetch_val(intro_query)
            finally:
                self._release_sys_pgcon()

        return s_refl.parse_into(
            base_schema=self._std_schema,
            schema=s_schema.FlatSchema(),
            data=json_data,
            schema_class_layout=self._schema_class_layout,
        )

    async def _reintrospect_global_schema(self):
        if not self._initing and not self._serving:
            logger.warning(
                "global-schema-changes event received during shutdown; "
                "ignoring."
            )
            return
        new_global_schema = await self.introspect_global_schema()
        self._dbindex.update_global_schema(new_global_schema)
        self._fetch_roles()

    async def introspect_user_schema(self, conn):
        json_data = await conn.sql_fetch_val(self._local_intro_query)

        base_schema = s_schema.ChainedSchema(
            self._std_schema,
            s_schema.FlatSchema(),
            self.get_global_schema(),
        )

        return s_refl.parse_into(
            base_schema=base_schema,
            schema=s_schema.FlatSchema(),
            data=json_data,
            schema_class_layout=self._schema_class_layout,
        )

    async def _acquire_intro_pgcon(self, dbname):
        try:
            conn = await self.acquire_pgcon(dbname)
        except pgcon_errors.BackendError as e:
            if e.code_is(pgcon_errors.ERROR_INVALID_CATALOG_NAME):
                # database does not exist (anymore)
                logger.warning(
                    "Detected concurrently-dropped database %s; skipping.",
                    dbname,
                )
                if self._dbindex is not None and self._dbindex.has_db(dbname):
                    self._dbindex.unregister_db(dbname)
                return None
            else:
                raise
        return conn

    async def introspect_db(self, dbname):
        """Use this method to (re-)introspect a DB.

        If the DB is already registered in self._dbindex, its
        schema, config, etc. would simply be updated. If it's missing
        an entry for it would be created.

        All remote notifications of remote events should use this method
        to refresh the state. Even if the remote event was a simple config
        change, a lot of other events could happen before it was sent to us
        by a remote server and us receiving it. E.g. a DB could have been
        dropped and recreated again. It's safer to refresh the entire state
        than refreshing individual components of it. Besides, DDL and
        database-level config modifications are supposed to be rare events.
        """
        logger.info("introspecting database '%s'", dbname)

        conn = await self._acquire_intro_pgcon(dbname)
        if not conn:
            return

        try:
            user_schema = await self.introspect_user_schema(conn)

            reflection_cache_json = await conn.sql_fetch_val(
                b'''
                    SELECT json_agg(o.c)
                    FROM (
                        SELECT
                            json_build_object(
                                'eql_hash', t.eql_hash,
                                'argnames', array_to_json(t.argnames)
                            ) AS c
                        FROM
                            ROWS FROM(edgedb._get_cached_reflection())
                                AS t(eql_hash text, argnames text[])
                    ) AS o;
                ''',
            )

            reflection_cache = immutables.Map({
                r['eql_hash']: tuple(r['argnames'])
                for r in json.loads(reflection_cache_json)
            })

            backend_ids_json = await conn.sql_fetch_val(
                b'''
                SELECT
                    json_object_agg(
                        "id"::text,
                        "backend_id"
                    )::text
                FROM
                    edgedb."_SchemaType"
                ''',
            )
            backend_ids = json.loads(backend_ids_json)

            db_config = await self.introspect_db_config(conn)

            assert self._dbindex is not None
            self._dbindex.register_db(
                dbname,
                user_schema=user_schema,
                db_config=db_config,
                reflection_cache=reflection_cache,
                backend_ids=backend_ids,
            )
        finally:
            self.release_pgcon(dbname, conn)

    async def introspect_db_config(self, conn):
        result = await conn.sql_fetch_val(self.get_sys_query('dbconfig'))
        return config.from_json(config.get_settings(), result)

    async def _early_introspect_db(self, dbname):
        """We need to always introspect the extensions for each database.

        Otherwise we won't know to accept connections for graphql or
        http, for example, until a native connection is made.
        """
        logger.info("introspecting extensions for database '%s'", dbname)

        conn = await self._acquire_intro_pgcon(dbname)
        if not conn:
            return

        try:
            extension_names_json = await conn.sql_fetch_val(
                b'''
                    SELECT json_agg(name) FROM edgedb."_SchemaExtension";
                ''',
            )
            if extension_names_json:
                extensions = set(json.loads(extension_names_json))
            else:
                extensions = set()

            assert self._dbindex is not None
            self._dbindex.register_db(
                dbname,
                user_schema=None,
                db_config=None,
                reflection_cache=None,
                backend_ids=None,
                extensions=extensions,
            )
        finally:
            self.release_pgcon(dbname, conn)

    async def _introspect_dbs(self):
        syscon = await self._acquire_sys_pgcon()
        try:
            dbs_query = self.get_sys_query('listdbs')
            json_data = await syscon.sql_fetch_val(dbs_query)
            dbnames = json.loads(json_data)
        finally:
            self._release_sys_pgcon()

        async with taskgroup.TaskGroup(name='introspect DB extensions') as g:
            for dbname in dbnames:
                # There's a risk of the DB being dropped by another server
                # between us building the list of databases and loading
                # information about them.
                g.create_task(self._early_introspect_db(dbname))

    def _fetch_roles(self):
        global_schema = self._dbindex.get_global_schema()

        roles = {}
        for role in global_schema.get_objects(type=s_role.Role):
            role_name = str(role.get_name(global_schema))
            roles[role_name] = {
                'name': role_name,
                'superuser': role.get_superuser(global_schema),
                'password': role.get_password(global_schema),
            }

        self._roles = immutables.Map(roles)

    async def _load_instance_data(self):
        syscon = await self._acquire_sys_pgcon()
        try:
            result = await syscon.sql_fetch_val(b'''\
                SELECT json::json FROM edgedbinstdata.instdata
                WHERE key = 'instancedata';
            ''')
            self._instance_data = immutables.Map(json.loads(result))

            result = await syscon.sql_fetch_val(b'''\
                SELECT json::json FROM edgedbinstdata.instdata
                WHERE key = 'sysqueries';
            ''')
            queries = json.loads(result)
            self._sys_queries = immutables.Map(
                {k: q.encode() for k, q in queries.items()})

            self._local_intro_query = await syscon.sql_fetch_val(b'''\
                SELECT text FROM edgedbinstdata.instdata
                WHERE key = 'local_intro_query';
            ''')

            self._global_intro_query = await syscon.sql_fetch_val(b'''\
                SELECT text FROM edgedbinstdata.instdata
                WHERE key = 'global_intro_query';
            ''')

            result = await syscon.sql_fetch_val(b'''\
                SELECT bin FROM edgedbinstdata.instdata
                WHERE key = 'stdschema';
            ''')
            try:
                self._std_schema = pickle.loads(result[2:])
            except Exception as e:
                raise RuntimeError(
                    'could not load std schema pickle') from e

            result = await syscon.sql_fetch_val(b'''\
                SELECT bin FROM edgedbinstdata.instdata
                WHERE key = 'reflschema';
            ''')
            try:
                self._refl_schema = pickle.loads(result[2:])
            except Exception as e:
                raise RuntimeError(
                    'could not load refl schema pickle') from e

            result = await syscon.sql_fetch_val(b'''\
                SELECT bin FROM edgedbinstdata.instdata
                WHERE key = 'classlayout';
            ''')
            try:
                self._schema_class_layout = pickle.loads(result[2:])
            except Exception as e:
                raise RuntimeError(
                    'could not load schema class layout pickle') from e

            self._report_config_typedesc = await syscon.sql_fetch_val(b'''\
                SELECT bin FROM edgedbinstdata.instdata
                WHERE key = 'report_configs_typedesc';
            ''')

        finally:
            self._release_sys_pgcon()

    def get_roles(self):
        return self._roles

    async def _restart_servers_new_addr(self, nethosts, netport):
        if not netport:
            raise RuntimeError('cannot restart without network port specified')
        nethosts, has_ipv4_wc, has_ipv6_wc = await _resolve_interfaces(
            nethosts
        )
        servers_to_stop = []
        servers_to_stop_early = []
        servers = {}
        if self._listen_port == netport:
            hosts_to_start = [
                host for host in nethosts if host not in self._servers
            ]
            for host, srv in self._servers.items():
                if host == ADMIN_PLACEHOLDER or host in nethosts:
                    servers[host] = srv
                elif host in ['::', '0.0.0.0']:
                    servers_to_stop_early.append(srv)
                else:
                    if has_ipv4_wc:
                        try:
                            ipaddress.IPv4Address(host)
                        except ValueError:
                            pass
                        else:
                            servers_to_stop_early.append(srv)
                            continue
                    if has_ipv6_wc:
                        try:
                            ipaddress.IPv6Address(host)
                        except ValueError:
                            pass
                        else:
                            servers_to_stop_early.append(srv)
                            continue
                    servers_to_stop.append(srv)
            admin = False
        else:
            hosts_to_start = nethosts
            servers_to_stop = self._servers.values()
            admin = True

        if servers_to_stop_early:
            await self._stop_servers_with_logging(servers_to_stop_early)

        if hosts_to_start:
            try:
                new_servers, *_ = await self._start_servers(
                    hosts_to_start,
                    netport,
                    admin=admin,
                )
                servers.update(new_servers)
            except StartupError:
                raise errors.ConfigurationError(
                    'Server updated its config but cannot serve on requested '
                    'address/port, please see server log for more information.'
                )
        self._servers = servers
        self._listen_hosts = nethosts
        self._listen_port = netport

        await self._stop_servers_with_logging(servers_to_stop)

    async def _stop_servers_with_logging(self, servers_to_stop):
        addrs = []
        unix_addr = None
        port = None
        for srv in servers_to_stop:
            for s in srv.sockets:
                addr = s.getsockname()
                if isinstance(addr, tuple):
                    addrs.append(addr[:2])
                    if port is None:
                        port = addr[1]
                    elif port != addr[1]:
                        port = 0
                else:
                    unix_addr = addr
        if len(addrs) > 1:
            if port:
                addr_str = f"{{{', '.join(addr[0] for addr in addrs)}}}:{port}"
            else:
                addr_str = f"{{{', '.join('%s:%d' % addr for addr in addrs)}}}"
        elif addrs:
            addr_str = "%s:%d" % addrs[0]
        else:
            addr_str = None
        if addr_str:
            logger.info('Stopping to serve on %s', addr_str)
        if unix_addr:
            logger.info('Stopping to serve admin on %s', unix_addr)

        await self._stop_servers(servers_to_stop)

    async def _on_before_drop_db(
        self,
        dbname: str,
        current_dbname: str
    ) -> None:
        if current_dbname == dbname:
            raise errors.ExecutionError(
                f'cannot drop the currently open database {dbname!r}')

        await self._ensure_database_not_connected(dbname)

    async def _on_before_create_db_from_template(
        self,
        dbname: str,
        current_dbname: str
    ):
        if current_dbname == dbname:
            raise errors.ExecutionError(
                f'cannot create database using currently open database '
                f'{dbname!r} as a template database')

        await self._ensure_database_not_connected(dbname)

    async def _ensure_database_not_connected(self, dbname: str):
        assert self._dbindex is not None

        if self._dbindex.count_connections(dbname):
            # If there are open EdgeDB connections to the `dbname` DB
            # just raise the error Postgres would have raised itself.
            raise errors.ExecutionError(
                f'database {dbname!r} is being accessed by other users')
        else:
            # If, however, there are no open EdgeDB connections, prune
            # all non-active postgres connection to the `dbname` DB.
            await self._pg_pool.prune_inactive_connections(dbname)

    def _on_after_drop_db(self, dbname: str):
        try:
            assert self._dbindex is not None
            self._dbindex.unregister_db(dbname)
        except Exception:
            metrics.background_errors.inc(1.0, 'on_after_drop_db')
            raise

    async def _on_system_config_add(self, setting_name, value):
        # CONFIGURE INSTANCE INSERT ConfigObject;
        pass

    async def _on_system_config_rem(self, setting_name, value):
        # CONFIGURE INSTANCE RESET ConfigObject;
        pass

    async def _on_system_config_set(self, setting_name, value):
        # CONFIGURE INSTANCE SET setting_name := value;
        try:
            if setting_name == 'listen_addresses':
                await self._restart_servers_new_addr(value, self._listen_port)

            elif setting_name == 'listen_port':
                await self._restart_servers_new_addr(self._listen_hosts, value)

            elif setting_name == 'session_idle_timeout':
                self._reinit_idle_gc_collector()

            self.schedule_reported_config_if_needed(setting_name)
        except Exception:
            metrics.background_errors.inc(1.0, 'on_system_config_set')
            raise

    async def _on_system_config_reset(self, setting_name):
        # CONFIGURE INSTANCE RESET setting_name;
        try:
            if setting_name == 'listen_addresses':
                await self._restart_servers_new_addr(
                    ('localhost',), self._listen_port)

            elif setting_name == 'listen_port':
                await self._restart_servers_new_addr(
                    self._listen_hosts, defines.EDGEDB_PORT)

            elif setting_name == 'session_idle_timeout':
                self._reinit_idle_gc_collector()

            self.schedule_reported_config_if_needed(setting_name)
        except Exception:
            metrics.background_errors.inc(1.0, 'on_system_config_reset')
            raise

    async def _after_system_config_add(self, setting_name, value):
        # CONFIGURE INSTANCE INSERT ConfigObject;
        try:
            if setting_name == 'auth':
                self._populate_sys_auth()
        except Exception:
            metrics.background_errors.inc(1.0, 'after_system_config_add')
            raise

    async def _after_system_config_rem(self, setting_name, value):
        # CONFIGURE INSTANCE RESET ConfigObject;
        try:
            if setting_name == 'auth':
                self._populate_sys_auth()
        except Exception:
            metrics.background_errors.inc(1.0, 'after_system_config_rem')
            raise

    async def _after_system_config_set(self, setting_name, value):
        # CONFIGURE INSTANCE SET setting_name := value;
        pass

    async def _after_system_config_reset(self, setting_name):
        # CONFIGURE INSTANCE RESET setting_name;
        pass

    async def _acquire_sys_pgcon(self) -> pgcon.PGConnection:
        if not self._initing and not self._serving:
            raise RuntimeError("EdgeDB server is not serving.")

        await self._sys_pgcon_waiter.acquire()

        if not self._initing and not self._serving:
            self._sys_pgcon_waiter.release()
            raise RuntimeError("EdgeDB server is not serving.")

        if self.__sys_pgcon is None or not self.__sys_pgcon.is_healthy():
            conn, self.__sys_pgcon = self.__sys_pgcon, None
            if conn is not None:
                self._sys_pgcon_ready_evt.clear()
                conn.abort()
            # We depend on the reconnect on connection_lost() of __sys_pgcon
            await self._sys_pgcon_ready_evt.wait()
            if self.__sys_pgcon is None:
                self._sys_pgcon_waiter.release()
                raise RuntimeError("Cannot acquire pgcon to the system DB.")

        return self.__sys_pgcon

    def _release_sys_pgcon(self):
        self._sys_pgcon_waiter.release()

    async def _cancel_pgcon_operation(self, pgcon) -> bool:
        syscon = await self._acquire_sys_pgcon()
        try:
            if pgcon.idle:
                # pgcon could have received the query results while we
                # were acquiring a system connection to cancel it.
                return False

            if pgcon.is_cancelling():
                # Somehow the connection is already being cancelled and
                # we don't want to have to cancellations go in parallel.
                return False

            pgcon.start_pg_cancellation()
            try:
                # Returns True if the `pid` exists and it was able to send it a
                # SIGINT.  Will throw an exception if the privileges aren't
                # sufficient.
                result = await syscon.sql_fetch_val(
                    f'SELECT pg_cancel_backend({pgcon.backend_pid});'.encode(),
                )
            finally:
                pgcon.finish_pg_cancellation()

            return result == b'\x01'
        finally:
            self._release_sys_pgcon()

    async def _cancel_and_discard_pgcon(self, pgcon, dbname) -> None:
        try:
            if self._serving:
                await self._cancel_pgcon_operation(pgcon)
        finally:
            self.release_pgcon(dbname, pgcon, discard=True)

    async def _signal_sysevent(self, event, **kwargs):
        try:
            if not self._initing and not self._serving:
                # This is very likely if we are doing
                # "run_startup_script_and_exit()", but is also possible if the
                # server was shut down with this coroutine as a background task
                # in flight.
                return

            pgcon = await self._acquire_sys_pgcon()
            try:
                await pgcon.signal_sysevent(event, **kwargs)
            finally:
                self._release_sys_pgcon()
        except Exception:
            metrics.background_errors.inc(1.0, 'signal_sysevent')
            raise

    def _on_remote_ddl(self, dbname):
        if not self._accept_new_tasks:
            return

        # Triggered by a postgres notification event 'schema-changes'
        # on the __edgedb_sysevent__ channel
        async def task():
            try:
                await self.introspect_db(dbname)
            except Exception:
                metrics.background_errors.inc(1.0, 'on_remote_ddl')
                raise

        self.create_task(task(), interruptable=True)

    def _on_remote_database_config_change(self, dbname):
        if not self._accept_new_tasks:
            return

        # Triggered by a postgres notification event 'database-config-changes'
        # on the __edgedb_sysevent__ channel
        async def task():
            try:
                await self.introspect_db(dbname)
            except Exception:
                metrics.background_errors.inc(
                    1.0, 'on_remote_database_config_change')
                raise

        self.create_task(task(), interruptable=True)

    def _on_local_database_config_change(self, dbname):
        if not self._accept_new_tasks:
            return

        # Triggered by DB Index.
        # It's easier and safer to just schedule full re-introspection
        # of the DB and update all components of it.
        async def task():
            try:
                await self.introspect_db(dbname)
            except Exception:
                metrics.background_errors.inc(
                    1.0, 'on_local_database_config_change')
                raise

        self.create_task(task(), interruptable=True)

    def _on_remote_system_config_change(self):
        if not self._accept_new_tasks:
            return

        # Triggered by a postgres notification event 'system-config-changes'
        # on the __edgedb_sysevent__ channel

        async def task():
            try:
                await self.reload_sys_config()
            except Exception:
                metrics.background_errors.inc(
                    1.0, 'on_remote_system_config_change')
                raise

        self.create_task(task(), interruptable=True)

    def _on_global_schema_change(self):
        if not self._accept_new_tasks:
            return

        async def task():
            try:
                await self._reintrospect_global_schema()
            except Exception:
                metrics.background_errors.inc(
                    1.0, 'on_global_schema_change')
                raise

        self.create_task(task(), interruptable=True)

    def _on_sys_pgcon_connection_lost(self, exc):
        try:
            if not self._serving:
                # The server is shutting down, release all events so that
                # the waiters if any could continue and exit
                self._sys_pgcon_ready_evt.set()
                self._sys_pgcon_reconnect_evt.set()
                return

            logger.error(
                "Connection to the system database is " +
                ("closed." if exc is None else f"broken! Reason: {exc}")
            )
            self.set_pg_unavailable_msg(
                "Connection is lost, please check server log for the reason."
            )
            self.__sys_pgcon = None
            self._sys_pgcon_ready_evt.clear()
            if self._accept_new_tasks:
                self.create_task(
                    self._reconnect_sys_pgcon(), interruptable=True
                )
            self._on_pgcon_broken(True)
        except Exception:
            metrics.background_errors.inc(1.0, 'on_sys_pgcon_connection_lost')
            raise

    def _on_sys_pgcon_parameter_status_updated(self, name, value):
        try:
            if name == 'in_hot_standby' and value == 'on':
                # It is a strong evidence of failover if the sys_pgcon receives
                # a notification that in_hot_standby is turned on.
                self._on_sys_pgcon_failover_signal()
        except Exception:
            metrics.background_errors.inc(
                1.0, 'on_sys_pgcon_parameter_status_updated')
            raise

    def _on_sys_pgcon_failover_signal(self):
        if not self._serving:
            return
        try:
            if self._backend_adaptive_ha is not None:
                # Switch to FAILOVER if adaptive HA is enabled
                self._backend_adaptive_ha.set_state_failover()
            elif getattr(self._cluster, '_ha_backend', None) is None:
                # If the server is not using an HA backend, nor has enabled the
                # adaptive HA monitoring, we still tries to "switch over" by
                # disconnecting all pgcons if failover signal is received,
                # allowing reconnection to happen sooner.
                self.on_switch_over()
            # Else, the HA backend should take care of calling on_switch_over()
        except Exception:
            metrics.background_errors.inc(1.0, 'on_sys_pgcon_failover_signal')
            raise

    def _on_pgcon_broken(self, is_sys_pgcon=False):
        try:
            if self._backend_adaptive_ha:
                self._backend_adaptive_ha.on_pgcon_broken(is_sys_pgcon)
        except Exception:
            metrics.background_errors.inc(1.0, 'on_pgcon_broken')
            raise

    def _on_pgcon_lost(self):
        try:
            if self._backend_adaptive_ha:
                self._backend_adaptive_ha.on_pgcon_lost()
        except Exception:
            metrics.background_errors.inc(1.0, 'on_pgcon_lost')
            raise

    async def _reconnect_sys_pgcon(self):
        try:
            conn = None
            while self._serving:
                try:
                    conn = await self._pg_connect(defines.EDGEDB_SYSTEM_DB)
                    break
                except (ConnectionError, TimeoutError):
                    # Keep retrying as far as:
                    #   1. The EdgeDB server is still serving,
                    #   2. We still cannot connect to the Postgres cluster, or
                    pass
                except pgcon_errors.BackendError as e:
                    #   3. The Postgres cluster is still starting up, or the
                    #      HA failover is still in progress
                    if not (
                        e.code_is(pgcon_errors.ERROR_FEATURE_NOT_SUPPORTED) or
                        e.code_is(pgcon_errors.ERROR_CANNOT_CONNECT_NOW) or
                        e.code_is(pgcon_errors.ERROR_READ_ONLY_SQL_TRANSACTION)
                    ):
                        # TODO: ERROR_FEATURE_NOT_SUPPORTED should be removed
                        # once PostgreSQL supports SERIALIZABLE in hot standbys
                        raise

                if self._serving:
                    try:
                        # Retry after INTERVAL seconds, unless the event is set
                        # and we can retry immediately after the event.
                        await asyncio.wait_for(
                            self._sys_pgcon_reconnect_evt.wait(),
                            defines.SYSTEM_DB_RECONNECT_INTERVAL,
                        )
                        # But the event can only skip one INTERVAL.
                        self._sys_pgcon_reconnect_evt.clear()
                    except asyncio.TimeoutError:
                        pass

            if not self._serving:
                if conn is not None:
                    conn.abort()
                return

            logger.info("Successfully reconnected to the system database.")
            self.__sys_pgcon = conn
            self.__sys_pgcon.mark_as_system_db()
            # This await is meant to be after mark_as_system_db() because we
            # need the pgcon to be able to trigger another reconnect if its
            # connection is lost during this await.
            await self.__sys_pgcon.listen_for_sysevent()
            self.set_pg_unavailable_msg(None)
        finally:
            self._sys_pgcon_ready_evt.set()

    async def run_startup_script_and_exit(self):
        """Run the script specified in *startup_script* and exit immediately"""
        if self._startup_script is None:
            raise AssertionError('startup script is not defined')
        await self._create_compiler_pool()
        try:
            await binary.run_script(
                server=self,
                database=self._startup_script.database,
                user=self._startup_script.user,
                script=self._startup_script.text,
            )
        finally:
            await self._destroy_compiler_pool()

    async def _start_server(
        self,
        host: str,
        port: int,
        sock: Optional[socket.socket] = None,
    ) -> Optional[asyncio.base_events.Server]:
        proto_factory = lambda: protocol.HttpProtocol(
            self,
            self._sslctx,
            binary_endpoint_security=self._binary_endpoint_security,
            http_endpoint_security=self._http_endpoint_security,
        )

        try:
            kwargs: dict[str, Any]
            if sock is not None:
                kwargs = {"sock": sock}
            else:
                kwargs = {"host": host, "port": port}
            return await self.__loop.create_server(proto_factory, **kwargs)
        except Exception as e:
            logger.warning(
                f"could not create listen socket for '{host}:{port}': {e}"
            )
            return None

    async def _start_admin_server(
        self,
        port: int,
    ) -> asyncio.base_events.Server:
        admin_unix_sock_path = os.path.join(
            self._runstate_dir, f'.s.EDGEDB.admin.{port}')
        assert len(admin_unix_sock_path) <= (
            defines.MAX_RUNSTATE_DIR_PATH
            + defines.MAX_UNIX_SOCKET_PATH_LENGTH
            + 1
        ), "admin Unix socket length exceeds maximum allowed"
        admin_unix_srv = await self.__loop.create_unix_server(
            lambda: binary.new_edge_connection(self, external_auth=True),
            admin_unix_sock_path
        )
        os.chmod(admin_unix_sock_path, stat.S_IRUSR | stat.S_IWUSR)
        logger.info('Serving admin on %s', admin_unix_sock_path)
        return admin_unix_srv

    async def _start_servers(
        self,
        hosts: tuple[str, ...],
        port: int,
        *,
        admin: bool = True,
        sockets: tuple[socket.socket, ...] = (),
    ):
        servers = {}
        if port == 0:
            # Automatic port selection requires us to start servers
            # sequentially until we get a working bound socket to ensure
            # consistent port value across all requested listen addresses.
            try:
                for host in hosts:
                    server = await self._start_server(host, port)
                    if server is not None:
                        if port == 0:
                            port = server.sockets[0].getsockname()[1]
                        servers[host] = server
            except Exception:
                await self._stop_servers(servers.values())
                raise
        else:
            start_tasks = {}
            try:
                async with taskgroup.TaskGroup() as g:
                    if sockets:
                        for host, sock in zip(hosts, sockets):
                            start_tasks[host] = g.create_task(
                                self._start_server(host, port, sock=sock)
                            )
                    else:
                        for host in hosts:
                            start_tasks[host] = g.create_task(
                                self._start_server(host, port)
                            )
            except Exception:
                await self._stop_servers([
                    fut.result() for fut in start_tasks.values()
                    if (
                        fut.done()
                        and fut.exception() is None
                        and fut.result() is not None
                    )
                ])
                raise

            servers.update({
                host: fut.result()
                for host, fut in start_tasks.items()
                if fut.result() is not None
            })

<<<<<<< HEAD
        if not servers and not (admin and port):
=======
        # Fail if none of the servers can be started, except when the admin
        # server on a UNIX domain socket will be started.
        if not servers and (not admin or port == 0):
>>>>>>> eb5333f9
            raise StartupError("could not create any listen sockets")

        addrs = []
        for tcp_srv in servers.values():
            for s in tcp_srv.sockets:
                addrs.append(s.getsockname())

        if len(addrs) > 1:
            if port:
                addr_str = f"{{{', '.join(addr[0] for addr in addrs)}}}:{port}"
            else:
                addr_str = f"""{{{', '.join(
                    f'{addr[0]}:{addr[1]}' for addr in addrs)}}}"""
        elif addrs:
            addr_str = f'{addrs[0][0]}:{addrs[0][1]}'
            port = addrs[0][1]
        else:
            addr_str = None

        if addr_str:
            logger.info('Serving on %s', addr_str)

        if admin and port:
            try:
                admin_unix_srv = await self._start_admin_server(port)
            except Exception:
                await self._stop_servers(servers.values())
                raise
            servers[ADMIN_PLACEHOLDER] = admin_unix_srv

        return servers, port, addrs

    def init_tls(
        self,
        tls_cert_file,
        tls_key_file,
        tls_cert_newly_generated,
    ):
        assert self._sslctx is None
        tls_password_needed = False

        def _tls_private_key_password():
            nonlocal tls_password_needed
            tls_password_needed = True
            return os.environ.get('EDGEDB_SERVER_TLS_PRIVATE_KEY_PASSWORD', '')

        sslctx = ssl.SSLContext(ssl.PROTOCOL_TLS_SERVER)
        try:
            sslctx.load_cert_chain(
                tls_cert_file,
                tls_key_file,
                password=_tls_private_key_password,
            )
        except ssl.SSLError as e:
            if e.library == "SSL" and e.errno == 9:  # ERR_LIB_PEM
                if tls_password_needed:
                    if _tls_private_key_password():
                        raise StartupError(
                            "Cannot load TLS certificates - it's likely that "
                            "the private key password is wrong."
                        ) from e
                    else:
                        raise StartupError(
                            "Cannot load TLS certificates - the private key "
                            "file is likely protected by a password. Specify "
                            "the password using environment variable: "
                            "EDGEDB_SERVER_TLS_PRIVATE_KEY_PASSWORD"
                        ) from e
                elif tls_key_file is None:
                    raise StartupError(
                        "Cannot load TLS certificates - have you specified "
                        "the private key file using the `--tls-key-file` "
                        "command-line argument?"
                    ) from e
                else:
                    raise StartupError(
                        "Cannot load TLS certificates - please double check "
                        "if the specified certificate files are valid."
                    )
            elif e.library == "X509" and e.errno == 116:
                # X509 Error 116: X509_R_KEY_VALUES_MISMATCH
                raise StartupError(
                    "Cannot load TLS certificates - the private key doesn't "
                    "match the certificate."
                )

            raise StartupError(f"Cannot load TLS certificates - {e}") from e

        sslctx.set_alpn_protocols(['edgedb-binary', 'http/1.1'])
        self._sslctx = sslctx
        self._tls_cert_file = str(tls_cert_file)
        self._tls_cert_newly_generated = tls_cert_newly_generated

    def init_jwcrypto(
        self,
        jws_key_file: pathlib.Path,
        jwe_key_file: pathlib.Path,
        jws_keys_newly_generated: bool,
        jwe_keys_newly_generated: bool,
    ) -> None:
        try:
            with open(jws_key_file, 'rb') as kf:
                self._jws_key = jwk.JWK.from_pem(kf.read())
        except Exception as e:
            raise StartupError(f"cannot load JWS key: {e}") from e

        if (
            not self._jws_key.has_public
            or self._jws_key['kty'] not in {"RSA", "EC"}
        ):
            raise StartupError(
                f"the provided JWS key file does not "
                f"contain a valid RSA or EC public key")

        try:
            with open(jwe_key_file, 'rb') as kf:
                self._jwe_key = jwk.JWK.from_pem(kf.read())
        except Exception as e:
            raise StartupError(f"cannot load JWE key: {e}") from e

        if (
            not self._jwe_key.has_private
            or self._jwe_key['kty'] not in {"RSA", "EC"}
        ):
            raise StartupError(
                f"the provided JWE key file does not "
                f"contain a valid RSA or EC private key")
        self._jws_keys_newly_generated = jws_keys_newly_generated
        self._jwe_keys_newly_generated = jwe_keys_newly_generated

    def get_jws_key(self) -> jwk.JWK | None:
        return self._jws_key

    def get_jwe_key(self) -> jwk.JWK | None:
        return self._jwe_key

    async def _stop_servers(self, servers):
        async with taskgroup.TaskGroup() as g:
            for srv in servers:
                srv.close()
                g.create_task(srv.wait_closed())

    async def start(self):
        self._stop_evt.clear()
        assert self._task_group is None
        self._task_group = taskgroup.TaskGroup()
        await self._task_group.__aenter__()
        self._accept_new_tasks = True

        self._http_request_logger = self.create_task(
            self._request_stats_logger(), interruptable=True
        )

        await self._cluster.start_watching(self)
        await self._create_compiler_pool()

        if self._startup_script and self._new_instance:
            await binary.run_script(
                server=self,
                database=self._startup_script.database,
                user=self._startup_script.user,
                script=self._startup_script.text,
            )

        self._servers, actual_port, listen_addrs = await self._start_servers(
            (await _resolve_interfaces(self._listen_hosts))[0],
            self._listen_port,
            sockets=self._listen_sockets,
        )
        self._listen_hosts = listen_addrs
        self._listen_port = actual_port

        self._accepting_connections = True
        self._serving = True

        if self._echo_runtime_info:
            ri = {
                "port": self._listen_port,
                "runstate_dir": str(self._runstate_dir),
                "tls_cert_file": self._tls_cert_file,
            }
            print(f'\nEDGEDB_SERVER_DATA:{json.dumps(ri)}\n', flush=True)

        for status_sink in self._status_sinks:
            status = {
                "listen_addrs": listen_addrs,
                "port": self._listen_port,
                "socket_dir": str(self._runstate_dir),
                "main_pid": os.getpid(),
                "tenant_id": self._tenant_id,
                "tls_cert_file": self._tls_cert_file,
                "tls_cert_newly_generated": self._tls_cert_newly_generated,
                "jws_keys_newly_generated": self._jws_keys_newly_generated,
                "jwe_keys_newly_generated": self._jwe_keys_newly_generated,
            }
            status_sink(f'READY={json.dumps(status)}')

    async def stop(self):
        try:
            self._serving = False
            self._accept_new_tasks = False

            if self._idle_gc_handler is not None:
                self._idle_gc_handler.cancel()
                self._idle_gc_handler = None

            self._cluster.stop_watching()
            if self._http_request_logger is not None:
                self._http_request_logger.cancel()

            await self._stop_servers(self._servers.values())
            self._servers = {}

            for conn in self._binary_conns:
                conn.stop()
            self._binary_conns.clear()

            if self._task_group is not None:
                tg = self._task_group
                self._task_group = None
                await tg.__aexit__(*sys.exc_info())

            await self._destroy_compiler_pool()

        finally:
            if self.__sys_pgcon is not None:
                self.__sys_pgcon.terminate()
                self.__sys_pgcon = None
            self._sys_pgcon_waiter = None

    def create_task(self, coro, *, interruptable):
        # Interruptable tasks are regular asyncio tasks that may be interrupted
        # randomly in the middle when the event loop stops; while tasks with
        # interruptable=False are always awaited before the server stops, so
        # that e.g. all finally blocks get a chance to execute in those tasks.
        # Therefore, it is an error trying to create a task while the server is
        # not expecting one, so always couple the call with an additional check
        if self._accept_new_tasks:
            if interruptable:
                rv = self.__loop.create_task(coro)
            else:
                rv = self._task_group.create_task(coro)

            # Keep a strong reference of the created Task
            self._tasks.add(rv)
            rv.add_done_callback(self._tasks.discard)

            return rv
        else:
            # Hint: add `if server._accept_new_tasks` before `.create_task()`
            raise RuntimeError("task cannot be created at this time")

    async def serve_forever(self):
        await self._stop_evt.wait()

    async def get_auth_method(
        self,
        user: str,
        transport: srvargs.ServerConnTransport,
    ) -> Any:
        authlist = self._sys_auth

        if authlist:
            for auth in authlist:
                match = (
                    (user in auth.user or '*' in auth.user)
                    and (
                        not auth.method.transports
                        or transport in auth.method.transports
                    )
                )

                if match:
                    return auth.method

        default_method = self._default_auth_method.get(transport)
        auth_type = config.get_settings().get_type_by_name(
            default_method.value)
        return auth_type()

    def get_sys_query(self, key):
        return self._sys_queries[key]

    def get_instance_data(self, key):
        return self._instance_data[key]

    @functools.lru_cache
    def get_backend_runtime_params(self) -> Any:
        return self._cluster.get_runtime_params()

    def set_pg_unavailable_msg(self, msg):
        if msg is None or self._pg_unavailable_msg is None:
            self._pg_unavailable_msg = msg

    def on_switch_over(self):
        # Bumping this serial counter will "cancel" all pending connections
        # to the old master.
        self._ha_master_serial += 1

        if self._accept_new_tasks:
            self.create_task(
                self._pg_pool.prune_all_connections(), interruptable=True
            )

        if self.__sys_pgcon is None:
            # Assume a reconnect task is already running, now that we know the
            # new master is likely ready, let's just give the task a push.
            self._sys_pgcon_reconnect_evt.set()
        else:
            # Brutally close the sys_pgcon to the old master - this should
            # trigger a reconnect task.
            self.__sys_pgcon.abort()
        if self._backend_adaptive_ha is not None:
            # Switch to FAILOVER if adaptive HA is enabled
            self._backend_adaptive_ha.set_state_failover(
                call_on_switch_over=False
            )

    def get_active_pgcon_num(self) -> int:
        return (
            self._pg_pool.current_capacity - self._pg_pool.get_pending_conns()
        )

    def get_debug_info(self):
        """Used to render the /server-info endpoint in dev/test modes.

        Some tests depend on the exact layout of the returned structure.
        """

        def serialize_config(cfg):
            return {name: value.value for name, value in cfg.items()}

        obj = dict(
            params=dict(
                max_backend_connections=self._max_backend_connections,
                suggested_client_pool_size=self._suggested_client_pool_size,
                tenant_id=self._tenant_id,
                dev_mode=self._devmode,
                test_mode=self._testmode,
                default_auth_method=str(self._default_auth_method),
                listen_hosts=self._listen_hosts,
                listen_port=self._listen_port,
            ),
            instance_config=serialize_config(self._dbindex.get_sys_config()),
            user_roles=self._roles,
            pg_addr=self._pg_addr,
            pg_pool=self._pg_pool._build_snapshot(now=time.monotonic()),
            compiler_pool=dict(
                worker_pids=list(self._compiler_pool._workers.keys()),
                template_pid=self._compiler_pool.get_template_pid(),
            ),
        )

        dbs = {}
        for db in self._dbindex.iter_dbs():
            if db.name in defines.EDGEDB_SPECIAL_DBS:
                continue

            dbs[db.name] = dict(
                name=db.name,
                dbver=db.dbver,
                config=serialize_config(db.db_config),
                extensions=sorted(db.extensions),
                query_cache_size=db.get_query_cache_size(),
                connections=[
                    dict(
                        in_tx=view.in_tx(),
                        in_tx_error=view.in_tx_error(),
                        config=serialize_config(view.get_session_config()),
                        module_aliases=view.get_modaliases(),
                    )
                    for view in db.iter_views()
                ],
            )

        obj['databases'] = dbs

        return obj


def _cleanup_wildcard_addrs(
    hosts: Sequence[str]
) -> tuple[list[str], list[str], bool, bool]:
    """Filter out conflicting addresses in presence of INADDR_ANY wildcards.

    Attempting to bind to 0.0.0.0 (or ::) _and_ a non-wildcard address will
    usually result in EADDRINUSE.  To avoid this, filter out all specific
    addresses if a wildcard is present in the *hosts* sequence.

    Returns a tuple: first element is the new list of hosts, second
    element is a list of rejected host addrs/names.
    """

    ipv4_hosts = set()
    ipv6_hosts = set()
    named_hosts = set()

    ipv4_wc = ipaddress.ip_address('0.0.0.0')
    ipv6_wc = ipaddress.ip_address('::')

    for host in hosts:
        if host == "*":
            ipv4_hosts.add(ipv4_wc)
            ipv6_hosts.add(ipv6_wc)
            continue

        try:
            ip = ipaddress.IPv4Address(host)
        except ValueError:
            pass
        else:
            ipv4_hosts.add(ip)
            continue

        try:
            ip6 = ipaddress.IPv6Address(host)
        except ValueError:
            pass
        else:
            ipv6_hosts.add(ip6)
            continue

        named_hosts.add(host)

    if not ipv4_hosts and not ipv6_hosts:
        return (list(hosts), [], False, False)

    if ipv4_wc not in ipv4_hosts and ipv6_wc not in ipv6_hosts:
        return (list(hosts), [], False, False)

    if ipv4_wc in ipv4_hosts and ipv6_wc in ipv6_hosts:
        return (
            ['0.0.0.0', '::'],
            [
                str(a) for a in
                ((named_hosts | ipv4_hosts | ipv6_hosts) - {ipv4_wc, ipv6_wc})
            ],
            True,
            True,
        )

    if ipv4_wc in ipv4_hosts:
        return (
            [str(a) for a in ({ipv4_wc} | ipv6_hosts)],
            [str(a) for a in ((named_hosts | ipv4_hosts) - {ipv4_wc})],
            True,
            False,
        )

    if ipv6_wc in ipv6_hosts:
        return (
            [str(a) for a in ({ipv6_wc} | ipv4_hosts)],
            [str(a) for a in ((named_hosts | ipv6_hosts) - {ipv6_wc})],
            False,
            True,
        )

    raise AssertionError('unreachable')


async def _resolve_host(host: str) -> list[str] | Exception:
    loop = asyncio.get_running_loop()
    try:
        addrinfo = await loop.getaddrinfo(
            None if host == '*' else host,
            0,
            family=socket.AF_UNSPEC,
            type=socket.SOCK_STREAM,
            flags=socket.AI_PASSIVE,
        )
    except Exception as e:
        return e
    else:
        return [addr[4][0] for addr in addrinfo]


async def _resolve_interfaces(
    hosts: Sequence[str]
) -> Tuple[Sequence[str], bool, bool]:

    async with taskgroup.TaskGroup() as g:
        resolve_tasks = {
            host: g.create_task(_resolve_host(host))
            for host in hosts
        }

    addrs = []
    for host, fut in resolve_tasks.items():
        result = fut.result()
        if isinstance(result, Exception):
            logger.warning(
                f"could not translate host name {host!r} to address: {result}")
        else:
            addrs.extend(result)

    (
        clean_addrs, rejected_addrs, has_ipv4_wc, has_ipv6_wc
    ) = _cleanup_wildcard_addrs(addrs)

    if rejected_addrs:
        logger.warning(
            "wildcard addresses found in listen_addresses; " +
            "discarding the other addresses: " +
            ", ".join(repr(h) for h in rejected_addrs)
        )

    return clean_addrs, has_ipv4_wc, has_ipv6_wc<|MERGE_RESOLUTION|>--- conflicted
+++ resolved
@@ -1499,13 +1499,9 @@
                 if fut.result() is not None
             })
 
-<<<<<<< HEAD
-        if not servers and not (admin and port):
-=======
         # Fail if none of the servers can be started, except when the admin
         # server on a UNIX domain socket will be started.
         if not servers and (not admin or port == 0):
->>>>>>> eb5333f9
             raise StartupError("could not create any listen sockets")
 
         addrs = []

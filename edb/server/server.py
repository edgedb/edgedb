# mypy: check-untyped-defs

#
# This source file is part of the EdgeDB open source project.
#
# Copyright 2016-present MagicStack Inc. and the EdgeDB authors.
#
# Licensed under the Apache License, Version 2.0 (the "License");
# you may not use this file except in compliance with the License.
# You may obtain a copy of the License at
#
#     http://www.apache.org/licenses/LICENSE-2.0
#
# Unless required by applicable law or agreed to in writing, software
# distributed under the License is distributed on an "AS IS" BASIS,
# WITHOUT WARRANTIES OR CONDITIONS OF ANY KIND, either express or implied.
# See the License for the specific language governing permissions and
# limitations under the License.
#


from __future__ import annotations
from typing import *

import asyncio
import collections
import ipaddress
import json
import logging
import os
import pickle
import socket
import ssl
import stat
import time
import uuid

import immutables
from jwcrypto import jwk

from edb import buildmeta
from edb import errors

from edb.common import devmode
from edb.common import secretkey
from edb.common import taskgroup
from edb.common import windowedsum

from edb.schema import reflection as s_refl
from edb.schema import schema as s_schema

from edb.server import args as srvargs
from edb.server import cache
from edb.server import config
from edb.server import compiler_pool
from edb.server import defines
from edb.server import protocol
from edb.server import tenant as edbtenant
from edb.server.protocol import binary  # type: ignore
from edb.server.protocol import pg_ext  # type: ignore
from edb.server import metrics
from edb.server import pgcon

from edb.pgsql import patches as pg_patches

from . import compiler as edbcompiler

if TYPE_CHECKING:
    import asyncio.base_events
    import pathlib

    from edb.pgsql import params as pgparams

    from . import bootstrap


ADMIN_PLACEHOLDER = "<edgedb:admin>"
logger = logging.getLogger('edb.server')
log_metrics = logging.getLogger('edb.server.metrics')


class StartupError(Exception):
    pass


class BaseServer:
    _sys_queries: Mapping[str, bytes]
    _local_intro_query: bytes
    _global_intro_query: bytes
    _report_config_typedesc: dict[defines.ProtocolVersion, bytes]
    _file_watch_handles: list[asyncio.Handle]

    _std_schema: s_schema.Schema
    _refl_schema: s_schema.Schema
    _schema_class_layout: s_refl.SchemaClassLayout

    _servers: Mapping[str, asyncio.AbstractServer]

    _testmode: bool

    # We maintain an OrderedDict of all active client connections.
    # We use an OrderedDict because it allows to move keys to either
    # end of the dict. That's used to keep all active client connections
    # grouped at the right end of the dict. The idea is that we can then
    # have a periodically run coroutine to GC all inactive connections.
    # This should be more economical than maintaining a TimerHandle for
    # every open connection. Also, this way, we can react to the
    # `session_idle_timeout` config setting changed mid-flight.
    _binary_conns: collections.OrderedDict[binary.EdgeConnection, bool]
    _pgext_conns: dict[str, pg_ext.PgConnection]
    _idle_gc_handler: asyncio.TimerHandle | None = None
    _stmt_cache_size: int | None = None

    _compiler_pool: compiler_pool.AbstractPool | None
    _http_request_logger: asyncio.Task | None

    def __init__(
        self,
        *,
        runstate_dir,
        internal_runstate_dir,
        compiler_pool_size,
        compiler_pool_mode: srvargs.CompilerPoolMode,
        compiler_pool_addr,
        compiler_pool_tenant_cache_size,
        nethosts,
        netport,
        listen_sockets: tuple[socket.socket, ...] = (),
        testmode: bool = False,
        binary_endpoint_security: srvargs.ServerEndpointSecurityMode = (
            srvargs.ServerEndpointSecurityMode.Tls),
        http_endpoint_security: srvargs.ServerEndpointSecurityMode = (
            srvargs.ServerEndpointSecurityMode.Tls),
        auto_shutdown_after: float = -1,
        echo_runtime_info: bool = False,
        status_sinks: Sequence[Callable[[str], None]] = (),
        default_auth_method: srvargs.ServerAuthMethods = (
            srvargs.DEFAULT_AUTH_METHODS),
        admin_ui: bool = False,
        disable_dynamic_system_config: bool = False,
        compiler_state: edbcompiler.CompilerState,
    ):
        self.__loop = asyncio.get_running_loop()

        self._schema_class_layout = compiler_state.schema_class_layout
        self._config_settings = compiler_state.config_spec
        self._refl_schema = compiler_state.refl_schema
        self._std_schema = compiler_state.std_schema
        assert compiler_state.global_intro_query is not None
        self._global_intro_query = (
            compiler_state.global_intro_query.encode("utf-8"))
        assert compiler_state.local_intro_query is not None
        self._local_intro_query = (
            compiler_state.local_intro_query.encode("utf-8"))

        # Used to tag PG notifications to later disambiguate them.
        self._server_id = str(uuid.uuid4())

        self._runstate_dir = runstate_dir
        self._internal_runstate_dir = internal_runstate_dir
        self._compiler_pool = None
        self._compiler_pool_size = compiler_pool_size
        self._compiler_pool_mode = compiler_pool_mode
        self._compiler_pool_addr = compiler_pool_addr
        self._compiler_pool_tenant_cache_size = compiler_pool_tenant_cache_size

        self._listen_sockets = listen_sockets
        if listen_sockets:
            nethosts = tuple(s.getsockname()[0] for s in listen_sockets)
            netport = listen_sockets[0].getsockname()[1]

        self._listen_hosts = nethosts
        self._listen_port = netport

        # Shutdown the server after the last management
        # connection has disconnected
        # and there have been no new connections for n seconds
        self._auto_shutdown_after = auto_shutdown_after
        self._auto_shutdown_handler: Any = None

        self._echo_runtime_info = echo_runtime_info
        self._status_sinks = status_sinks

        self._sys_queries = immutables.Map()

        self._devmode = devmode.is_in_dev_mode()
        self._testmode = testmode

        self._binary_proto_id_counter = 0
        self._binary_conns = collections.OrderedDict()
        self._pgext_conns = {}

        self._servers = {}

        self._http_query_cache = cache.StatementsCache(
            maxsize=defines.HTTP_PORT_QUERY_CACHE_SIZE)

        self._http_last_minute_requests = windowedsum.WindowedSum()
        self._http_request_logger = None

        self._stop_evt = asyncio.Event()
        self._tls_cert_file: str | Any = None
        self._tls_cert_newly_generated = False
        self._sslctx: ssl.SSLContext | Any = None
        self._sslctx_pgext: ssl.SSLContext | Any = None

        self._jws_key: jwk.JWK | None = None
        self._jws_keys_newly_generated = False

        self._default_auth_method = default_auth_method
        self._binary_endpoint_security = binary_endpoint_security
        self._http_endpoint_security = http_endpoint_security

        self._idle_gc_handler = None

        self._admin_ui = admin_ui

        self._file_watch_handles = []
        self._tls_certs_reload_retry_handle: Any | asyncio.TimerHandle = None

        self._disable_dynamic_system_config = disable_dynamic_system_config
        self._report_config_typedesc = {}

    async def _request_stats_logger(self):
        last_seen = -1
        while True:
            current = int(self._http_last_minute_requests)
            if current != last_seen:
                log_metrics.info(
                    "HTTP requests in last minute: %d",
                    current,
                )
                last_seen = current

            await asyncio.sleep(30)

    def get_server_id(self):
        return self._server_id

    def get_listen_hosts(self):
        return self._listen_hosts

    def get_listen_port(self):
        return self._listen_port

    def get_loop(self):
        return self.__loop

    def in_dev_mode(self):
        return self._devmode

    def in_test_mode(self):
        return self._testmode

    def is_admin_ui_enabled(self):
        return self._admin_ui

    def on_binary_client_created(self) -> str:
        self._binary_proto_id_counter += 1

        if self._auto_shutdown_handler:
            self._auto_shutdown_handler.cancel()
            self._auto_shutdown_handler = None

        return str(self._binary_proto_id_counter)

    def on_binary_client_connected(self, conn):
        self._binary_conns[conn] = True
        metrics.current_client_connections.inc()

    def on_binary_client_authed(self, conn):
        self._report_connections(event='opened')
        metrics.total_client_connections.inc()

    def on_binary_client_after_idling(self, conn):
        try:
            self._binary_conns.move_to_end(conn, last=True)
        except KeyError:
            # Shouldn't happen, but just in case some weird async twist
            # gets us here we don't want to crash the connection with
            # this error.
            metrics.background_errors.inc(1.0, 'client_after_idling')

    def on_binary_client_disconnected(self, conn):
        self._binary_conns.pop(conn, None)
        self._report_connections(event="closed")
        metrics.current_client_connections.dec()
        self.maybe_auto_shutdown()

    def maybe_auto_shutdown(self):
        if (
            not self._binary_conns
            and self._auto_shutdown_after >= 0
            and self._auto_shutdown_handler is None
        ):
            self._auto_shutdown_handler = self.__loop.call_later(
                self._auto_shutdown_after, self.request_auto_shutdown)

    def _report_connections(self, *, event: str) -> None:
        log_metrics.info(
            "%s a connection; open_count=%d",
            event,
            len(self._binary_conns),
        )

    def on_pgext_client_connected(self, conn):
        self._pgext_conns[conn.get_id()] = conn

    def on_pgext_client_disconnected(self, conn):
        self._pgext_conns.pop(conn.get_id(), None)
        self.maybe_auto_shutdown()

    def cancel_pgext_connection(self, pid, secret):
        conn = self._pgext_conns.get(pid)
        if conn is not None:
            conn.cancel(secret)

    def monitor_fs(
        self, path: str | pathlib.Path,
        cb: Callable[[str, int], None],
    ) -> None:
        self._file_watch_handles.append(
            # ... we depend on an event loop internal _monitor_fs
            self.__loop._monitor_fs(str(path), cb)  # type: ignore
        )

    def _get_sys_config(self) -> Mapping[str, config.SettingValue]:
        raise NotImplementedError

    def config_lookup(
        self,
        name: str,
        *configs: Mapping[str, config.SettingValue],
    ) -> Any:
        return config.lookup(name, *configs, spec=self._config_settings)

    async def init(self):
        sys_config = self._get_sys_config()
        if not self._listen_hosts:
            self._listen_hosts = (
                self.config_lookup('listen_addresses', sys_config)
                or ('localhost',)
            )

        if self._listen_port is None:
            self._listen_port = (
                self.config_lookup('listen_port', sys_config)
                or defines.EDGEDB_PORT
            )

        self._stmt_cache_size = self.config_lookup(
            '_pg_prepared_statement_cache_size', sys_config
        )

        self.reinit_idle_gc_collector()

    def reinit_idle_gc_collector(self) -> float:
        if self._auto_shutdown_after >= 0:
            return -1

        if self._idle_gc_handler is not None:
            self._idle_gc_handler.cancel()
            self._idle_gc_handler = None

        session_idle_timeout = self.config_lookup(
            'session_idle_timeout', self._get_sys_config())

        timeout = session_idle_timeout.to_microseconds()
        timeout /= 1_000_000.0  # convert to seconds

        if timeout > 0:
            self._idle_gc_handler = self.__loop.call_later(
                timeout, self._idle_gc_collector)

        return timeout

    @property
    def stmt_cache_size(self) -> int | None:
        return self._stmt_cache_size

    def _idle_gc_collector(self):
        try:
            self._idle_gc_handler = None
            idle_timeout = self.reinit_idle_gc_collector()

            if idle_timeout <= 0:
                return

            now = time.monotonic()
            expiry_time = now - idle_timeout
            for conn in self._binary_conns:
                try:
                    if conn.is_idle(expiry_time):
                        metrics.idle_client_connections.inc()
                        conn.close_for_idling()
                    elif conn.is_alive():
                        # We are sorting connections in
                        # 'on_binary_client_after_idling' to specifically
                        # enable this optimization. As soon as we find first
                        # non-idle active connection we're guaranteed
                        # to have traversed all of the potentially idling
                        # connections.
                        break
                except Exception:
                    metrics.background_errors.inc(1.0, 'close_for_idling')
                    conn.abort()
        except Exception:
            metrics.background_errors.inc(1.0, 'idle_clients_collector')
            raise

    def _get_backend_runtime_params(self) -> pgparams.BackendRuntimeParams:
        raise NotImplementedError

    def _create_compiler_pool(self) -> compiler_pool.AbstractPool:
        # Force Postgres version in BackendRuntimeParams to be the
        # minimal supported, because the compiler does not rely on
        # the version, and not pinning it would make the remote compiler
        # pool refuse connections from clients that have differing versions
        # of Postgres backing them.
        runtime_params = self._get_backend_runtime_params()
        min_ver = '.'.join(str(v) for v in defines.MIN_POSTGRES_VERSION)
        runtime_params = runtime_params._replace(
            instance_params=runtime_params.instance_params._replace(
                version=buildmeta.parse_pg_version(min_ver),
            ),
        )

        args = dict(
            pool_size=self._compiler_pool_size,
            pool_class=self._compiler_pool_mode.pool_class,
            runstate_dir=self._internal_runstate_dir,
            backend_runtime_params=runtime_params,
            std_schema=self._std_schema,
            refl_schema=self._refl_schema,
            schema_class_layout=self._schema_class_layout,
        )
        if self._compiler_pool_mode == srvargs.CompilerPoolMode.Remote:
            args['address'] = self._compiler_pool_addr
        elif self._compiler_pool_mode == srvargs.CompilerPoolMode.MultiTenant:
            args["cache_size"] = self._compiler_pool_tenant_cache_size
        self._compiler_pool = compiler_pool.create_compiler_pool(**args)
        return self._compiler_pool

    async def _destroy_compiler_pool(self):
        if self._compiler_pool is not None:
            await self._compiler_pool.stop()
            self._compiler_pool = None

    def get_compiler_pool(self):
        return self._compiler_pool

    async def introspect_global_schema(
        self, conn: pgcon.PGConnection
    ) -> s_schema.Schema:
        intro_query = self._global_intro_query
        json_data = await conn.sql_fetch_val(intro_query)
        return s_refl.parse_into(
            base_schema=self._std_schema,
            schema=s_schema.EMPTY_SCHEMA,
            data=json_data,
            schema_class_layout=self._schema_class_layout,
        )

    async def introspect_user_schema(
        self,
        conn: pgcon.PGConnection,
        global_schema: s_schema.Schema,
    ) -> s_schema.Schema:
        json_data = await conn.sql_fetch_val(self._local_intro_query)

        base_schema = s_schema.ChainedSchema(
            self._std_schema,
<<<<<<< HEAD
            s_schema.FlatSchema(),
            global_schema,
=======
            s_schema.EMPTY_SCHEMA,
            global_schema or self.get_global_schema(),
>>>>>>> 8811ff35
        )

        return s_refl.parse_into(
            base_schema=base_schema,
            schema=s_schema.EMPTY_SCHEMA,
            data=json_data,
            schema_class_layout=self._schema_class_layout,
        )

    async def get_dbnames(self, syscon):
        dbs_query = self.get_sys_query('listdbs')
        json_data = await syscon.sql_fetch_val(dbs_query)
        return json.loads(json_data)

    async def get_patch_count(self, conn: pgcon.PGConnection) -> int:
        """Get the number of applied patches."""
        num_patches_b = await conn.sql_fetch_val(
            b'''
                SELECT json::json from edgedbinstdata.instdata
                WHERE key = 'num_patches';
            ''',
        )
        num_patches = json.loads(num_patches_b) if num_patches_b else 0
        return num_patches

    async def _on_system_config_add(self, setting_name, value):
        # CONFIGURE INSTANCE INSERT ConfigObject;
        pass

    async def _on_system_config_rem(self, setting_name, value):
        # CONFIGURE INSTANCE RESET ConfigObject;
        pass

    async def _on_system_config_set(self, setting_name, value):
        # CONFIGURE INSTANCE SET setting_name := value;
        pass

    async def _on_system_config_reset(self, setting_name):
        # CONFIGURE INSTANCE RESET setting_name;
        pass

    def before_alter_system_config(self):
        if self._disable_dynamic_system_config:
            raise errors.ConfigurationError(
                "cannot change this configuration value in this instance"
            )

    async def _after_system_config_add(self, setting_name, value):
        # CONFIGURE INSTANCE INSERT ConfigObject;
        pass

    async def _after_system_config_rem(self, setting_name, value):
        # CONFIGURE INSTANCE RESET ConfigObject;
        pass

    async def _after_system_config_set(self, setting_name, value):
        # CONFIGURE INSTANCE SET setting_name := value;
        pass

    async def _after_system_config_reset(self, setting_name):
        # CONFIGURE INSTANCE RESET setting_name;
        pass

    async def _start_server(
        self,
        host: str,
        port: int,
        sock: Optional[socket.socket] = None,
    ) -> Optional[asyncio.base_events.Server]:
        proto_factory = lambda: protocol.HttpProtocol(
            self,
            self._sslctx,
            self._sslctx_pgext,
            binary_endpoint_security=self._binary_endpoint_security,
            http_endpoint_security=self._http_endpoint_security,
        )

        try:
            kwargs: dict[str, Any]
            if sock is not None:
                kwargs = {"sock": sock}
            else:
                kwargs = {"host": host, "port": port}
            return await self.__loop.create_server(proto_factory, **kwargs)
        except Exception as e:
            logger.warning(
                f"could not create listen socket for '{host}:{port}': {e}"
            )
            return None

    async def _start_admin_server(
        self,
        port: int,
    ) -> asyncio.base_events.Server:
        admin_unix_sock_path = os.path.join(
            self._runstate_dir, f'.s.EDGEDB.admin.{port}')
        assert len(admin_unix_sock_path) <= (
            defines.MAX_RUNSTATE_DIR_PATH
            + defines.MAX_UNIX_SOCKET_PATH_LENGTH
            + 1
        ), "admin Unix socket length exceeds maximum allowed"
        admin_unix_srv = await self.__loop.create_unix_server(
            lambda: binary.new_edge_connection(
                self, self._get_admin_tenant(), external_auth=True
            ),
            admin_unix_sock_path
        )
        os.chmod(admin_unix_sock_path, stat.S_IRUSR | stat.S_IWUSR)
        logger.info('Serving admin on %s', admin_unix_sock_path)
        return admin_unix_srv

    def _get_admin_tenant(self) -> edbtenant.Tenant:
        return self.get_default_tenant()

    async def _start_servers(
        self,
        hosts: tuple[str, ...],
        port: int,
        *,
        admin: bool = True,
        sockets: tuple[socket.socket, ...] = (),
    ):
        servers = {}
        if port == 0:
            # Automatic port selection requires us to start servers
            # sequentially until we get a working bound socket to ensure
            # consistent port value across all requested listen addresses.
            try:
                for host in hosts:
                    server = await self._start_server(host, port)
                    if server is not None:
                        if port == 0:
                            port = server.sockets[0].getsockname()[1]
                        servers[host] = server
            except Exception:
                await self._stop_servers(servers.values())
                raise
        else:
            start_tasks = {}
            try:
                async with taskgroup.TaskGroup() as g:
                    if sockets:
                        for host, sock in zip(hosts, sockets):
                            start_tasks[host] = g.create_task(
                                self._start_server(host, port, sock=sock)
                            )
                    else:
                        for host in hosts:
                            start_tasks[host] = g.create_task(
                                self._start_server(host, port)
                            )
            except Exception:
                await self._stop_servers([
                    fut.result() for fut in start_tasks.values()
                    if (
                        fut.done()
                        and fut.exception() is None
                        and fut.result() is not None
                    )
                ])
                raise

            servers.update({
                host: fut.result()
                for host, fut in start_tasks.items()
                if fut.result() is not None
            })

        # Fail if none of the servers can be started, except when the admin
        # server on a UNIX domain socket will be started.
        if not servers and (not admin or port == 0):
            raise StartupError("could not create any listen sockets")

        addrs = []
        for tcp_srv in servers.values():
            for s in tcp_srv.sockets:
                addrs.append(s.getsockname())

        if len(addrs) > 1:
            if port:
                addr_str = f"{{{', '.join(addr[0] for addr in addrs)}}}:{port}"
            else:
                addr_str = f"""{{{', '.join(
                    f'{addr[0]}:{addr[1]}' for addr in addrs)}}}"""
        elif addrs:
            addr_str = f'{addrs[0][0]}:{addrs[0][1]}'
            port = addrs[0][1]
        else:
            addr_str = None

        if addr_str:
            logger.info('Serving on %s', addr_str)

        if admin and port:
            try:
                admin_unix_srv = await self._start_admin_server(port)
            except Exception:
                await self._stop_servers(servers.values())
                raise
            servers[ADMIN_PLACEHOLDER] = admin_unix_srv

        return servers, port, addrs

    def _sni_callback(self, sslobj, server_name, sslctx):
        # Match the given SNI for a pre-registered Tenant instance,
        # and temporarily store in memory indexed by sslobj for future
        # retrieval, see also retrieve_tenant() below.
        #
        # Used in multi-tenant server only. This method must not fail.
        pass

    def reload_tls(self, tls_cert_file, tls_key_file):
        logger.info("loading TLS certificates")
        tls_password_needed = False
        if self._tls_certs_reload_retry_handle is not None:
            self._tls_certs_reload_retry_handle.cancel()
            self._tls_certs_reload_retry_handle = None

        def _tls_private_key_password():
            nonlocal tls_password_needed
            tls_password_needed = True
            return os.environ.get('EDGEDB_SERVER_TLS_PRIVATE_KEY_PASSWORD', '')

        sslctx = ssl.SSLContext(ssl.PROTOCOL_TLS_SERVER)
        sslctx_pgext = ssl.SSLContext(ssl.PROTOCOL_TLS_SERVER)
        try:
            sslctx.load_cert_chain(
                tls_cert_file,
                tls_key_file,
                password=_tls_private_key_password,
            )
            sslctx_pgext.load_cert_chain(
                tls_cert_file,
                tls_key_file,
                password=_tls_private_key_password,
            )
        except ssl.SSLError as e:
            if e.library == "SSL" and e.errno == 9:  # ERR_LIB_PEM
                if tls_password_needed:
                    if _tls_private_key_password():
                        raise StartupError(
                            "Cannot load TLS certificates - it's likely that "
                            "the private key password is wrong."
                        ) from e
                    else:
                        raise StartupError(
                            "Cannot load TLS certificates - the private key "
                            "file is likely protected by a password. Specify "
                            "the password using environment variable: "
                            "EDGEDB_SERVER_TLS_PRIVATE_KEY_PASSWORD"
                        ) from e
                elif tls_key_file is None:
                    raise StartupError(
                        "Cannot load TLS certificates - have you specified "
                        "the private key file using the `--tls-key-file` "
                        "command-line argument?"
                    ) from e
                else:
                    raise StartupError(
                        "Cannot load TLS certificates - please double check "
                        "if the specified certificate files are valid."
                    )
            elif e.library == "X509" and e.errno == 116:
                # X509 Error 116: X509_R_KEY_VALUES_MISMATCH
                raise StartupError(
                    "Cannot load TLS certificates - the private key doesn't "
                    "match the certificate."
                )

            raise StartupError(f"Cannot load TLS certificates - {e}") from e

        sslctx.set_alpn_protocols(['edgedb-binary', 'http/1.1'])
        sslctx.sni_callback = self._sni_callback
        sslctx_pgext.sni_callback = self._sni_callback
        self._sslctx = sslctx
        self._sslctx_pgext = sslctx_pgext

    def init_tls(
        self,
        tls_cert_file,
        tls_key_file,
        tls_cert_newly_generated,
    ):
        assert self._sslctx is self._sslctx_pgext is None
        self.reload_tls(tls_cert_file, tls_key_file)

        self._tls_cert_file = str(tls_cert_file)
        self._tls_cert_newly_generated = tls_cert_newly_generated

        def reload_tls(_file_modified, _event, retry=0):
            try:
                self.reload_tls(tls_cert_file, tls_key_file)
            except (StartupError, FileNotFoundError) as e:
                if retry > defines._TLS_CERT_RELOAD_MAX_RETRIES:
                    logger.critical(str(e))
                    self.request_shutdown()
                else:
                    delay = defines._TLS_CERT_RELOAD_EXP_INTERVAL * 2 ** retry
                    logger.warning("%s; retrying in %.1f seconds.", e, delay)
                    self._tls_certs_reload_retry_handle = (
                        self.__loop.call_later(
                            delay,
                            reload_tls,
                            _file_modified,
                            _event,
                            retry + 1,
                        )
                    )
            except Exception:
                logger.critical(
                    "error while reloading TLS certificate and/or key, "
                    "shutting down.",
                    exc_info=True,
                )
                self.request_shutdown()

        self.monitor_fs(tls_cert_file, reload_tls)
        if tls_cert_file != tls_key_file:
            self.monitor_fs(tls_key_file, reload_tls)

    def load_jwcrypto(self, jws_key_file: pathlib.Path) -> None:
        try:
            self._jws_key = secretkey.load_secret_key(jws_key_file)
        except secretkey.SecretKeyReadError as e:
            raise StartupError(e.args[0]) from e

    def init_jwcrypto(
        self,
        jws_key_file: pathlib.Path,
        jws_keys_newly_generated: bool,
    ) -> None:
        self.load_jwcrypto(jws_key_file)
        self._jws_keys_newly_generated = jws_keys_newly_generated

    def get_jws_key(self) -> jwk.JWK | None:
        return self._jws_key

    async def _stop_servers(self, servers):
        async with taskgroup.TaskGroup() as g:
            for srv in servers:
                srv.close()
                g.create_task(srv.wait_closed())

    async def _before_start_servers(self) -> None:
        pass

    async def _after_start_servers(self) -> None:
        pass

    async def start(self):
        self._stop_evt.clear()

        self._http_request_logger = self.__loop.create_task(
            self._request_stats_logger()
        )

        await self._create_compiler_pool().start()

        await self._before_start_servers()
        self._servers, actual_port, listen_addrs = await self._start_servers(
            tuple((await _resolve_interfaces(self._listen_hosts))[0]),
            self._listen_port,
            sockets=self._listen_sockets,
        )
        self._listen_hosts = [addr[0] for addr in listen_addrs]
        self._listen_port = actual_port
        await self._after_start_servers()

        if self._echo_runtime_info:
            ri = {
                "port": self._listen_port,
                "runstate_dir": str(self._runstate_dir),
                "tls_cert_file": self._tls_cert_file,
            }
            print(f'\nEDGEDB_SERVER_DATA:{json.dumps(ri)}\n', flush=True)

        status = self._get_status()
        status["listen_addrs"] = listen_addrs
        status_str = f'READY={json.dumps(status)}'
        for status_sink in self._status_sinks:
            status_sink(status_str)

        if self._auto_shutdown_after > 0:
            self._auto_shutdown_handler = self.__loop.call_later(
                self._auto_shutdown_after, self.request_auto_shutdown)

    def _get_status(self) -> dict[str, Any]:
        return {
            "port": self._listen_port,
            "socket_dir": str(self._runstate_dir),
            "main_pid": os.getpid(),
            "tls_cert_file": self._tls_cert_file,
            "tls_cert_newly_generated": self._tls_cert_newly_generated,
            "jws_keys_newly_generated": self._jws_keys_newly_generated,
        }

    def request_auto_shutdown(self):
        if self._auto_shutdown_after == 0:
            logger.info("shutting down server: all clients disconnected")
        else:
            logger.info(
                f"shutting down server: no clients connected in last"
                f" {self._auto_shutdown_after} seconds"
            )
        self.request_shutdown()

    def request_shutdown(self):
        self._stop_evt.set()

    async def stop(self):
        if self._idle_gc_handler is not None:
            self._idle_gc_handler.cancel()
            self._idle_gc_handler = None

        if self._http_request_logger is not None:
            self._http_request_logger.cancel()

        for handle in self._file_watch_handles:
            handle.cancel()
        self._file_watch_handles.clear()

        await self._stop_servers(self._servers.values())
        self._servers = {}

        for conn in self._binary_conns:
            conn.stop()
        self._binary_conns.clear()

        for conn in self._pgext_conns.values():
            conn.stop()
        self._pgext_conns.clear()

    async def serve_forever(self):
        await self._stop_evt.wait()

    def get_sys_query(self, key):
        return self._sys_queries[key]

    def get_debug_info(self):
        """Used to render the /server-info endpoint in dev/test modes.

        Some tests depend on the exact layout of the returned structure.
        """

        def serialize_config(cfg):
            return {name: value.value for name, value in cfg.items()}

        return dict(
            params=dict(
                dev_mode=self._devmode,
                test_mode=self._testmode,
                default_auth_method=str(self._default_auth_method),
                listen_hosts=self._listen_hosts,
                listen_port=self._listen_port,
            ),
            instance_config=serialize_config(self._get_sys_config()),
            compiler_pool=dict(
                worker_pids=list(
                    self._compiler_pool._workers.keys()  # type: ignore
                ),
                template_pid=self._compiler_pool.get_template_pid(),
            ) if self._compiler_pool else None,
        )

    def get_report_config_typedesc(
        self
    ) -> dict[defines.ProtocolVersion, bytes]:
        return self._report_config_typedesc

    def get_default_auth_method(
        self, transport: srvargs.ServerConnTransport
    ) -> srvargs.ServerAuthMethod:
        return self._default_auth_method.get(transport)

    def get_std_schema(self) -> s_schema.Schema:
        return self._std_schema

    def retrieve_tenant(self, sslobj) -> edbtenant.Tenant | None:
        # After TLS handshake, the client connection would use this method to
        # retrieve the Tenant instance associated with the given SSLObject.
        #
        # This method must not fail. See also _sni_callback() above.
        return self.get_default_tenant()

    def get_default_tenant(self) -> edbtenant.Tenant:
        # The client connection must proceed on a Tenant instance. In cases:
        #   1. plain-text connection without TLS handshake
        #   2. TLS handshake didn't provide SNI
        #   3. SNI didn't match any Tenant (retrieve_tenant() returned None)
        # this method will be called for a "default" tenant to use.
        #
        # The caller must be ready to handle errors raised in this method, and
        # provide a decent error.
        raise NotImplementedError

    async def maybe_generate_pki(
        self, args: srvargs.ServerConfig, ss: BaseServer
    ) -> tuple[bool, bool]:
        tls_cert_newly_generated = False
        if args.tls_cert_mode is srvargs.ServerTlsCertMode.SelfSigned:
            assert args.tls_cert_file is not None
            if not args.tls_cert_file.exists():
                assert args.tls_key_file is not None
                logger.info(
                    f'generating self-signed TLS certificate '
                    f'in "{args.tls_cert_file}"'
                )
                secretkey.generate_tls_cert(
                    args.tls_cert_file,
                    args.tls_key_file,
                    ss.get_listen_hosts(),
                )
                tls_cert_newly_generated = True
        jws_keys_newly_generated = False
        if args.jose_key_mode is srvargs.JOSEKeyMode.Generate:
            assert args.jws_key_file is not None
            if not args.jws_key_file.exists():
                logger.info(
                    f'generating JOSE key pair in "{args.jws_key_file}"'
                )
                secretkey.generate_jwk(args.jws_key_file)
                jws_keys_newly_generated = True
        return tls_cert_newly_generated, jws_keys_newly_generated


class Server(BaseServer):
    _tenant: edbtenant.Tenant
    _startup_script: srvargs.StartupScript | None
    _new_instance: bool

    def __init__(
        self,
        *,
        tenant: edbtenant.Tenant,
        startup_script: srvargs.StartupScript | None = None,
        new_instance: bool,
        **kwargs,
    ):
        super().__init__(**kwargs)
        self._tenant = tenant
        self._startup_script = startup_script
        self._new_instance = new_instance

        tenant.set_server(self)

    def _get_sys_config(self) -> Mapping[str, config.SettingValue]:
        return self._tenant.get_sys_config()

    async def init(self) -> None:
        await self._tenant.init_sys_pgcon()
        await self._load_instance_data()
        await self._maybe_patch()
        await self._tenant.init()
        await super().init()

    def get_default_tenant(self) -> edbtenant.Tenant:
        return self._tenant

    async def _get_patch_log(
        self, conn: pgcon.PGConnection, idx: int
    ) -> Optional[bootstrap.PatchEntry]:
        # We need to maintain a log in the system database of
        # patches that have been applied. This is so that if a
        # patch creates a new object, and then we succesfully
        # apply the patch to a user db but crash *before* applying
        # it to the system db, when we start up again and try
        # applying it to the system db, it is important that we
        # apply the same compiled version of the patch. If we
        # instead recompiled it, and it created new objects, those
        # objects might have a different id in the std schema and
        # in the actual user db.
        result = await conn.sql_fetch_val(f'''\
            SELECT bin FROM edgedbinstdata.instdata
            WHERE key = 'patch_log_{idx}';
        '''.encode('utf-8'))
        if result:
            return pickle.loads(result)
        else:
            return None

    async def _prepare_patches(
        self, conn: pgcon.PGConnection
    ) -> dict[int, bootstrap.PatchEntry]:
        """Prepare all the patches"""
        num_patches = await self.get_patch_count(conn)

        if num_patches < len(pg_patches.PATCHES):
            logger.info("preparing patches for database upgrade")

        patches = {}
        patch_list = list(enumerate(pg_patches.PATCHES))
        for num, (kind, patch) in patch_list[num_patches:]:
            from . import bootstrap  # noqa: F402

            idx = num_patches + num
            if not (entry := await self._get_patch_log(conn, idx)):
                entry = bootstrap.prepare_patch(
                    num, kind, patch, self._std_schema, self._refl_schema,
                    self._schema_class_layout,
                    self._tenant.get_backend_runtime_params())

                await bootstrap._store_static_bin_cache_conn(
                    conn, f'patch_log_{idx}', pickle.dumps(entry))

            patches[num] = entry
            _, _, updates, _ = entry
            if 'stdschema' in updates:
                self._std_schema = updates['stdschema']
                # +config patches might modify config_spec, which requires
                # a reload of it from the schema.
                if '+config' in kind:
                    config_spec = config.load_spec_from_schema(self._std_schema)
                    self._config_settings = config_spec

            if 'reflschema' in updates:
                self._refl_schema = updates['reflschema']
            if 'local_intro_query' in updates:
                self._local_intro_query = updates['local_intro_query']
            if 'global_intro_query' in updates:
                self._global_intro_query = updates['global_intro_query']
            if 'classlayout' in updates:
                self._schema_class_layout = updates['classlayout']
            if 'sysqueries' in updates:
                queries = json.loads(updates['sysqueries'])
                self._sys_queries = immutables.Map(
                    {k: q.encode() for k, q in queries.items()})
            if 'report_configs_typedesc' in updates:
                self._report_config_typedesc = (
                    updates['report_configs_typedesc'])

        return patches

    async def _maybe_apply_patches(
        self,
        dbname: str,
        conn: pgcon.PGConnection,
        patches: dict[int, bootstrap.PatchEntry],
        sys: bool=False,
    ) -> None:
        """Apply any un-applied patches to the database."""
        num_patches = await self.get_patch_count(conn)
        for num, (sql_b, syssql, _, repair) in patches.items():
            if num_patches <= num:
                if sys:
                    sql_b += syssql
                logger.info("applying patch %d to database '%s'", num, dbname)
                sql = tuple(x.encode('utf-8') for x in sql_b)

                # Only do repairs when they are the *last* pending
                # repair in the patch queue. We make sure that every
                # patch that changes the user schema is followed by a
                # repair, so this allows us to only ever have to do
                # repairs on up-to-date std schemas.
                last_repair = repair and not any(
                    patches[i][3] for i in range(num + 1, len(patches))
                )
                if last_repair:
                    from . import bootstrap

                    global_schema = (
                        await self._tenant.introspect_global_schema(conn)
                    )
                    user_schema = await self._tenant.introspect_user_schema(
                        conn, global_schema)
                    config = await self._tenant.introspect_db_config(conn)
                    try:
                        logger.info("repairing database '%s'", dbname)
                        sql += bootstrap.prepare_repair_patch(
                            self._std_schema,
                            self._refl_schema,
                            user_schema,
                            global_schema,
                            self._schema_class_layout,
                            self._tenant.get_backend_runtime_params(),
                            config,
                        )
                    except errors.EdgeDBError as e:
                        if isinstance(e, errors.InternalServerError):
                            raise
                        raise errors.SchemaError(
                            f'Could not repair schema inconsistencies in '
                            f'database "{dbname}". Probably the schema is '
                            f'no longer valid due to a bug fix.\n'
                            f'Downgrade to the last working version, fix '
                            f'the schema issue, and try again.'
                        ) from e

                if sql:
                    await conn.sql_fetch(sql)

    async def _maybe_patch_db(
        self, dbname: str, patches: dict[int, bootstrap.PatchEntry]
    ) -> None:
        logger.info("applying patches to database '%s'", dbname)

        try:
            async with self._tenant.direct_pgcon(dbname) as conn:
                await self._maybe_apply_patches(dbname, conn, patches)
        except Exception as e:
            if (
                isinstance(e, errors.EdgeDBError)
                and not isinstance(e, errors.InternalServerError)
            ):
                raise
            raise errors.InternalServerError(
                f'Could not apply patches for minor version upgrade to '
                f'database {dbname}'
            ) from e

    async def _maybe_patch(self) -> None:
        """Apply patches to all the databases"""

        async with self._tenant.use_sys_pgcon() as syscon:
            patches = await self._prepare_patches(syscon)
            if not patches:
                return

            dbnames = await self.get_dbnames(syscon)

        async with taskgroup.TaskGroup(name='apply patches') as g:
            # Patch all the databases
            for dbname in dbnames:
                if dbname != defines.EDGEDB_SYSTEM_DB:
                    g.create_task(self._maybe_patch_db(dbname, patches))

            # Patch the template db, so that any newly created databases
            # will have the patches.
            g.create_task(self._maybe_patch_db(
                defines.EDGEDB_TEMPLATE_DB, patches))

        await self._tenant.ensure_database_not_connected(
            defines.EDGEDB_TEMPLATE_DB
        )

        # Patch the system db last. The system db needs to go last so
        # that it only gets updated if all of the other databases have
        # been succesfully patched. This is important, since we don't check
        # other databases for patches unless the system db is patched.
        #
        # Driving everything from the system db like this lets us
        # always use the correct schema when compiling patches.
        async with self._tenant.use_sys_pgcon() as syscon:
            await self._maybe_apply_patches(
                defines.EDGEDB_SYSTEM_DB, syscon, patches, sys=True)

    def _load_schema(self, result, version_key) -> s_schema.FlatSchema:
        res = pickle.loads(result[2:])
        if version_key != pg_patches.get_version_key(len(pg_patches.PATCHES)):
            res = s_schema.upgrade_schema(res)
        return res

    async def _load_instance_data(self):
        async with self._tenant.use_sys_pgcon() as syscon:
            patch_count = await self.get_patch_count(syscon)
            version_key = pg_patches.get_version_key(patch_count)

            result = await syscon.sql_fetch_val(f'''\
                SELECT json::json FROM edgedbinstdata.instdata
                WHERE key = 'sysqueries{version_key}';
            '''.encode('utf-8'))
            queries = json.loads(result)
            self._sys_queries = immutables.Map(
                {k: q.encode() for k, q in queries.items()})

            self._report_config_typedesc[(1, 0)] = await syscon.sql_fetch_val(
                f'''
                    SELECT bin FROM edgedbinstdata.instdata
                    WHERE key = 'report_configs_typedesc_1_0{version_key}';
                '''.encode('utf-8'),
            )

            self._report_config_typedesc[(2, 0)] = await syscon.sql_fetch_val(
                f'''
                    SELECT bin FROM edgedbinstdata.instdata
                    WHERE key = 'report_configs_typedesc_2_0{version_key}';
                '''.encode('utf-8'),
            )

    def _reload_stmt_cache_size(self):
        size = self.config_lookup(
            '_pg_prepared_statement_cache_size', self._get_sys_config()
        )
        self._stmt_cache_size = size
        self._tenant.set_stmt_cache_size(size)

    async def _restart_servers_new_addr(self, nethosts, netport):
        if not netport:
            raise RuntimeError('cannot restart without network port specified')
        nethosts, has_ipv4_wc, has_ipv6_wc = await _resolve_interfaces(
            nethosts
        )
        servers_to_stop = []
        servers_to_stop_early = []
        servers = {}
        if self._listen_port == netport:
            hosts_to_start = [
                host for host in nethosts if host not in self._servers
            ]
            for host, srv in self._servers.items():
                if host == ADMIN_PLACEHOLDER or host in nethosts:
                    servers[host] = srv
                elif host in ['::', '0.0.0.0']:
                    servers_to_stop_early.append(srv)
                else:
                    if has_ipv4_wc:
                        try:
                            ipaddress.IPv4Address(host)
                        except ValueError:
                            pass
                        else:
                            servers_to_stop_early.append(srv)
                            continue
                    if has_ipv6_wc:
                        try:
                            ipaddress.IPv6Address(host)
                        except ValueError:
                            pass
                        else:
                            servers_to_stop_early.append(srv)
                            continue
                    servers_to_stop.append(srv)
            admin = False
        else:
            hosts_to_start = nethosts
            servers_to_stop = list(self._servers.values())
            admin = True

        if servers_to_stop_early:
            await self._stop_servers_with_logging(servers_to_stop_early)

        if hosts_to_start:
            try:
                new_servers, *_ = await self._start_servers(
                    tuple(hosts_to_start),
                    netport,
                    admin=admin,
                )
                servers.update(new_servers)
            except StartupError:
                raise errors.ConfigurationError(
                    'Server updated its config but cannot serve on requested '
                    'address/port, please see server log for more information.'
                )
        self._servers = servers
        self._listen_hosts = [
            s.getsockname()[0]
            for host, tcp_srv in servers.items()
            if host != ADMIN_PLACEHOLDER
            for s in tcp_srv.sockets  # type: ignore
        ]
        self._listen_port = netport

        await self._stop_servers_with_logging(servers_to_stop)

    async def _stop_servers_with_logging(self, servers_to_stop):
        addrs = []
        unix_addr = None
        port = None
        for srv in servers_to_stop:
            for s in srv.sockets:
                addr = s.getsockname()
                if isinstance(addr, tuple):
                    addrs.append(addr[:2])
                    if port is None:
                        port = addr[1]
                    elif port != addr[1]:
                        port = 0
                else:
                    unix_addr = addr
        if len(addrs) > 1:
            if port:
                addr_str = f"{{{', '.join(addr[0] for addr in addrs)}}}:{port}"
            else:
                addr_str = f"{{{', '.join('%s:%d' % addr for addr in addrs)}}}"
        elif addrs:
            addr_str = "%s:%d" % addrs[0]
        else:
            addr_str = None
        if addr_str:
            logger.info('Stopping to serve on %s', addr_str)
        if unix_addr:
            logger.info('Stopping to serve admin on %s', unix_addr)

        await self._stop_servers(servers_to_stop)

    async def _on_system_config_set(self, setting_name, value):
        try:
            if setting_name == 'listen_addresses':
                await self._restart_servers_new_addr(value, self._listen_port)

            elif setting_name == 'listen_port':
                await self._restart_servers_new_addr(self._listen_hosts, value)

            elif setting_name == 'session_idle_timeout':
                self.reinit_idle_gc_collector()

            elif setting_name == '_pg_prepared_statement_cache_size':
                self._reload_stmt_cache_size()

            self._tenant.schedule_reported_config_if_needed(setting_name)
        except Exception:
            metrics.background_errors.inc(1.0, 'on_system_config_set')
            raise

    async def _on_system_config_reset(self, setting_name):
        try:
            if setting_name == 'listen_addresses':
                cfg = self._get_sys_config()
                await self._restart_servers_new_addr(
                    self.config_lookup('listen_addresses', cfg)
                    or ('localhost',),
                    self._listen_port,
                )

            elif setting_name == 'listen_port':
                cfg = self._get_sys_config()
                await self._restart_servers_new_addr(
                    self._listen_hosts,
                    self.config_lookup('listen_port', cfg)
                    or defines.EDGEDB_PORT,
                )

            elif setting_name == 'session_idle_timeout':
                self.reinit_idle_gc_collector()

            elif setting_name == '_pg_prepared_statement_cache_size':
                self._reload_stmt_cache_size()

            self._tenant.schedule_reported_config_if_needed(setting_name)
        except Exception:
            metrics.background_errors.inc(1.0, 'on_system_config_reset')
            raise

    async def _after_system_config_add(self, setting_name, value):
        try:
            if setting_name == 'auth':
                self._tenant.populate_sys_auth()
        except Exception:
            metrics.background_errors.inc(1.0, 'after_system_config_add')
            raise

    async def _after_system_config_rem(self, setting_name, value):
        try:
            if setting_name == 'auth':
                self._tenant.populate_sys_auth()
        except Exception:
            metrics.background_errors.inc(1.0, 'after_system_config_rem')
            raise

    async def run_startup_script_and_exit(self):
        """Run the script specified in *startup_script* and exit immediately"""
        if self._startup_script is None:
            raise AssertionError('startup script is not defined')
        await self._create_compiler_pool().start()
        try:
            await binary.run_script(
                server=self,
                tenant=self._tenant,
                database=self._startup_script.database,
                user=self._startup_script.user,
                script=self._startup_script.text,
            )
        finally:
            await self._destroy_compiler_pool()

    async def _before_start_servers(self) -> None:
        await self._tenant.start_accepting_new_tasks()
        if self._startup_script and self._new_instance:
            await binary.run_script(
                server=self,
                tenant=self._tenant,
                database=self._startup_script.database,
                user=self._startup_script.user,
                script=self._startup_script.text,
            )

    async def _after_start_servers(self) -> None:
        self._tenant.start_running()

    def _get_status(self) -> dict[str, Any]:
        status = super()._get_status()
        status["tenant_id"] = self._tenant.tenant_id
        return status

    def load_jwcrypto(self, jws_key_file: pathlib.Path) -> None:
        super().load_jwcrypto(jws_key_file)
        self._tenant.load_jwcrypto()

    def request_shutdown(self):
        self._tenant.stop_accepting_connections()
        super().request_shutdown()

    async def stop(self):
        try:
            self._tenant.stop()

            await super().stop()

            await self._tenant.wait_stopped()
            await self._destroy_compiler_pool()
        finally:
            self._tenant.terminate_sys_pgcon()

    def get_debug_info(self):
        parent = super().get_debug_info()
        child = self._tenant.get_debug_info()
        parent["params"].update(child["params"])
        child["params"] = parent["params"]
        parent.update(child)
        return parent

    def _get_backend_runtime_params(self) -> pgparams.BackendRuntimeParams:
        return self._tenant.get_backend_runtime_params()

    def _create_compiler_pool(self) -> compiler_pool.AbstractPool:
        pool = super()._create_compiler_pool()
        self._tenant.attach_to_compiler(pool)
        return pool


def _cleanup_wildcard_addrs(
    hosts: Sequence[str]
) -> tuple[list[str], list[str], bool, bool]:
    """Filter out conflicting addresses in presence of INADDR_ANY wildcards.

    Attempting to bind to 0.0.0.0 (or ::) _and_ a non-wildcard address will
    usually result in EADDRINUSE.  To avoid this, filter out all specific
    addresses if a wildcard is present in the *hosts* sequence.

    Returns a tuple: first element is the new list of hosts, second
    element is a list of rejected host addrs/names.
    """

    ipv4_hosts = set()
    ipv6_hosts = set()
    named_hosts = set()

    ipv4_wc = ipaddress.ip_address('0.0.0.0')
    ipv6_wc = ipaddress.ip_address('::')

    for host in hosts:
        if host == "*":
            ipv4_hosts.add(ipv4_wc)
            ipv6_hosts.add(ipv6_wc)
            continue

        try:
            ip = ipaddress.IPv4Address(host)
        except ValueError:
            pass
        else:
            ipv4_hosts.add(ip)
            continue

        try:
            ip6 = ipaddress.IPv6Address(host)
        except ValueError:
            pass
        else:
            ipv6_hosts.add(ip6)
            continue

        named_hosts.add(host)

    if not ipv4_hosts and not ipv6_hosts:
        return (list(hosts), [], False, False)

    if ipv4_wc not in ipv4_hosts and ipv6_wc not in ipv6_hosts:
        return (list(hosts), [], False, False)

    if ipv4_wc in ipv4_hosts and ipv6_wc in ipv6_hosts:
        return (
            ['0.0.0.0', '::'],
            [
                str(a) for a in
                ((named_hosts | ipv4_hosts | ipv6_hosts) - {ipv4_wc, ipv6_wc})
            ],
            True,
            True,
        )

    if ipv4_wc in ipv4_hosts:
        return (
            [str(a) for a in ({ipv4_wc} | ipv6_hosts)],
            [str(a) for a in ((named_hosts | ipv4_hosts) - {ipv4_wc})],
            True,
            False,
        )

    if ipv6_wc in ipv6_hosts:
        return (
            [str(a) for a in ({ipv6_wc} | ipv4_hosts)],
            [str(a) for a in ((named_hosts | ipv6_hosts) - {ipv6_wc})],
            False,
            True,
        )

    raise AssertionError('unreachable')


async def _resolve_host(host: str) -> list[str] | Exception:
    loop = asyncio.get_running_loop()
    try:
        addrinfo = await loop.getaddrinfo(
            None if host == '*' else host,
            0,
            family=socket.AF_UNSPEC,
            type=socket.SOCK_STREAM,
            flags=socket.AI_PASSIVE,
        )
    except Exception as e:
        return e
    else:
        return [addr[4][0] for addr in addrinfo]


async def _resolve_interfaces(
    hosts: Sequence[str]
) -> Tuple[Sequence[str], bool, bool]:

    async with taskgroup.TaskGroup() as g:
        resolve_tasks = {
            host: g.create_task(_resolve_host(host))
            for host in hosts
        }

    addrs = []
    for host, fut in resolve_tasks.items():
        result = fut.result()
        if isinstance(result, Exception):
            logger.warning(
                f"could not translate host name {host!r} to address: {result}")
        else:
            addrs.extend(result)

    (
        clean_addrs, rejected_addrs, has_ipv4_wc, has_ipv6_wc
    ) = _cleanup_wildcard_addrs(addrs)

    if rejected_addrs:
        logger.warning(
            "wildcard addresses found in listen_addresses; " +
            "discarding the other addresses: " +
            ", ".join(repr(h) for h in rejected_addrs)
        )

    return clean_addrs, has_ipv4_wc, has_ipv6_wc<|MERGE_RESOLUTION|>--- conflicted
+++ resolved
@@ -470,13 +470,8 @@
 
         base_schema = s_schema.ChainedSchema(
             self._std_schema,
-<<<<<<< HEAD
-            s_schema.FlatSchema(),
+            s_schema.EMPTY_SCHEMA,
             global_schema,
-=======
-            s_schema.EMPTY_SCHEMA,
-            global_schema or self.get_global_schema(),
->>>>>>> 8811ff35
         )
 
         return s_refl.parse_into(

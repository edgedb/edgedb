--- conflicted
+++ resolved
@@ -159,11 +159,7 @@
         query_cache=False,
         protocol_version=edbdef.CURRENT_PROTOCOL,
     )
-<<<<<<< HEAD
-    compiler_pool = tenant.get_compiler_pool()
-=======
     compiler_pool = tenant.server.get_compiler_pool()
->>>>>>> 28a0e493
     units = await compiler_pool.compile_notebook(
         dbv.dbname,
         dbv.get_user_schema(),

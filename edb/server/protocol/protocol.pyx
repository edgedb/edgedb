
# This source file is part of the EdgeDB open source project.
#
# Copyright 2021-present MagicStack Inc. and the EdgeDB authors.
#
# Licensed under the Apache License, Version 2.0 (the "License");
# you may not use this file except in compliance with the License.
# You may obtain a copy of the License at
#
#     http://www.apache.org/licenses/LICENSE-2.0
#
# Unless required by applicable law or agreed to in writing, software
# distributed under the License is distributed on an "AS IS" BASIS,
# WITHOUT WARRANTIES OR CONDITIONS OF ANY KIND, either express or implied.
# See the License for the specific language governing permissions and
# limitations under the License.
#


include "./consts.pxi"


import asyncio
import collections
import http
import http.cookies
import re
import ssl
import time
import urllib.parse

import httptools

from edb import errors
from edb.common import debug
from edb.common import markup
from edb.common.log import current_tenant

from edb.graphql import extension as graphql_ext

from edb.server import args as srvargs
from edb.server import config, metrics as srv_metrics
from edb.server import tenant as edbtenant
from edb.server.protocol cimport binary
from edb.server.protocol import binary
from edb.server.protocol import pg_ext
from edb.server import defines as edbdef
from edb.server.dbview cimport dbview
# Without an explicit cimport of `pgproto.debug`, we
# can't cimport `protocol.binary` for some reason.
from edb.server.pgproto.debug cimport PG_DEBUG

from . import auth
from . cimport auth_helpers
from . import edgeql_ext
from . import metrics
from . import server_info
from . import notebook_ext
from . import system_api
from . import ui_ext
from . import auth_ext
from . import ai_ext


HTTPStatus = http.HTTPStatus

PROTO_MIME = (
    f'application/x.edgedb.'
    f'v_{edbdef.CURRENT_PROTOCOL[0]}_{edbdef.CURRENT_PROTOCOL[1]}'
    f'.binary'
).encode()

PROTO_MIME_RE = re.compile(br'application/x\.edgedb\.v_(\d+)_(\d+)\.binary')


cdef class HttpRequest:

    def __cinit__(self):
        self.body = b''
        self.authorization = b''
        self.content_type = b''
        self.forwarded = {}
        self.cookies = http.cookies.SimpleCookie()


cdef class HttpResponse:

    def __cinit__(self):
        self.status = HTTPStatus.OK
        self.content_type = b'text/plain'
        self.custom_headers = {}
        self.body = b''
        self.close_connection = False
        self.sent = False


cdef class HttpProtocol:

    def __init__(
        self,
        server,
        sslctx,
        sslctx_pgext,
        *,
        external_auth: bool=False,
        binary_endpoint_security = None,
        http_endpoint_security = None,
    ):
        self.loop = server.get_loop()
        self.server = server
        self.tenant = None
        self.transport = None
        self.external_auth = external_auth
        self.sslctx = sslctx
        self.sslctx_pgext = sslctx_pgext

        self.parser = None
        self.current_request = None
        self.in_response = False
        self.unprocessed = None
        self.first_data_call = True

        self.binary_endpoint_security = binary_endpoint_security
        self.http_endpoint_security = http_endpoint_security
        self.respond_hsts = False  # redirect non-TLS HTTP clients to TLS URL

        self.is_tls = False
        self.is_tenant_host = False

    def connection_made(self, transport):
        self.connection_made_at = time.monotonic()
        self.transport = transport

    def connection_lost(self, exc):
        srv_metrics.client_connection_duration.observe(
            time.monotonic() - self.connection_made_at,
            self.get_tenant_label(),
            "http",
        )
        self.transport = None
        self.unprocessed = None

    def get_tenant_label(self):
        if self.tenant is None:
            return "unknown"
        else:
            return self.tenant.get_instance_name()

    def pause_writing(self):
        pass

    def resume_writing(self):
        pass

    def eof_received(self):
        pass

    def data_received(self, data):
        if self.first_data_call:
            self.first_data_call = False

            # Detect if the client is speaking TLS in the "first" data using
            # the SSL library. This is not the official handshake as we only
            # need to know "is_tls"; the first data is used again for the true
            # handshake if is_tls = True. This is for further responding a nice
            # error message to non-TLS clients.
            is_tls = True
            try:
                outgoing = ssl.MemoryBIO()
                incoming = ssl.MemoryBIO()
                incoming.write(data)
                sslobj = self.sslctx.wrap_bio(
                    incoming, outgoing, server_side=True
                )
                sslobj.do_handshake()
            except ssl.SSLWantReadError:
                pass
            except ssl.SSLError:
                is_tls = False

            self.is_tls = is_tls

            if is_tls:
                # Most clients should arrive here to continue with TLS
                self.transport.pause_reading()
                self.loop.create_task(self._forward_first_data(data))
                self.loop.create_task(self._start_tls())
                return

            # In case when we're talking to a non-TLS client, keep using the
            # legacy magic byte check to choose the HTTP or binary protocol.
            if data[0:2] == b'V\x00':
                # This is, most likely, our binary protocol,
                # as its first message kind is `V`.
                #
                # Switch protocols now (for compatibility).
                if (
                    self.binary_endpoint_security
                    is srvargs.ServerEndpointSecurityMode.Optional
                ):
                    self._switch_to_binary_protocol(data)
                else:
                    self._return_binary_error(
                        self._switch_to_binary_protocol()
                    )
                return
            elif data[0:1] == b'\x00':
                # Postgres protocol, assuming the 1st message is less than 16MB
                pg_ext_conn = pg_ext.new_pg_connection(
                    self.server,
                    self.sslctx_pgext,
                    self.binary_endpoint_security,
                    connection_made_at=self.connection_made_at,
                )
                self.transport.set_protocol(pg_ext_conn)
                pg_ext_conn.connection_made(self.transport)
                pg_ext_conn.data_received(data)
                return
            else:
                # HTTP.
                self._init_http_parser()
                self.respond_hsts = (
                    self.http_endpoint_security
                    is srvargs.ServerEndpointSecurityMode.Tls
                )

        try:
            self.parser.feed_data(data)
        except Exception as ex:
            self.unhandled_exception(b'400 Bad Request', ex)

    def on_url(self, url: bytes):
        self.current_request.url = httptools.parse_url(url)

    def on_header(self, name: bytes, value: bytes):
        name = name.lower()
        if name == b'content-type':
            self.current_request.content_type = value
        elif name == b'host':
            self.current_request.host = value
        elif name == b'origin':
            self.current_request.origin = value
        elif name == b'accept':
            if self.current_request.accept:
                self.current_request.accept += b',' + value
            else:
                self.current_request.accept = value
        elif name == b'authorization':
            self.current_request.authorization = value
        elif name.startswith(b'x-edgedb-'):
            if self.current_request.params is None:
                self.current_request.params = {}
            param = name[len(b'x-edgedb-'):]
            self.current_request.params[param] = value
        elif name.startswith(b'x-forwarded-'):
            if self.current_request.forwarded is None:
                self.current_request.forwarded = {}
            forwarded_key = name[len(b'x-forwarded-'):]
            self.current_request.forwarded[forwarded_key] = value
        elif name == b'cookie':
            self.current_request.cookies.load(value.decode('ascii'))

    def on_body(self, body: bytes):
        self.current_request.body += body

    def on_message_begin(self):
        self.current_request = HttpRequest()

    def on_message_complete(self):
        self.transport.pause_reading()

        req = self.current_request

        req.version = self.parser.get_http_version().encode()
        req.should_keep_alive = self.parser.should_keep_alive()
        req.method = self.parser.get_method().upper()

        if self.in_response:
            # pipelining support
            if self.unprocessed is None:
                self.unprocessed = collections.deque()
            self.unprocessed.append(req)
        else:
            self.in_response = True
            self._schedule_handle_request(req)

        self.server._http_last_minute_requests += 1

    cdef inline _schedule_handle_request(self, request):
        if self.tenant is None:
            self.loop.create_task(self._handle_request(request))
        elif self.tenant.is_accepting_connections():
            self.tenant.create_task(
                self._handle_request(request), interruptable=False
            )
        else:
            self._close_with_error(
                b'503 Service Unavailable',
                b'The server is closing.',
            )

    cpdef close(self):
        if self.transport is not None:
            self.transport.close()
            self.transport = None
        self.unprocessed = None

    cdef unhandled_exception(self, bytes status, ex):
        if debug.flags.server:
            markup.dump(ex)

        self._close_with_error(
            status,
            f'{type(ex).__name__}: {ex}'.encode(),
        )

    cdef inline _close_with_error(self, bytes status, bytes message):
        self._write(
            b'1.0',
            status,
            b'text/plain',
            {},
            message,
            True)

        self.close()

    cdef resume(self):
        if self.transport is None:
            return

        if self.unprocessed:
            req = self.unprocessed.popleft()
            self._schedule_handle_request(req)
        else:
            self.transport.resume_reading()

    cdef _write(self, bytes req_version, bytes resp_status,
                bytes content_type, dict custom_headers, bytes body,
                bint close_connection):
        if self.transport is None:
            return
        data = [
            b'HTTP/', req_version, b' ', resp_status, b'\r\n',
            b'Content-Type: ', content_type, b'\r\n',
        ]
        if content_type != b"text/event-stream":
            data.extend(
                (b'Content-Length: ', f'{len(body)}'.encode(), b'\r\n'),
            )

        for key, value in custom_headers.items():
            data.append(f'{key}: {value}\r\n'.encode())

        if close_connection:
            data.append(b'Connection: close\r\n')
        data.append(b'\r\n')
        if body:
            data.append(body)
        self.transport.write(b''.join(data))

    cpdef write(self, HttpRequest request, HttpResponse response):
        assert type(response.status) is HTTPStatus
        self._write(
            request.version,
            f'{response.status.value} {response.status.phrase}'.encode(),
            response.content_type,
            response.custom_headers,
            response.body,
            response.close_connection or not request.should_keep_alive)
        response.sent = True

    def write_raw(self, bytes data):
        self.transport.write(data)

    def _switch_to_binary_protocol(self, data=None):
        binproto = binary.new_edge_connection(
            self.server,
            self.tenant,
            external_auth=self.external_auth,
            connection_made_at=self.connection_made_at,
        )
        self.transport.set_protocol(binproto)
        binproto.connection_made(self.transport)
        if data:
            binproto.data_received(data)
        return binproto

    def _init_http_parser(self):
        self.parser = httptools.HttpRequestParser(self)
        self.current_request = HttpRequest()

    async def _forward_first_data(self, data):
        # As we stole the "first data", we need to manually send it back to
        # the SSLProtocol. The hack here is highly-coupled with uvloop impl.
        transport = self.transport  # The TCP transport
        for i in range(3):
            await asyncio.sleep(0)
            ssl_proto = self.transport.get_protocol()
            if ssl_proto is not self:
                break
        else:
            raise RuntimeError("start_tls() hasn't run in 3 loop iterations")

        # Delay for one more iteration to make sure the first data is fed after
        # SSLProtocol.connection_made() is called.
        await asyncio.sleep(0)

        data_len = len(data)
        buf = ssl_proto.get_buffer(data_len)
        buf[:data_len] = data
        ssl_proto.buffer_updated(data_len)

    async def _start_tls(self):
        self.transport = await self.loop.start_tls(
            self.transport, self, self.sslctx, server_side=True
        )
        sslobj = self.transport.get_extra_info('ssl_object')
        tenant = self.server.retrieve_tenant(sslobj)
        if tenant is edbtenant.host_tenant:
            tenant = None
            self.is_tenant_host = True
        self.tenant = tenant
        if self.tenant is not None:
            current_tenant.set(self.get_tenant_label())
        if sslobj.selected_alpn_protocol() == 'edgedb-binary':
            self._switch_to_binary_protocol()
        else:
            # It's either HTTP as the negotiated protocol, or the negotiation
            # failed and we have no idea what ALPN the client has set. Here we
            # just start talking in HTTP, and let the client bindings decide if
            # this is an error based on the ALPN result.
            self._init_http_parser()

    cdef _return_binary_error(self, binary.EdgeConnection proto):
        proto.write_error(errors.BinaryProtocolError(
            'TLS Required',
            details='The server requires Transport Layer Security (TLS)',
            hint='Upgrade the client to a newer version that supports TLS'
        ))
        proto.close()

    async def _handle_request(self, HttpRequest request):
        cdef:
            HttpResponse response = HttpResponse()

        if self.transport is None:
            return

        if self.respond_hsts:
            if request.host:
                path = request.url.path.lstrip(b'/')
                loc = b'https://' + request.host + b'/' + path
                self.transport.write(
                    b'HTTP/1.1 301 Moved Permanently\r\n'
                    b'Strict-Transport-Security: max-age=31536000\r\n'
                    b'Location: ' + loc + b'\r\n'
                    b'\r\n'
                )
            else:
                msg = b'Request is missing a header: Host\r\n'
                self.transport.write(
                    b'HTTP/1.1 400 Bad Request\r\n'
                    b'Content-Length: ' + str(len(msg)).encode() + b'\r\n'
                    b'\r\n' + msg
                )

            self.close()
            return

        if self.is_tls:
            if (
                self.http_endpoint_security
                is srvargs.ServerEndpointSecurityMode.Optional
            ):
                response.custom_headers['Strict-Transport-Security'] = \
                    'max-age=0'
            elif (
                self.http_endpoint_security
                is srvargs.ServerEndpointSecurityMode.Tls
            ):
                response.custom_headers['Strict-Transport-Security'] = \
                    'max-age=31536000'
            else:
                raise AssertionError(
                    f"unexpected http_endpoint_security "
                    f"value: {self.http_endpoint_security}"
                )

        try:
            await self.handle_request(request, response)
        except errors.AvailabilityError as ex:
            self._close_with_error(
                b"503 Service Unavailable",
                f'{type(ex).__name__}: {ex}'.encode(),
            )
            return
        except Exception as ex:
            self.unhandled_exception(b"500 Internal Server Error", ex)
            return

        if not response.sent:
            self.write(request, response)
        self.in_response = False

        if response.close_connection or not request.should_keep_alive:
            self.close()
        else:
            self.resume()

    def check_readiness(self):
        if self.tenant.is_blocked():
            readiness_reason = self.tenant.get_readiness_reason()
            msg = "the server is not accepting requests"
            if readiness_reason:
                msg = f"{msg}: {readiness_reason}"
            raise errors.ServerBlockedError(msg)
        elif not self.tenant.is_online():
            readiness_reason = self.tenant.get_readiness_reason()
            msg = "the server is going offline"
            if readiness_reason:
                msg = f"{msg}: {readiness_reason}"
            raise errors.ServerOfflineError(msg)

    async def handle_request(self, HttpRequest request, HttpResponse response):
        request_url = get_request_url(request, self.is_tls)
        path = request_url.path.decode('ascii')
        path = path.strip('/')
        path_parts = path.split('/')
        path_parts_len = len(path_parts)
        route = path_parts[0]

        if self.tenant is None and (
            route in ['db', 'auth', 'branch']
            or (route == 'server' and path_parts[1] == 'branches')
        ):
            self.tenant = self.server.get_default_tenant()
            self.check_readiness()
            if self.tenant.is_accepting_connections():
                return await self.tenant.create_task(
                    self.handle_request(request, response),
                    interruptable=False,
                )
            else:
                return self._close_with_error(
                    b'503 Service Unavailable',
                    b'The server is closing.',
                )

        if route in ['db', 'branch']:
            if path_parts_len < 2:
                return self._not_found(request, response)

            dbname = urllib.parse.unquote(path_parts[1])
            dbname = self.tenant.resolve_branch_name(
                database=dbname if route == 'db' else None,
                branch=dbname if route == 'branch' else None,
            )
            extname = path_parts[2] if path_parts_len > 2 else None

            # Binary proto tunnelled through HTTP
            if extname is None:
                if await self._handle_cors(
                    request, response,
                    dbname=dbname,
                    allow_methods=['POST'],
                    allow_headers=['Authorization', 'X-EdgeDB-User'],
                ):
                    return

                if request.method == b'POST':
                    if not request.content_type:
                        return self._bad_request(
                            request,
                            response,
                            message="missing or malformed Content-Type header",
                        )

                    ver_m = PROTO_MIME_RE.match(request.content_type)
                    if not ver_m:
                        return self._bad_request(
                            request,
                            response,
                            message="missing or malformed Content-Type header",
                        )

                    proto_ver = (
                        int(ver_m.group(1).decode()),
                        int(ver_m.group(2).decode()),
                    )

                    params = request.params
                    if params is None:
                        conn_params = {}
                    else:
                        conn_params = {
                            n.decode("utf-8"): v.decode("utf-8")
                            for n, v in request.params.items()
                        }

                    conn_params["database"] = dbname

                    response.body = await binary.eval_buffer(
                        self.server,
                        self.tenant,
                        database=dbname,
                        data=self.current_request.body,
                        conn_params=conn_params,
                        protocol_version=proto_ver,
                        auth_data=self.current_request.authorization,
                        transport=srvargs.ServerConnTransport.HTTP,
                        tcp_transport=self.transport,
                    )
                    response.status = http.HTTPStatus.OK
                    response.content_type = PROTO_MIME
                    response.close_connection = True

            else:
                if await self._handle_cors(
                    request, response,
                    dbname=dbname,
                    allow_methods=['GET', 'POST'],
                    allow_headers=['Authorization', 'X-EdgeDB-User'],
                    expose_headers=(
                        ['EdgeDB-Protocol-Version'] if extname == 'notebook'
                        else ['WWW-Authenticate'] if extname != 'auth'
                        else None
                    ),
                    allow_credentials=True
                ):
                    return

                # Check if this is a request to a registered extension
                if extname == 'edgeql':
                    extname = 'edgeql_http'
                if extname == 'ext':
                    if path_parts_len < 4:
                        return self._not_found(request, response)
                    extname = path_parts[3]
                    args = path_parts[4:]
                else:
                    args = path_parts[3:]

                if extname != 'auth':
                    if not await self._check_http_auth(
                        request, response, dbname
                    ):
                        return

                db = self.tenant.maybe_get_db(dbname=dbname)
                if db is None:
                    return self._not_found(request, response)

                if extname not in db.extensions:
                    return self._not_found(request, response)

                if extname == 'graphql':
                    await graphql_ext.handle_request(
                        request, response, db, args, self.tenant
                    )
                elif extname == 'notebook':
                    await notebook_ext.handle_request(
                        request, response, db, args, self.tenant
                    )
                elif extname == 'edgeql_http':
                    await edgeql_ext.handle_request(
                        request, response, db, args, self.tenant
                    )
                elif extname == 'ai':
                    await ai_ext.handle_request(
                        self, request, response, db, args, self.tenant
                    )
                elif extname == 'auth':
                    netloc = (
                        f"{request_url.host.decode()}:{request_url.port}"
                            if request_url.port
                            else request_url.host.decode()
                    )
                    ext_base_path = f"{request_url.schema.decode()}://" \
                                    f"{netloc}/{route}/" \
                                    f"{urllib.parse.quote(dbname)}/ext/auth"
                    handler = auth_ext.http.Router(
                        db=db,
                        base_path=ext_base_path,
                        tenant=self.tenant,
                    )
                    await handler.handle_request(request, response, args)
                    if args:
                        if args[0] == 'ui':
                            if not (len(args) > 1 and args[1] == "_static"):
                                srv_metrics.auth_ui_renders.inc(
                                    1.0, self.get_tenant_label()
                                )
                        else:
                            srv_metrics.auth_api_calls.inc(
                                1.0, self.get_tenant_label()
                            )
                else:
                    return self._not_found(request, response)

        elif route == 'auth':
            if await self._handle_cors(
                request, response,
                allow_methods=['GET'],
                allow_headers=['Authorization'],
                expose_headers=['WWW-Authenticate', 'Authentication-Info']
            ):
                return

            # Authentication request
            await auth.handle_request(
                request,
                response,
                path_parts[1:],
                self.tenant,
            )
        elif route == 'server':
            if path_parts[1] == 'branches' and await self._handle_cors(
                request, response,
                allow_methods=['GET'],
                allow_headers=['Authorization', 'X-EdgeDB-User'],
            ):
                return

            auth_method = await self._authenticate_for_default_conn_transport(
                request,
                response,
                srvargs.ServerConnTransport.HTTP_HEALTH,
            )
            if not auth_method:
                return

            # System API request
            await system_api.handle_request(
                request,
                response,
                path_parts[1:],
                self.server,
                self.tenant,
<<<<<<< HEAD
                auth_method,
=======
                self.is_tenant_host,
>>>>>>> fab3c4ae
            )
        elif path_parts == ['metrics'] and request.method == b'GET':
            if not await self._authenticate_for_default_conn_transport(
                request,
                response,
                srvargs.ServerConnTransport.HTTP_METRICS,
            ):
                return

            # Quoting the Open Metrics spec:
            #    Implementers MUST expose metrics in the OpenMetrics
            #    text format in response to a simple HTTP GET request
            #    to a documented URL for a given process or device.
            #    This endpoint SHOULD be called "/metrics".
            await metrics.handle_request(
                request,
                response,
                self.tenant,
            )
        elif (path_parts == ['server-info'] and
            request.method == b'GET' and
            (self.server.in_dev_mode() or self.server.in_test_mode())
        ):
            await server_info.handle_request(
                request,
                response,
                self.server,
            )
        elif path_parts[0] == 'ui':
            if not self.server.is_admin_ui_enabled():
                return self._not_found(
                    request,
                    response,
                    "Admin UI is not enabled on this EdgeDB instance. "
                    "Run the server with --admin-ui=enabled "
                    "(or EDGEDB_SERVER_ADMIN_UI=enabled) to enable."
                )
            else:
                await ui_ext.handle_request(
                    request,
                    response,
                    path_parts[1:],
                    self.server,
                )
        else:
            return self._not_found(request, response)

    cdef _not_found(
        self,
        HttpRequest request,
        HttpResponse response,
        str message = "Unknown path",
    ):
        response.body = message.encode("utf-8")
        response.status = http.HTTPStatus.NOT_FOUND
        response.close_connection = True

    cdef _bad_request(
        self,
        HttpRequest request,
        HttpResponse response,
        str message,
    ):
        response.body = message.encode("utf-8")
        response.status = http.HTTPStatus.BAD_REQUEST
        response.close_connection = True

    async def _handle_cors(
        self,
        HttpRequest request,
        HttpResponse response,
        *,
        str dbname = None,
        list allow_methods = None,
        list allow_headers = [],
        list expose_headers = None,
        bint allow_credentials = False
    ):
        db = self.tenant.maybe_get_db(dbname=dbname) if dbname else None

        config = None
        if db is not None:
            if db.db_config is None:
                await db.introspection()

            config = db.db_config.get('cors_allow_origins')
        if config is None:
            config = self.tenant.get_sys_config().get('cors_allow_origins')

        allowed_origins = config.value if config else None

        if allowed_origins is None:
            return False

        origin = request.origin.decode() if request.origin else None
        origin_allowed = origin is not None and (
            origin in allowed_origins or '*' in allowed_origins)

        if origin_allowed:
            response.custom_headers['Access-Control-Allow-Origin'] = origin
            if expose_headers is not None:
                response.custom_headers['Access-Control-Expose-Headers'] = (
                    ', '.join(expose_headers))

        if request.method == b'OPTIONS':
            response.status = http.HTTPStatus.NO_CONTENT
            if origin_allowed:
                if allow_methods is not None:
                    response.custom_headers['Access-Control-Allow-Methods'] = (
                        ', '.join(allow_methods))
                response.custom_headers['Access-Control-Allow-Headers'] = (
                    ', '.join(['Content-Type'] + allow_headers))
                if allow_credentials:
                    response.custom_headers['Access-Control-Allow-Credentials'] = (
                        'true')

            return True

        return False

    cdef _unauthorized(
        self,
        HttpRequest request,
        HttpResponse response,
        str message,
    ):
        response.body = message.encode("utf-8")
        response.status = http.HTTPStatus.UNAUTHORIZED
        response.close_connection = True

    async def _check_http_auth(
        self,
        HttpRequest request,
        HttpResponse response,
        str dbname,
    ):
        dbindex: dbview.DatabaseIndex = self.tenant._dbindex

        scheme = None
        try:
            # Extract the username from the relevant request headers
            scheme, auth_payload = auth_helpers.extract_token_from_auth_data(
                request.authorization)
            username, opt_password = auth_helpers.extract_http_user(
                scheme, auth_payload, request.params)

            # Fetch the configured auth methods
            authmethods = await self.tenant.get_auth_methods(
                username, srvargs.ServerConnTransport.SIMPLE_HTTP)

            auth_errors = {}

            for authmethod in authmethods:
                authmethod_name = authmethod._tspec.name.split('::')[1]
                try:
                    # If the auth method and the provided auth information
                    # match, try to resolve the authentication.
                    if authmethod_name == 'JWT' and scheme == 'bearer':
                        auth_helpers.auth_jwt(
                            self.tenant, auth_payload, username, dbname)
                    elif authmethod_name == 'Password' and scheme == 'basic':
                        auth_helpers.auth_basic(
                            self.tenant, username, opt_password)
                    elif authmethod_name == 'Trust':
                        pass
                    elif authmethod_name == 'SCRAM':
                        raise errors.AuthenticationError(
                            'authentication failed: '
                            'SCRAM authentication required but not '
                            'supported for HTTP'
                        )
                    elif authmethod_name == 'mTLS':
                        if (
                            self.http_endpoint_security
                            is srvargs.ServerEndpointSecurityMode.Tls
                            or self.is_tls
                        ):
                            auth_helpers.auth_mtls_with_user(
                                self.transport, username)
                    else:
                        raise errors.AuthenticationError(
                            'authentication failed: wrong method used')

                except errors.AuthenticationError as e:
                    auth_errors[authmethod_name] = e

                else:
                    break

            if len(auth_errors) == len(authmethods):
                if len(auth_errors) > 1:
                    desc = "; ".join(
                        f"{k}: {e.args[0]}" for k, e in auth_errors.items())
                    raise errors.AuthenticationError(
                        f"all authentication methods failed: {desc}")
                else:
                    raise next(iter(auth_errors.values()))

        except Exception as ex:
            if debug.flags.server:
                markup.dump(ex)

            self._unauthorized(request, response, str(ex))

            # If no scheme was specified, add a WWW-Authenticate header
            if scheme == '':
                response.custom_headers['WWW-Authenticate'] = (
                    'Basic realm="edgedb", Bearer'
                )

            return False

        return True

    async def _authenticate_for_default_conn_transport(
        self,
        HttpRequest request,
        HttpResponse response,
        transport: srvargs.ServerConnTransport,
    ):
        rv = None
        try:
            auth_methods = self.server.get_default_auth_methods(transport)
            auth_errors = {}

            for auth_method in auth_methods:
                authmethod_name = auth_method._tspec.name.split('::')[1]
                try:
                    scheme, auth_payload = auth_helpers.extract_token_from_auth_data(
                        request.authorization
                    )
                    # If the auth method and the provided auth information
                    # match, try to resolve the authentication.
                    if authmethod_name == 'JWT' and scheme == 'bearer':
                        username, _ = auth_helpers.extract_http_user(
                            scheme, auth_payload, request.params
                        )
                        auth_helpers.auth_jwt(
                            self.tenant, auth_payload,
                            username, '__edgedbsys__'
                        )
                    elif authmethod_name == 'Trust':
                        pass
                    elif authmethod_name == 'mTLS':
                        if (
                            self.http_endpoint_security
                            is srvargs.ServerEndpointSecurityMode.Tls
                            or self.is_tls
                        ):
                            auth_helpers.auth_mtls(self.transport)
                    else:
                        raise errors.AuthenticationError(
                            'authentication failed: wrong method used')
                except errors.AuthenticationError as e:
                    auth_errors[authmethod_name] = e
                else:
                    rv = authmethod_name
                    break

            if len(auth_errors) == len(auth_methods):
                if len(auth_errors) > 1:
                    desc = "; ".join(
                        f"{k}: {e.args[0]}" for k, e in auth_errors.items())
                    raise errors.AuthenticationError(
                        f"all authentication methods failed: {desc}")
                else:
                    raise next(iter(auth_errors.values()))

        except Exception as ex:
            if debug.flags.server:
                markup.dump(ex)

            self._unauthorized(request, response, str(ex))

            return None

        return rv

def get_request_url(request, is_tls):
    request_url = request.url
    default_schema = b"https" if is_tls else b"http"
    if all(
        getattr(request_url, attr) is None
        for attr in ('schema', 'host', 'port')
    ):
        forwarded = request.forwarded if hasattr(request, 'forwarded') else {}
        schema = forwarded.get(b'proto', default_schema).decode()
        host_header = forwarded.get(b'host', request.host).decode()

        host, _, port = host_header.partition(':')
        path = request_url.path.decode()
        new_url = f"{schema}://"\
                  f"{host}{port and ':' + port}"\
                  f"{path}"
        request_url = httptools.parse_url(new_url.encode())

    return request_url<|MERGE_RESOLUTION|>--- conflicted
+++ resolved
@@ -737,11 +737,8 @@
                 path_parts[1:],
                 self.server,
                 self.tenant,
-<<<<<<< HEAD
+                self.is_tenant_host,
                 auth_method,
-=======
-                self.is_tenant_host,
->>>>>>> fab3c4ae
             )
         elif path_parts == ['metrics'] and request.method == b'GET':
             if not await self._authenticate_for_default_conn_transport(

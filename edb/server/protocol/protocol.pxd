#
# This source file is part of the EdgeDB open source project.
#
# Copyright 2021-present MagicStack Inc. and the EdgeDB authors.
#
# Licensed under the Apache License, Version 2.0 (the "License");
# you may not use this file except in compliance with the License.
# You may obtain a copy of the License at
#
#     http://www.apache.org/licenses/LICENSE-2.0
#
# Unless required by applicable law or agreed to in writing, software
# distributed under the License is distributed on an "AS IS" BASIS,
# WITHOUT WARRANTIES OR CONDITIONS OF ANY KIND, either express or implied.
# See the License for the specific language governing permissions and
# limitations under the License.
#


from edb.server.protocol cimport binary


cdef class HttpRequest:

    cdef:
        public object url
        public bytes version
        public bint should_keep_alive
        public bytes content_type
        public bytes method
        public bytes accept
        public bytes body
        public bytes host
        public bytes authorization
        public object params


cdef class HttpResponse:

    cdef:
        public object status
        public bint close_connection
        public bytes content_type
        public dict custom_headers
        public bytes body


cdef class HttpProtocol:

    cdef public object server

    cdef:
        object loop
        object parser
        object transport
        object unprocessed
        object sslctx
        object sslctx_pgext
        bint in_response
        bint first_data_call
        bint external_auth
        bint respond_hsts
        bint is_tls
        object binary_endpoint_security
        object http_endpoint_security
        object tenant

        HttpRequest current_request

    cdef _not_found(self, HttpRequest request, HttpResponse response,
                    str message = ?)
    cdef _bad_request(self, HttpRequest request, HttpResponse response,
                      str message)
    cdef _return_binary_error(self, binary.EdgeConnection proto)
    cdef _write(self, bytes req_version, bytes resp_status,
                bytes content_type, dict custom_headers, bytes body,
                bint close_connection)

    cdef write(self, HttpRequest request, HttpResponse response)

    cdef unhandled_exception(self, ex)
    cdef resume(self)
    cdef close(self)
<<<<<<< HEAD
    cdef inline _ensure_tenant(self)
=======
    cdef inline _schedule_handle_request(self, request)
>>>>>>> 28a0e493
    cdef inline _close_with_error(self, bytes status, bytes message)<|MERGE_RESOLUTION|>--- conflicted
+++ resolved
@@ -81,9 +81,5 @@
     cdef unhandled_exception(self, ex)
     cdef resume(self)
     cdef close(self)
-<<<<<<< HEAD
-    cdef inline _ensure_tenant(self)
-=======
     cdef inline _schedule_handle_request(self, request)
->>>>>>> 28a0e493
     cdef inline _close_with_error(self, bytes status, bytes message)
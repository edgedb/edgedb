#
# This source file is part of the EdgeDB open source project.
#
# Copyright 2016-present MagicStack Inc. and the EdgeDB authors.
#
# Licensed under the Apache License, Version 2.0 (the "License");
# you may not use this file except in compliance with the License.
# You may obtain a copy of the License at
#
#     http://www.apache.org/licenses/LICENSE-2.0
#
# Unless required by applicable law or agreed to in writing, software
# distributed under the License is distributed on an "AS IS" BASIS,
# WITHOUT WARRANTIES OR CONDITIONS OF ANY KIND, either express or implied.
# See the License for the specific language governing permissions and
# limitations under the License.
#


cimport cython
cimport cpython

from libc.stdint cimport int8_t, uint8_t, int16_t, uint16_t, \
                         int32_t, uint32_t, int64_t, uint64_t

from edb.server.pgproto.pgproto cimport (
    WriteBuffer,
)

from edb.server.dbview cimport dbview
from edb.server.pgproto.debug cimport PG_DEBUG
from edb.server.protocol cimport frontend


cdef enum EdgeSeverity:
    EDGE_SEVERITY_DEBUG = 20
    EDGE_SEVERITY_INFO = 40
    EDGE_SEVERITY_NOTICE = 60
    EDGE_SEVERITY_WARNING = 80
    EDGE_SEVERITY_ERROR = 120
    EDGE_SEVERITY_FATAL = 200
    EDGE_SEVERITY_PANIC = 255


cdef enum EdgeConnectionStatus:
    EDGECON_NEW = 0
    EDGECON_STARTED = 1
    EDGECON_OK = 2
    EDGECON_BAD = 3


cdef class EdgeConnection(frontend.FrontendConnection):

    cdef:
        EdgeConnectionStatus _con_status

        readonly dbview.DatabaseConnectionView _dbview

        object _startup_msg_waiter

        dbview.CompiledQuery _last_anon_compiled
        int _last_anon_compiled_hash

        bint query_cache_enabled

        tuple protocol_version
        tuple max_protocol
        tuple min_protocol

        object last_state
        int last_state_id

        bint _in_dump_restore

        bytes _auth_data
        dict  _conn_params

    cdef inline dbview.DatabaseConnectionView get_dbview(self)

<<<<<<< HEAD
    cdef interpret_error(self, exc)

=======
>>>>>>> 3eefe84a
    cdef dbview.QueryRequestInfo parse_execute_request(self)
    cdef parse_output_format(self, bytes mode)
    cdef parse_cardinality(self, bytes card)
    cdef char render_cardinality(self, query_unit) except -1

    cdef fallthrough(self)

    cdef sync_status(self)

    cdef WriteBuffer make_negotiate_protocol_version_msg(
        self, tuple target_proto
    )
    cdef WriteBuffer make_command_data_description_msg(
        self, dbview.CompiledQuery query
    )
    cdef WriteBuffer make_state_data_description_msg(self)
    cdef WriteBuffer make_command_complete_msg(self, capabilities, status)

    cdef inline reject_headers(self)
    cdef inline ignore_headers(self)
    cdef dict parse_headers(self)

    cdef write_status(self, bytes name, bytes value)

    cdef write_log(self, EdgeSeverity severity, uint32_t code, str message)


@cython.final
cdef class VirtualTransport:
    cdef:
        WriteBuffer buf
        bint closed<|MERGE_RESOLUTION|>--- conflicted
+++ resolved
@@ -77,11 +77,6 @@
 
     cdef inline dbview.DatabaseConnectionView get_dbview(self)
 
-<<<<<<< HEAD
-    cdef interpret_error(self, exc)
-
-=======
->>>>>>> 3eefe84a
     cdef dbview.QueryRequestInfo parse_execute_request(self)
     cdef parse_output_format(self, bytes mode)
     cdef parse_cardinality(self, bytes card)

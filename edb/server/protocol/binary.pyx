#
# This source file is part of the EdgeDB open source project.
#
# Copyright 2016-present MagicStack Inc. and the EdgeDB authors.
#
# Licensed under the Apache License, Version 2.0 (the "License");
# you may not use this file except in compliance with the License.
# You may obtain a copy of the License at
#
#     http://www.apache.org/licenses/LICENSE-2.0
#
# Unless required by applicable law or agreed to in writing, software
# distributed under the License is distributed on an "AS IS" BASIS,
# WITHOUT WARRANTIES OR CONDITIONS OF ANY KIND, either express or implied.
# See the License for the specific language governing permissions and
# limitations under the License.
#

import asyncio
import base64
import collections
import json
import logging
import time
import statistics
import traceback
import sys

cimport cython
cimport cpython

from typing import Dict, List, Optional, Sequence, Tuple
from edb.server.protocol cimport cpythonx

from libc.stdint cimport int8_t, uint8_t, int16_t, uint16_t, \
                         int32_t, uint32_t, int64_t, uint64_t, \
                         UINT32_MAX

import immutables
from jwcrypto import jwt

from edb import buildmeta
from edb import edgeql
from edb.edgeql import qltypes

from edb.server.pgproto cimport hton
from edb.server.pgproto.pgproto cimport (
    WriteBuffer,
    ReadBuffer,

    FRBuffer,
    frb_init,
    frb_read,
    frb_read_all,
    frb_get_len,
)
from edb.server.pgproto.pgproto import UUID as pg_UUID

from edb.server.dbview cimport dbview

from edb.server import config

from edb.server import args as srvargs
from edb.server import compiler
from edb.server import defines as edbdef
from edb.server.compiler import errormech
from edb.server.compiler import enums
from edb.server.compiler import sertypes
from edb.server.protocol import execute
from edb.server.protocol cimport frontend
from edb.server.pgcon cimport pgcon
from edb.server.pgcon import errors as pgerror
from edb.server import metrics

from edb.schema import objects as s_obj

from edb import errors
from edb.errors import base as base_errors, EdgeQLSyntaxError
from edb.common import debug, taskgroup
from edb.common import context as pctx

from edb.protocol import messages


include "./consts.pxi"


cdef bytes EMPTY_TUPLE_UUID = s_obj.get_known_type_id('empty-tuple').bytes

cdef object CARD_NO_RESULT = compiler.Cardinality.NO_RESULT
cdef object CARD_AT_MOST_ONE = compiler.Cardinality.AT_MOST_ONE
cdef object CARD_MANY = compiler.Cardinality.MANY

cdef object FMT_BINARY = compiler.OutputFormat.BINARY
cdef object FMT_JSON = compiler.OutputFormat.JSON
cdef object FMT_JSON_ELEMENTS = compiler.OutputFormat.JSON_ELEMENTS
cdef object FMT_NONE = compiler.OutputFormat.NONE

cdef tuple DUMP_VER_MIN = (0, 7)
cdef tuple DUMP_VER_MAX = edbdef.CURRENT_PROTOCOL

cdef tuple MIN_PROTOCOL = edbdef.MIN_PROTOCOL
cdef tuple CURRENT_PROTOCOL = edbdef.CURRENT_PROTOCOL

cdef object logger = logging.getLogger('edb.server')
cdef object log_metrics = logging.getLogger('edb.server.metrics')

DEF QUERY_HEADER_IMPLICIT_LIMIT = 0xFF01
DEF QUERY_HEADER_IMPLICIT_TYPENAMES = 0xFF02
DEF QUERY_HEADER_IMPLICIT_TYPEIDS = 0xFF03
DEF QUERY_HEADER_ALLOW_CAPABILITIES = 0xFF04
DEF QUERY_HEADER_EXPLICIT_OBJECTIDS = 0xFF05

DEF SERVER_HEADER_CAPABILITIES = 0x1001

DEF ALL_CAPABILITIES = 0xFFFFFFFFFFFFFFFF


def parse_capabilities_header(value: bytes) -> uint64_t:
    if len(value) != 8:
        raise errors.BinaryProtocolError(
            f'capabilities header must be exactly 8 bytes'
        )
    cdef uint64_t mask = hton.unpack_uint64(cpython.PyBytes_AS_STRING(value))
    return mask


def parse_catalog_version_header(value: bytes) -> uint64_t:
    if len(value) != 8:
        raise errors.BinaryProtocolError(
            f'catalog version header must be exactly 8 bytes (got {len(value)})'
        )
    cdef uint64_t catver = hton.unpack_uint64(cpython.PyBytes_AS_STRING(value))
    return catver


cdef inline bint parse_boolean(value: bytes, header: str):
    cdef bytes lower = value.lower()
    if lower == b'true':
        return True
    elif lower == b'false':
        return False
    else:
        raise errors.BinaryProtocolError(
            f'{header} header must equal "true" or "false"'
        )


cdef class EdgeConnection(frontend.FrontendConnection):

    def __init__(
        self,
        server,
        tenant,
        *,
        auth_data: bytes,
        conn_params: dict[str, str] | None,
        protocol_version: edbdef.ProtocolVersion = CURRENT_PROTOCOL,
        **kwargs,
    ):
        super().__init__(server, tenant, **kwargs)
        self._con_status = EDGECON_NEW

        self._dbview = None

        self._last_anon_compiled = None

        self.query_cache_enabled = not (debug.flags.disable_qcache or
                                        debug.flags.edgeql_compile)

        self.protocol_version = protocol_version
        self.min_protocol = MIN_PROTOCOL
        self.max_protocol = CURRENT_PROTOCOL

        self._conn_params = conn_params

        self._in_dump_restore = False

        # Authentication data supplied by the transport (e.g. the content
        # of an HTTP Authorization header).
        self._auth_data = auth_data

    cdef is_in_tx(self):
        return self.get_dbview().in_tx()

    cdef inline dbview.DatabaseConnectionView get_dbview(self):
        if self._dbview is None:
            raise RuntimeError('Cannot access dbview while it is None')
        return self._dbview

    def debug_print(self, *args):
        if self._dbview is None:
            # This may happen before dbview is initialized, e.g. sending errors
            # to non-TLS clients due to mandatory TLS.
            print(
                '::EDGEPROTO::',
                f'id:{self._id}',
                f'in_tx:{0}',
                f'tx_error:{0}',
                *args,
                file=sys.stderr,
            )
        else:
            print(
                '::EDGEPROTO::',
                f'id:{self._id}',
                f'in_tx:{int(self._dbview.in_tx())}',
                f'tx_error:{int(self._dbview.in_tx_error())}',
                *args,
                file=sys.stderr,
            )

    def is_idle(self, expiry_time: float):
        # A connection is idle if it awaits for the next message for
        # client for too long (even if it is in an open transaction!)
        return (
            self._con_status != EDGECON_BAD and
            super().is_idle(expiry_time) and
            not self._in_dump_restore
        )

    def is_alive(self):
        return self._con_status == EDGECON_STARTED and super().is_alive()

    def close_for_idling(self):
        try:
            self.write_error(
                errors.IdleSessionTimeoutError(
                    'closing the connection due to idling')
            )
        finally:
            self.close()  # will flush

    cdef _after_idling(self):
        self.server.on_binary_client_after_idling(self)

    async def do_handshake(self):
        cdef:
            char mtype

        if self._transport_proto is srvargs.ServerConnTransport.HTTP:
            if self._conn_params is None:
                params = {}
            else:
                params = self._conn_params
        else:
            await self.wait_for_message(report_idling=True)
            mtype = self.buffer.get_message_type()
            if mtype != b'V':
                raise errors.BinaryProtocolError(
                    f'unexpected initial message: "{chr(mtype)}", '
                    f'expected "V"')

            params = await self._do_handshake()
            if self._conn_params is not None:
                params = self._conn_params + params

        return params

    async def auth(self, params):
        cdef:
            WriteBuffer msg_buf
            WriteBuffer buf

        user = params.get('user')
        if not user:
            raise errors.BinaryProtocolError(
                f'missing required connection parameter in ClientHandshake '
                f'message: "user"'
            )

        database = params.get('database')
        if not database:
            raise errors.BinaryProtocolError(
                f'missing required connection parameter in ClientHandshake '
                f'message: "database"'
            )

        logger.debug('received connection request by %s to database %s',
                     user, database)

        await self._authenticate(user, database, params)

        logger.debug('successfully authenticated %s in database %s',
                     user, database)

        if not self.tenant.is_database_connectable(database):
            raise errors.AccessError(
                f'database {database!r} does not accept connections'
            )

        await self._start_connection(database)

        self.dbname = database
        self.username = user

        if self._transport_proto is srvargs.ServerConnTransport.HTTP:
            return

        buf = WriteBuffer()

        msg_buf = WriteBuffer.new_message(b'R')
        msg_buf.write_int32(0)
        msg_buf.end_message()
        buf.write_buffer(msg_buf)

        msg_buf = WriteBuffer.new_message(b'K')
        # TODO: should send ID of this connection
        msg_buf.write_bytes(b'\x00' * 32)
        msg_buf.end_message()
        buf.write_buffer(msg_buf)

        if self.get_dbview().get_state_serializer() is None:
            await self.get_dbview().reload_state_serializer()
        buf.write_buffer(self.make_state_data_description_msg())

        self.write(buf)

        if self.server.in_dev_mode():
            pgaddr = dict(self.tenant.get_pgaddr())
            if pgaddr.get('password'):
                pgaddr['password'] = '********'
            pgaddr['database'] = self.tenant.get_pg_dbname(
                self.get_dbview().dbname
            )
            pgaddr.pop('ssl', None)
            if 'sslmode' in pgaddr:
                pgaddr['sslmode'] = pgaddr['sslmode'].name
            self.write_status(b'pgaddr', json.dumps(pgaddr).encode())

        self.write_status(
            b'suggested_pool_concurrency',
            str(self.tenant.suggested_client_pool_size).encode()
        )
        self.write_status(
            b'system_config',
            self.tenant.get_report_config_data(self.protocol_version),
        )

        self.write(self.sync_status())

        self.flush()

    async def _do_handshake(self):
        cdef:
            uint16_t major
            uint16_t minor
            int i
            uint16_t reserved
            dict params = {}

        major = <uint16_t>self.buffer.read_int16()
        minor = <uint16_t>self.buffer.read_int16()

        self.protocol_version = major, minor

        nparams = <uint16_t>self.buffer.read_int16()
        for i in range(nparams):
            k = self.buffer.read_len_prefixed_utf8()
            v = self.buffer.read_len_prefixed_utf8()
            params[k] = v

        reserved = <uint16_t>self.buffer.read_int16()
        if reserved != 0:
            raise errors.BinaryProtocolError(
                f'unexpected value in reserved field of ClientHandshake')

        self.buffer.finish_message()

        negotiate = False
        if self.protocol_version < self.min_protocol:
            target_proto = self.min_protocol
            negotiate = True
        elif self.protocol_version > self.max_protocol:
            target_proto = self.max_protocol
            negotiate = True
        else:
            target_proto = self.protocol_version

        if negotiate:
            self.write(self.make_negotiate_protocol_version_msg(target_proto))
            self.flush()

        return params

    async def _start_connection(self, database: str) -> None:
        dbv = await self.tenant.new_dbview(
            dbname=database,
            query_cache=self.query_cache_enabled,
            protocol_version=self.protocol_version,
        )
        assert type(dbv) is dbview.DatabaseConnectionView
        self._dbview = <dbview.DatabaseConnectionView>dbv
        self.dbname = database

        self._con_status = EDGECON_STARTED

    cdef stop_connection(self):
        self._con_status = EDGECON_BAD

        if self._dbview is not None:
            self.tenant.remove_dbview(self._dbview)
            self._dbview = None

    def _extract_token_from_auth_data(self, auth_data):
        header_value = auth_data.decode("ascii")
        scheme, _, prefixed_token = header_value.partition(" ")
        if scheme.lower() != "bearer":
            raise errors.AuthenticationError(
                'authentication failed: unrecognized authentication scheme')

        return prefixed_token.strip()

    def _auth_jwt(self, user, database, params):
        # token in the HTTP header has higher priority than
        # the ClientHandshake message, under the scenario of
        # binary protocol over HTTP
        if self._auth_data:
            prefixed_token = self._extract_token_from_auth_data(
                self._auth_data
            )
        else:
            prefixed_token = params.get('secret_key')

        if not prefixed_token:
            raise errors.AuthenticationError(
                'authentication failed: no authorization data provided')

        token_version = 0
        for prefix in ["nbwt1_", "nbwt_", "edbt1_", "edbt_"]:
            encoded_token = prefixed_token.removeprefix(prefix)
            if encoded_token != prefixed_token:
                if prefix == "nbwt1_" or prefix == "edbt1_":
                    token_version = 1
                break
        else:
            raise errors.AuthenticationError(
                'authentication failed: malformed JWT')

        role = self.tenant.get_roles().get(user)
        if role is None:
            raise errors.AuthenticationError('authentication failed')

        skey = self.server.get_jws_key()

        try:
            token = jwt.JWT(
                key=skey,
                algs=["RS256", "ES256"],
                jwt=encoded_token,
            )
        except jwt.JWException as e:
            logger.debug('authentication failure', exc_info=True)
            raise errors.AuthenticationError(
                f'authentication failed: {e.args[0]}'
            ) from None
        except Exception as e:
            logger.debug('authentication failure', exc_info=True)
            raise errors.AuthenticationError(
                f'authentication failed: cannot decode JWT'
            ) from None

        try:
            claims = json.loads(token.claims)
        except Exception as e:
            raise errors.AuthenticationError(
                f'authentication failed: malformed claims section in JWT'
            ) from None

        self._check_jwt_authz(claims, token_version, user, database)

    def _check_jwt_authz(self, claims, token_version, user, dbname):
        # Check general key validity (e.g. whether it's a revoked key)
        self.tenant.check_jwt(claims)

        token_instances = None
        token_roles = None
        token_databases = None

        if token_version == 1:
            token_roles = self._get_jwt_edb_scope(claims, "edb.r")
            token_instances = self._get_jwt_edb_scope(claims, "edb.i")
            token_databases = self._get_jwt_edb_scope(claims, "edb.d")
        else:
            namespace = "edgedb.server"
            if not claims.get(f"{namespace}.any_role"):
                token_roles = claims.get(f"{namespace}.roles")
                if not isinstance(token_roles, list):
                    raise errors.AuthenticationError(
                        f'authentication failed: malformed claims section in'
                        f' JWT: expected a list in "{namespace}.roles"'
                    )

        if (
            token_instances is not None
            and self.tenant.get_instance_name() not in token_instances
        ):
            raise errors.AuthenticationError(
                'authentication failed: secret key does not authorize '
                f'access to this instance')

        if (
            token_databases is not None
            and dbname not in token_databases
        ):
            raise errors.AuthenticationError(
                'authentication failed: secret key does not authorize '
                f'access to database "{dbname}"')

        if token_roles is not None and user not in token_roles:
            raise errors.AuthenticationError(
                'authentication failed: secret key does not authorize '
                f'access in role "{user}"')

    def _get_jwt_edb_scope(self, claims, claim):
        if not claims.get(f"{claim}.all"):
            scope = claims.get(claim, [])
            if not isinstance(scope, list):
                raise errors.AuthenticationError(
                    f'authentication failed: malformed claims section in'
                    f' JWT: expected a list in "{claim}"'
                )
            return frozenset(scope)
        else:
            return None

    cdef WriteBuffer _make_authentication_sasl_initial(self, list methods):
        cdef WriteBuffer msg_buf
        msg_buf = WriteBuffer.new_message(b'R')
        msg_buf.write_int32(10)
        # Number of auth methods followed by a series
        # of zero-terminated strings identifying each method,
        # sorted in the order of server preference.
        msg_buf.write_int32(len(methods))
        for method in methods:
            msg_buf.write_len_prefixed_bytes(method)
        return msg_buf.end_message()

    cdef _expect_sasl_initial_response(self):
        mtype = self.buffer.get_message_type()
        if mtype != b'p':
            raise errors.BinaryProtocolError(
                f'expected SASL response, got message type {mtype}')
        selected_mech = self.buffer.read_len_prefixed_bytes()
        client_first = self.buffer.read_len_prefixed_bytes()
        self.buffer.finish_message()
        if not client_first:
            # The client didn't send the Client Initial Response
            # in SASLInitialResponse, this is an error.
            raise errors.BinaryProtocolError(
                f'client did not send the Client Initial Response '
                f'data in SASLInitialResponse')
        return selected_mech, client_first

    cdef WriteBuffer _make_authentication_sasl_msg(
        self, bytes data, bint final
    ):
        cdef WriteBuffer msg_buf
        msg_buf = WriteBuffer.new_message(b'R')
        if final:
            msg_buf.write_int32(12)
        else:
            msg_buf.write_int32(11)
        msg_buf.write_len_prefixed_bytes(data)
        return msg_buf.end_message()

    cdef bytes _expect_sasl_response(self):
        mtype = self.buffer.get_message_type()
        if mtype != b'r':
            raise errors.BinaryProtocolError(
                f'expected SASL response, got message type {mtype}')
        client_final = self.buffer.read_len_prefixed_bytes()
        self.buffer.finish_message()
        return client_final

    async def _execute_script(self, compiled: object, bind_args: bytes):
        cdef:
            pgcon.PGConnection conn
            dbview.DatabaseConnectionView dbv

        if self._cancelled:
            raise ConnectionAbortedError

        dbv = self.get_dbview()
        conn = await self.get_pgcon()

        try:
            await execute.execute_script(
                conn,
                dbv,
                compiled,
                bind_args,
                fe_conn=self,
            )
        finally:
            self.maybe_release_pgcon(conn)

    def _tokenize(self, eql: bytes) -> edgeql.Source:
        text = eql.decode('utf-8')
        if debug.flags.edgeql_disable_normalization:
            return edgeql.Source.from_string(text)
        else:
            return edgeql.NormalizedSource.from_string(text)

    async def _parse(
        self,
        dbview.QueryRequestInfo query_req,
    ) -> dbview.CompiledQuery:
        if self.debug:
            source = query_req.source
            text = source.text()
            self.debug_print('PARSE', text)
            self.debug_print('Cache key', source.cache_key())
            self.debug_print('Extra variables', source.variables(),
                             'after', source.first_extra())

        return await self.get_dbview().parse(query_req)

    cdef parse_cardinality(self, bytes card):
        if card[0] == CARD_MANY.value:
            return CARD_MANY
        elif card[0] == CARD_AT_MOST_ONE.value:
            return CARD_AT_MOST_ONE
        else:
            try:
                card_name = compiler.Cardinality(card[0]).name
            except ValueError:
                raise errors.BinaryProtocolError(
                    f'unknown expected cardinality "{repr(card)[2:-1]}"')
            else:
                raise errors.BinaryProtocolError(
                    f'cardinality {card_name} cannot be requested')

    cdef char render_cardinality(self, query_unit_group) except -1:
        return query_unit_group.cardinality.value

    cdef parse_output_format(self, bytes mode):
        if mode == b'j':
            return FMT_JSON
        elif mode == b'J':
            return FMT_JSON_ELEMENTS
        elif mode == b'b':
            return FMT_BINARY
        elif mode == b'n':
            return FMT_NONE
        else:
            raise errors.BinaryProtocolError(
                f'unknown output mode "{repr(mode)[2:-1]}"')

    cdef inline reject_headers(self):
        cdef int16_t nheaders = self.buffer.read_int16()
        if nheaders != 0:
            raise errors.BinaryProtocolError('unexpected headers')

    cdef dict parse_headers(self):
        cdef:
            dict attrs
            uint16_t num_fields
            str key
            str value

        attrs = {}
        num_fields = <uint16_t>self.buffer.read_int16()
        while num_fields:
            key = self.buffer.read_len_prefixed_utf8()
            value = self.buffer.read_len_prefixed_utf8()
            attrs[key] = value
            num_fields -= 1
        return attrs

    cdef inline ignore_headers(self):
        cdef:
            uint16_t num_fields

        num_fields = <uint16_t>self.buffer.read_int16()
        while num_fields:
            self.buffer.read_len_prefixed_utf8()
            self.buffer.read_len_prefixed_utf8()
            num_fields -= 1

    #############

    cdef WriteBuffer make_negotiate_protocol_version_msg(
        self,
        tuple target_proto,
    ):
        cdef:
            WriteBuffer msg

        # NegotiateProtocolVersion
        msg = WriteBuffer.new_message(b'v')
        # Highest supported major version of the protocol.
        msg.write_int16(target_proto[0])
        # Highest supported minor version of the protocol.
        msg.write_int16(target_proto[1])
        # No extensions are currently supported.
        msg.write_int16(0)

        msg.end_message()
        return msg

    cdef WriteBuffer make_command_data_description_msg(
        self, dbview.CompiledQuery query
    ):
        cdef:
            WriteBuffer msg

        msg = WriteBuffer.new_message(b'T')
        msg.write_int16(0)  # no headers
        msg.write_int64(<int64_t><uint64_t>query.query_unit_group.capabilities)
        msg.write_byte(self.render_cardinality(query.query_unit_group))

        in_data = query.query_unit_group.in_type_data
        msg.write_bytes(query.query_unit_group.in_type_id)
        msg.write_len_prefixed_bytes(in_data)

        out_data = query.query_unit_group.out_type_data
        msg.write_bytes(query.query_unit_group.out_type_id)
        msg.write_len_prefixed_bytes(out_data)

        msg.end_message()
        return msg

    cdef WriteBuffer make_state_data_description_msg(self):
        cdef WriteBuffer msg

        type_id, type_data = self.get_dbview().describe_state()

        msg = WriteBuffer.new_message(b's')
        msg.write_bytes(type_id.bytes)
        msg.write_len_prefixed_bytes(type_data)
        msg.end_message()

        return msg

    cdef WriteBuffer make_command_complete_msg(self, capabilities, status):
        cdef:
            WriteBuffer msg

        state_tid, state_data = self.get_dbview().encode_state()

        msg = WriteBuffer.new_message(b'C')
        msg.write_int16(0)  # no headers
        msg.write_int64(<int64_t><uint64_t>capabilities)
        msg.write_len_prefixed_bytes(status)

        msg.write_bytes(state_tid.bytes)
        msg.write_len_prefixed_bytes(state_data)

        return msg.end_message()

    async def _execute_rollback(self, compiled: dbview.CompiledQuery):
        cdef:
            dbview.DatabaseConnectionView _dbview
            pgcon.PGConnection conn

        query_unit = compiled.query_unit_group[0]
        _dbview = self.get_dbview()
        if not (
            query_unit.tx_savepoint_rollback or
            query_unit.tx_rollback or
            query_unit.tx_abort_migration
        ):
            _dbview.raise_in_tx_error()

        conn = await self.get_pgcon()
        try:
            if query_unit.sql:
                await conn.sql_execute(query_unit.sql)

            if query_unit.tx_abort_migration:
                _dbview.clear_tx_error()
            elif query_unit.tx_savepoint_rollback:
                _dbview.rollback_tx_to_savepoint(query_unit.sp_name)
            else:
                assert query_unit.tx_rollback
                _dbview.abort_tx()
        finally:
            self.maybe_release_pgcon(conn)

    async def _execute(
        self,
        compiled: dbview.CompiledQuery,
        bind_args: bytes,
        use_prep_stmt: bint,
    ):
        cdef:
            dbview.DatabaseConnectionView dbv
            pgcon.PGConnection conn

        dbv = self.get_dbview()
        conn = await self.get_pgcon()
        try:
            await execute.execute(
                conn,
                dbv,
                compiled,
                bind_args,
                fe_conn=self,
                use_prep_stmt=use_prep_stmt,
            )
        finally:
            self.maybe_release_pgcon(conn)

        query_unit = compiled.query_unit_group[0]
        if query_unit.config_requires_restart:
            self.write_log(
                EdgeSeverity.EDGE_SEVERITY_NOTICE,
                errors.LogMessage.get_code(),
                'server restart is required for the configuration '
                'change to take effect')

    cdef dbview.QueryRequestInfo parse_execute_request(self):
        cdef:
            uint64_t allow_capabilities = 0
            uint64_t compilation_flags = 0
            int64_t implicit_limit = 0
            bint inline_typenames = False
            bint inline_typeids = False
            bint inline_objectids = False
            object output_format
            bint expect_one = False
            bytes query

        allow_capabilities = <uint64_t>self.buffer.read_int64()
        compilation_flags = <uint64_t>self.buffer.read_int64()
        implicit_limit = self.buffer.read_int64()

        if implicit_limit < 0:
            raise errors.BinaryProtocolError(
                f'implicit limit cannot be negative'
            )

        inline_typenames = (
            compilation_flags
            & messages.CompilationFlag.INJECT_OUTPUT_TYPE_NAMES
        )
        inline_typeids = (
            compilation_flags
            & messages.CompilationFlag.INJECT_OUTPUT_TYPE_IDS
        )
        inline_objectids = (
            compilation_flags
            & messages.CompilationFlag.INJECT_OUTPUT_OBJECT_IDS
        )

        output_format = self.parse_output_format(self.buffer.read_byte())
        expect_one = (
            self.parse_cardinality(self.buffer.read_byte()) is CARD_AT_MOST_ONE
        )

        query = self.buffer.read_len_prefixed_bytes()
        if not query:
            raise errors.BinaryProtocolError('empty query')

        state_tid = self.buffer.read_bytes(16)
        state_data = self.buffer.read_len_prefixed_bytes()
        try:
            self.get_dbview().decode_state(state_tid, state_data)
        except errors.StateMismatchError:
            self.write(self.make_state_data_description_msg())
            raise

        return dbview.QueryRequestInfo(
            self._tokenize(query),
            self.protocol_version,
            output_format=output_format,
            expect_one=expect_one,
            implicit_limit=implicit_limit,
            inline_typeids=inline_typeids,
            inline_typenames=inline_typenames,
            inline_objectids=inline_objectids,
            allow_capabilities=allow_capabilities,
        )

    async def parse(self):
        cdef:
            bytes eql
            dbview.QueryRequestInfo query_req
            dbview.DatabaseConnectionView _dbview
            WriteBuffer parse_complete
            WriteBuffer buf

        self._last_anon_compiled = None

        self.ignore_headers()

        _dbview = self.get_dbview()
        if _dbview.get_state_serializer() is None:
            await _dbview.reload_state_serializer()
        query_req = self.parse_execute_request()
        compiled = await self._parse(query_req)

        buf = self.make_command_data_description_msg(compiled)

        # Cache compilation result in anticipation that the client
        # will follow up with an Execute immediately.
        #
        # N.B.: we cannot rely on query cache because not all units
        # are cacheable.
        self._last_anon_compiled = compiled
        self._last_anon_compiled_hash = hash(query_req)

        self.write(buf)
        self.flush()

    async def execute(self):
        cdef:
            dbview.QueryRequestInfo query_req
            dbview.DatabaseConnectionView _dbview
            bytes in_tid
            bytes out_tid
            bytes args

        self.ignore_headers()

        _dbview = self.get_dbview()
        if _dbview.get_state_serializer() is None:
            await _dbview.reload_state_serializer()
        query_req = self.parse_execute_request()
        in_tid = self.buffer.read_bytes(16)
        out_tid = self.buffer.read_bytes(16)
        args = self.buffer.read_len_prefixed_bytes()

        self.buffer.finish_message()

        if (
            self._last_anon_compiled is not None and
            hash(query_req) == self._last_anon_compiled_hash and
            in_tid == self._last_anon_compiled.query_unit_group.in_type_id and
            out_tid == self._last_anon_compiled.query_unit_group.out_type_id
        ):
            compiled = self._last_anon_compiled
            query_unit_group = compiled.query_unit_group
        else:
            query_unit_group = _dbview.lookup_compiled_query(query_req)
            if query_unit_group is None:
                if self.debug:
                    self.debug_print('EXECUTE /CACHE MISS', query_req.source.text())

                compiled = await self._parse(query_req)
                query_unit_group = compiled.query_unit_group
                if self._cancelled:
                    raise ConnectionAbortedError
            else:
                compiled = dbview.CompiledQuery(
                    query_unit_group=query_unit_group,
                    first_extra=query_req.source.first_extra(),
                    extra_counts=query_req.source.extra_counts(),
                    extra_blobs=query_req.source.extra_blobs(),
                )

        # Clear the _last_anon_compiled so that the next Execute - if
        # identical - will always lookup in the cache and honor the
        # `cacheable` flag to compile the query again.
        self._last_anon_compiled = None

        _dbview.check_capabilities(
            query_unit_group.capabilities,
            query_req.allow_capabilities,
            errors.DisabledCapabilityError,
            "disabled by the client",
        )

        if query_unit_group.in_type_id != in_tid:
            self.write(self.make_command_data_description_msg(compiled))
            raise errors.ParameterTypeMismatchError(
                "specified parameter type(s) do not match the parameter "
                "types inferred from specified command(s)"
            )

        if query_unit_group.out_type_id != out_tid:
            # The client has no up-to-date information about the output,
            # so provide one.
            self.write(self.make_command_data_description_msg(compiled))

        if self.debug:
            self.debug_print('EXECUTE', query_req.source.text())

        metrics.edgeql_query_compilations.inc(1.0, 'cache')
        force_script = any(x.needs_readback for x in query_unit_group)
        if (
            _dbview.in_tx_error()
            or query_unit_group[0].tx_savepoint_rollback
            or query_unit_group[0].tx_abort_migration
        ):
            assert len(query_unit_group) == 1
            await self._execute_rollback(compiled)
        elif len(query_unit_group) > 1 or force_script:
            await self._execute_script(compiled, args)
        else:
            use_prep = (
                len(query_unit_group) == 1
                and bool(query_unit_group[0].sql_hash)
            )
            await self._execute(compiled, args, use_prep)

        if self._cancelled:
            raise ConnectionAbortedError

        if _dbview.is_state_desc_changed():
            self.write(self.make_state_data_description_msg())
        self.write(
            self.make_command_complete_msg(
                compiled.query_unit_group.capabilities,
                compiled.query_unit_group[-1].status,
            )
        )
        self.flush()

    async def sync(self):
        self.buffer.consume_message()
        self.write(self.sync_status())

        if self.debug:
            self.debug_print('SYNC')

        self.flush()

    async def authenticate(self):
        params = await self.do_handshake()
        await self.auth(params)
        self.server.on_binary_client_authed(self)

    async def main_step(self, char mtype):
        try:
            if mtype == b'O':
                await self.execute()

            elif mtype == b'P':
                await self.parse()

            elif mtype == b'S':
                await self.sync()

            elif mtype == b'X':
                self.close()
                return True

            elif mtype == b'>':
                await self.dump()

            elif mtype == b'<':
                # The restore protocol cannot send SYNC beforehand,
                # so if an error occurs the server should send an
                # ERROR message immediately.
                await self.restore()

            elif mtype == b'D':
                raise errors.BinaryProtocolError(
                    "Describe message (D) is not supported in "
                    "protocol versions greater than 0.13")

            elif mtype == b'E':
                raise errors.BinaryProtocolError(
                    "Legacy Execute message (E) is not supported in "
                    "protocol versions greater than 0.13")

            elif mtype == b'Q':
                raise errors.BinaryProtocolError(
                    "ExecuteScript message (Q) is not supported in "
                    "protocol versions greater then 0.13")

            else:
                self.fallthrough()

        except ConnectionError:
            raise

        except asyncio.CancelledError:
            raise

        except Exception as ex:
            if self._cancelled and \
                    isinstance(ex, pgerror.BackendQueryCancelledError):
                # If we are cancelling the protocol (means that the
                # client side of the connection has dropped and we
                # need to gracefull cleanup and abort) we want to
                # propagate the BackendQueryCancelledError exception.
                #
                # If we're not cancelling, we'll treat it just like
                # any other error coming from Postgres (a query
                # might get cancelled due to a variety of reasons.)
                raise

            # The connection has been aborted; there's nothing
            # we can do except shutting this down.
            if self._con_status == EDGECON_BAD:
                return True

            self.get_dbview().tx_error()
            self.buffer.finish_message()

            if isinstance(ex, pgerror.BackendError):
                ex = await self.interpret_backend_error(ex)

            self.write_error(ex)
            self.flush()

            if isinstance(ex, errors.ServerOfflineError):
                # This server is going into "offline" mode,
                # close the connection.
                self.close()
                return

            # The connection was aborted while we were
            # interpreting the error (via compiler/errmech.py).
            if self._con_status == EDGECON_BAD:
                return True

            await self.recover_from_error()

        else:
            self.buffer.finish_message()

    cdef _main_task_stopped_normally(self):
        self.write_log(
            EdgeSeverity.EDGE_SEVERITY_NOTICE,
            errors.LogMessage.get_code(),
            'server is stopped; disconnecting now')

    async def recover_from_error(self):
        # Consume all messages until sync.

        while True:

            if not self.buffer.take_message():
                await self.wait_for_message(report_idling=True)
            mtype = self.buffer.get_message_type()

            if mtype == b'S':
                await self.sync()
                return
            else:
                self.buffer.discard_message()

    cdef write_error(self, exc):
        cdef:
            WriteBuffer buf
            int16_t fields_len

        if self.debug and not isinstance(exc, errors.BackendUnavailableError):
            self.debug_print('EXCEPTION', type(exc).__name__, exc)
            from edb.common.markup import dump
            dump(exc)

        if debug.flags.server and not isinstance(
            exc, errors.BackendUnavailableError
        ):
            self.loop.call_exception_handler({
                'message': (
                    'an error in edgedb protocol'
                ),
                'exception': exc,
                'protocol': self,
                'transport': self._transport,
        })

        exc_code = None

<<<<<<< HEAD
        exc, exc_type = self.interpret_error(exc)

=======
>>>>>>> 3eefe84a
        fields = {}
        if isinstance(exc, errors.EdgeDBError):
            fields.update(exc._attrs)

        exc_code = exc_type.get_code()
        if (exc_type is errors.InternalServerError
                and not fields.get(base_errors.FIELD_HINT)):
            fields[base_errors.FIELD_HINT] = (
                f'This is most likely a bug in EdgeDB. '
                f'Please consider opening an issue ticket '
                f'at https://github.com/edgedb/edgedb/issues/new'
                f'?template=bug_report.md'
            )

        try:
            formatted_error = exc.__formatted_error__
        except AttributeError:
            try:
                formatted_error = ''.join(
                    traceback.format_exception(
                        type(exc), exc, exc.__traceback__,
                        limit=50))
            except Exception:
                formatted_error = 'could not serialize error traceback'

        fields[base_errors.FIELD_SERVER_TRACEBACK] = formatted_error

        buf = WriteBuffer.new_message(b'E')
        buf.write_byte(<char><uint8_t>EdgeSeverity.EDGE_SEVERITY_ERROR)
        buf.write_int32(<int32_t><uint32_t>exc_code)
        buf.write_len_prefixed_utf8(str(exc))
        buf.write_int16(len(fields))
        for k, v in fields.items():
            buf.write_int16(<int16_t><uint16_t>k)
            buf.write_len_prefixed_utf8(str(v))
        buf.end_message()

        self.write(buf)

<<<<<<< HEAD
    cdef interpret_error(self, exc):
        return execute.interpret_error(
            exc,
            get_schema=lambda: self.get_dbview().get_schema(),
            tenant=self.tenant,
        )
=======
    async def interpret_backend_error(self, exc):
        try:
            static_exc = errormech.static_interpret_backend_error(
                exc.fields)

            # only use the backend if schema is required
            if static_exc is errormech.SchemaRequired:
                exc = await self.get_dbview().interpret_backend_error(exc)
            elif isinstance(static_exc, (
                    errors.DuplicateDatabaseDefinitionError,
                    errors.UnknownDatabaseError)):
                tenant_id = self.tenant.tenant_id
                message = static_exc.args[0].replace(f'{tenant_id}_', '')
                exc = type(static_exc)(message)
            else:
                exc = static_exc

        except Exception:
            exc = RuntimeError(
                'unhandled error while calling interpret_backend_error(); '
                'run with EDGEDB_DEBUG_SERVER to debug.')

        return exc
>>>>>>> 3eefe84a

    cdef write_status(self, bytes name, bytes value):
        cdef:
            WriteBuffer buf

        buf = WriteBuffer.new_message(b'S')
        buf.write_len_prefixed_bytes(name)
        buf.write_len_prefixed_bytes(value)
        buf.end_message()

        self.write(buf)

    cdef write_log(self, EdgeSeverity severity, uint32_t code, str message):
        cdef:
            WriteBuffer buf

        if severity >= EdgeSeverity.EDGE_SEVERITY_ERROR:
            # This is an assertion.
            raise errors.InternalServerError(
                'emitting a log message with severity=ERROR')

        buf = WriteBuffer.new_message(b'L')
        buf.write_byte(<char><uint8_t>severity)
        buf.write_int32(<int32_t><uint32_t>code)
        buf.write_len_prefixed_utf8(message)
        buf.write_int16(0)  # number of headers
        buf.end_message()

        self.write(buf)

    cdef sync_status(self):
        cdef:
            WriteBuffer buf
            dbview.DatabaseConnectionView _dbview

        buf = WriteBuffer.new_message(b'Z')
        buf.write_int16(0)  # no headers

        # NOTE: EdgeDB and PostgreSQL current statuses can disagree.
        # For example, Postres can be "PQTRANS_INTRANS" whereas EdgeDB
        # would be "PQTRANS_INERROR". This can happen becuase some of
        # EdgeDB errors can happen at the compile stage, not even
        # reaching Postgres.

        _dbview = self.get_dbview()
        if _dbview.in_tx_error():
            buf.write_byte(b'E')
        elif _dbview.in_tx():
            buf.write_byte(b'T')
        else:
            buf.write_byte(b'I')

        return buf.end_message()

    cdef fallthrough(self):
        cdef:
            char mtype = self.buffer.get_message_type()

        if mtype == b'H':
            # Flush
            self.buffer.discard_message()
            self.flush()

        elif mtype == b'X':
            # Terminate
            self.buffer.discard_message()
            self.close()

        else:
            raise errors.BinaryProtocolError(
                f'unexpected message type {chr(mtype)!r}')

    def connection_made(self, transport):
        if self._con_status != EDGECON_NEW:
            raise errors.BinaryProtocolError(
                'invalid connection status while establishing the connection')
        super().connection_made(transport)

    cdef _main_task_created(self):
        self.server.on_binary_client_connected(self)

    def connection_lost(self, exc):
        self.server.on_binary_client_disconnected(self)
        super().connection_lost(exc)

    async def dump(self):
        cdef:
            WriteBuffer msg_buf
            dbview.DatabaseConnectionView _dbview

        self.reject_headers()
        self.buffer.finish_message()

        _dbview = self.get_dbview()
        if _dbview.txid:
            raise errors.ProtocolError(
                'DUMP must not be executed while in transaction'
            )

        server = self.server
        compiler_pool = server.get_compiler_pool()

        dbname = _dbview.dbname
        tenant = self.tenant
        pgcon = await tenant.acquire_pgcon(dbname)
        self._in_dump_restore = True
        try:
            # To avoid having races, we want to:
            #
            #   1. start a transaction;
            #
            #   2. in the compiler process we connect to that transaction
            #      and re-introspect the schema in it.
            #
            #   3. all dump worker pg connection would work on the same
            #      connection.
            #
            # This guarantees that every pg connection and the compiler work
            # with the same DB state.

            await pgcon.sql_execute(
                b'''START TRANSACTION
                        ISOLATION LEVEL SERIALIZABLE
                        READ ONLY
                        DEFERRABLE;

                    -- Disable transaction or query execution timeout
                    -- limits. Both clients and the server can be slow
                    -- during the dump/restore process.
                    SET LOCAL idle_in_transaction_session_timeout = 0;
                    SET LOCAL statement_timeout = 0;
                ''',
            )

            user_schema_json = await server.introspect_user_schema_json(pgcon)
            global_schema_json = (
                await server.introspect_global_schema_json(pgcon)
            )
            db_config_json = await server.introspect_db_config(pgcon)
            dump_protocol = self.max_protocol

            schema_ddl, schema_dynamic_ddl, schema_ids, blocks = (
                await compiler_pool.describe_database_dump(
                    user_schema_json,
                    global_schema_json,
                    db_config_json,
                    dump_protocol,
                )
            )

            if schema_dynamic_ddl:
                for query in schema_dynamic_ddl:
                    result = await pgcon.sql_fetch_val(query.encode('utf-8'))
                    if result:
                        schema_ddl += '\n' + result.decode('utf-8')

            msg_buf = WriteBuffer.new_message(b'@')

            msg_buf.write_int16(4)  # number of headers
            msg_buf.write_int16(DUMP_HEADER_BLOCK_TYPE)
            msg_buf.write_len_prefixed_bytes(DUMP_HEADER_BLOCK_TYPE_INFO)
            msg_buf.write_int16(DUMP_HEADER_SERVER_VER)
            msg_buf.write_len_prefixed_utf8(str(buildmeta.get_version()))
            msg_buf.write_int16(DUMP_HEADER_SERVER_CATALOG_VERSION)
            msg_buf.write_int32(8)
            msg_buf.write_int64(buildmeta.EDGEDB_CATALOG_VERSION)
            msg_buf.write_int16(DUMP_HEADER_SERVER_TIME)
            msg_buf.write_len_prefixed_utf8(str(int(time.time())))

            msg_buf.write_int16(dump_protocol[0])
            msg_buf.write_int16(dump_protocol[1])
            msg_buf.write_len_prefixed_utf8(schema_ddl)

            msg_buf.write_int32(len(schema_ids))
            for (tn, td, tid) in schema_ids:
                msg_buf.write_len_prefixed_utf8(tn)
                msg_buf.write_len_prefixed_utf8(td)
                assert len(tid) == 16
                msg_buf.write_bytes(tid)  # uuid

            msg_buf.write_int32(len(blocks))
            for block in blocks:
                assert len(block.schema_object_id.bytes) == 16
                msg_buf.write_bytes(block.schema_object_id.bytes)  # uuid
                msg_buf.write_len_prefixed_bytes(block.type_desc)

                msg_buf.write_int16(len(block.schema_deps))
                for depid in block.schema_deps:
                    assert len(depid.bytes) == 16
                    msg_buf.write_bytes(depid.bytes)  # uuid

            self._transport.write(memoryview(msg_buf.end_message()))
            self.flush()

            blocks_queue = collections.deque(blocks)
            output_queue = asyncio.Queue(maxsize=2)

            async with taskgroup.TaskGroup() as g:
                g.create_task(pgcon.dump(
                    blocks_queue,
                    output_queue,
                    DUMP_BLOCK_SIZE,
                ))

                nstops = 0
                while True:
                    if self._cancelled:
                        raise ConnectionAbortedError

                    out = await output_queue.get()
                    if out is None:
                        nstops += 1
                        if nstops == 1:
                            # we only have one worker right now
                            break
                    else:
                        block, block_num, data = out

                        msg_buf = WriteBuffer.new_message(b'=')
                        msg_buf.write_int16(4)  # number of headers

                        msg_buf.write_int16(DUMP_HEADER_BLOCK_TYPE)
                        msg_buf.write_len_prefixed_bytes(
                            DUMP_HEADER_BLOCK_TYPE_DATA)
                        msg_buf.write_int16(DUMP_HEADER_BLOCK_ID)
                        msg_buf.write_len_prefixed_bytes(
                            block.schema_object_id.bytes)
                        msg_buf.write_int16(DUMP_HEADER_BLOCK_NUM)
                        msg_buf.write_len_prefixed_bytes(
                            str(block_num).encode())
                        msg_buf.write_int16(DUMP_HEADER_BLOCK_DATA)
                        msg_buf.write_len_prefixed_buffer(data)

                        self._transport.write(memoryview(msg_buf.end_message()))
                        if self._write_waiter:
                            await self._write_waiter

            await pgcon.sql_execute(b"ROLLBACK;")

        finally:
            self._in_dump_restore = False
            tenant.release_pgcon(dbname, pgcon)

        msg_buf = WriteBuffer.new_message(b'C')
        msg_buf.write_int16(0)  # no headers
        msg_buf.write_int64(0)  # capabilities
        msg_buf.write_len_prefixed_bytes(b'DUMP')
        msg_buf.write_bytes(sertypes.NULL_TYPE_ID.bytes)
        msg_buf.write_len_prefixed_bytes(b'')
        self.write(msg_buf.end_message())
        self.flush()

    async def _execute_utility_stmt(self, eql: str, pgcon):
        cdef dbview.DatabaseConnectionView _dbview

        query_req = dbview.QueryRequestInfo(edgeql.Source.from_string(eql),
                                            self.protocol_version)

        _dbview = self.get_dbview()

        compiled = await _dbview.parse(query_req)
        query_unit_group = compiled.query_unit_group
        assert len(query_unit_group) == 1
        query_unit = query_unit_group[0]

        try:
            _dbview.start(query_unit)
            await pgcon.sql_execute(query_unit.sql)
        except Exception:
            _dbview.on_error()
            if (
                query_unit.tx_commit and
                not pgcon.in_tx() and
                _dbview.in_tx()
            ):
                # The COMMIT command has failed. Our Postgres connection
                # isn't in a transaction anymore. Abort the transaction
                # in dbview.
                _dbview.abort_tx()
            raise
        else:
            _dbview.on_success(query_unit, {})
            # _execute_utility_stmt is only used in restore(), where the state
            # serializer is not coming with the COMMIT command. However, we try
            # to keep the state serializer here anyways in case of future use
            if query_unit_group.state_serializer is not None:
                _dbview.set_state_serializer(query_unit_group.state_serializer)

    async def restore(self):
        cdef:
            WriteBuffer msg_buf
            char mtype
            dbview.DatabaseConnectionView _dbview

        _dbview = self.get_dbview()
        if _dbview.txid:
            raise errors.ProtocolError(
                'RESTORE must not be executed while in transaction'
            )
        if _dbview.get_state_serializer() is None:
            await _dbview.reload_state_serializer()

        self.reject_headers()
        self.buffer.read_int16()  # discard -j level

        # Now parse the embedded dump header message:

        server = self.server
        compiler_pool = server.get_compiler_pool()

        global_schema_pickle = _dbview.get_global_schema_pickle()
        user_schema_pickle = _dbview.get_user_schema_pickle()

        dump_server_ver_str = None
        cat_ver = None
        headers_num = self.buffer.read_int16()
        for _ in range(headers_num):
            hdrname = self.buffer.read_int16()
            hdrval = self.buffer.read_len_prefixed_bytes()
            if hdrname == DUMP_HEADER_SERVER_VER:
                dump_server_ver_str = hdrval.decode('utf-8')
            if hdrname == DUMP_HEADER_SERVER_CATALOG_VERSION:
                cat_ver = parse_catalog_version_header(hdrval)

        proto_major = self.buffer.read_int16()
        proto_minor = self.buffer.read_int16()
        proto = (proto_major, proto_minor)
        if proto > DUMP_VER_MAX or proto < DUMP_VER_MIN:
            raise errors.ProtocolError(
                f'unsupported dump version {proto_major}.{proto_minor}')

        schema_ddl = self.buffer.read_len_prefixed_bytes()

        ids_num = self.buffer.read_int32()
        schema_ids = []
        for _ in range(ids_num):
            schema_ids.append((
                self.buffer.read_len_prefixed_utf8(),
                self.buffer.read_len_prefixed_utf8(),
                self.buffer.read_bytes(16),
            ))

        block_num = <uint32_t>self.buffer.read_int32()
        blocks = []
        for _ in range(block_num):
            blocks.append((
                self.buffer.read_bytes(16),
                self.buffer.read_len_prefixed_bytes(),
            ))

            # Ignore deps info
            for _ in range(self.buffer.read_int16()):
                self.buffer.read_bytes(16)

        self.buffer.finish_message()
        dbname = _dbview.dbname
        tenant = self.tenant
        pgcon = await tenant.acquire_pgcon(dbname)

        self._in_dump_restore = True
        try:
            _dbview.decode_state(sertypes.NULL_TYPE_ID.bytes, b'')
            await self._execute_utility_stmt(
                'START TRANSACTION ISOLATION SERIALIZABLE',
                pgcon,
            )

            await pgcon.sql_execute(
                b'''
                    -- Disable transaction or query execution timeout
                    -- limits. Both clients and the server can be slow
                    -- during the dump/restore process.
                    SET LOCAL idle_in_transaction_session_timeout = 0;
                    SET LOCAL statement_timeout = 0;
                ''',
            )

            schema_sql_units, restore_blocks, tables = \
                await compiler_pool.describe_database_restore(
                    user_schema_pickle,
                    global_schema_pickle,
                    dump_server_ver_str,
                    cat_ver,
                    schema_ddl,
                    schema_ids,
                    blocks,
                    proto,
                )

            for query_unit in schema_sql_units:
                new_types = None
                _dbview.start(query_unit)

                try:
                    if query_unit.config_ops:
                        for op in query_unit.config_ops:
                            if op.scope is config.ConfigScope.INSTANCE:
                                raise errors.ProtocolError(
                                    'CONFIGURE INSTANCE cannot be executed'
                                    ' in dump restore'
                                )

                    if query_unit.sql:
                        if query_unit.ddl_stmt_id:
                            ddl_ret = await pgcon.run_ddl(query_unit)
                            if ddl_ret and ddl_ret['new_types']:
                                new_types = ddl_ret['new_types']
                        else:
                            await pgcon.sql_execute(query_unit.sql)
                except Exception:
                    _dbview.on_error()
                    raise
                else:
                    _dbview.on_success(query_unit, new_types)

            restore_blocks = {
                b.schema_object_id: b
                for b in restore_blocks
            }

            disable_trigger_q = ''
            enable_trigger_q = ''
            for table in tables:
                disable_trigger_q += (
                    f'ALTER TABLE {table} DISABLE TRIGGER ALL;'
                )
                enable_trigger_q += (
                    f'ALTER TABLE {table} ENABLE TRIGGER ALL;'
                )

            await pgcon.sql_execute(disable_trigger_q.encode())

            # Send "RestoreReadyMessage"
            msg = WriteBuffer.new_message(b'+')
            msg.write_int16(0)  # no headers
            msg.write_int16(1)  # -j1
            self.write(msg.end_message())
            self.flush()

            while True:
                if not self.buffer.take_message():
                    # Don't report idling when restoring a dump.
                    # This is an edge case and the client might be
                    # legitimately slow.
                    await self.wait_for_message(report_idling=False)
                mtype = self.buffer.get_message_type()

                if mtype == b'=':
                    block_type = None
                    block_id = None
                    block_num = None
                    block_data = None

                    num_headers = self.buffer.read_int16()
                    for _ in range(num_headers):
                        header = self.buffer.read_int16()
                        if header == DUMP_HEADER_BLOCK_TYPE:
                            block_type = self.buffer.read_len_prefixed_bytes()
                        elif header == DUMP_HEADER_BLOCK_ID:
                            block_id = self.buffer.read_len_prefixed_bytes()
                            block_id = pg_UUID(block_id)
                        elif header == DUMP_HEADER_BLOCK_NUM:
                            block_num = self.buffer.read_len_prefixed_bytes()
                        elif header == DUMP_HEADER_BLOCK_DATA:
                            block_data = self.buffer.read_len_prefixed_bytes()

                    self.buffer.finish_message()

                    if (block_type is None or block_id is None
                            or block_num is None or block_data is None):
                        raise errors.ProtocolError('incomplete data block')

                    restore_block = restore_blocks[block_id]
                    type_id_map = self._build_type_id_map_for_restore_mending(
                        restore_block)
                    self._transport.pause_reading()
                    await pgcon.restore(restore_block, block_data, type_id_map)
                    self._transport.resume_reading()

                elif mtype == b'.':
                    self.buffer.finish_message()
                    break

                else:
                    self.fallthrough()

            await pgcon.sql_execute(enable_trigger_q.encode())

        except Exception:
            await pgcon.sql_execute(b'ROLLBACK')
            _dbview.abort_tx()
            raise

        else:
            await self._execute_utility_stmt('COMMIT', pgcon)

        finally:
            self._transport.resume_reading()
            self._in_dump_restore = False
            tenant.release_pgcon(dbname, pgcon)

        execute.signal_side_effects(_dbview, dbview.SideEffects.SchemaChanges)
        await tenant.introspect_db(dbname)

        if _dbview.is_state_desc_changed():
            self.write(self.make_state_data_description_msg())

        state_tid, state_data = _dbview.encode_state()

        msg = WriteBuffer.new_message(b'C')
        msg.write_int16(0)  # no headers
        msg.write_int64(0)  # capabilities
        msg.write_len_prefixed_bytes(b'RESTORE')
        msg.write_bytes(state_tid.bytes)
        msg.write_len_prefixed_bytes(state_data)
        self.write(msg.end_message())
        self.flush()

    def _build_type_id_map_for_restore_mending(self, restore_block):
        type_map = {}
        descriptor_stack = []

        if not restore_block.data_mending_desc:
            return type_map

        descriptor_stack.append(restore_block.data_mending_desc)
        while descriptor_stack:
            desc_tuple = descriptor_stack.pop()
            for desc in desc_tuple:
                if desc is not None:
                    type_map[desc.schema_type_id] = (
                        self.get_dbview().resolve_backend_type_id(
                            desc.schema_type_id,
                        )
                    )

                    descriptor_stack.append(desc.elements)

        return type_map


@cython.final
cdef class VirtualTransport:
    def __init__(self):
        self.buf = WriteBuffer.new()
        self.closed = False

    def write(self, data):
        self.buf.write_bytes(bytes(data))

    def _get_data(self):
        return bytes(self.buf)

    def is_closing(self):
        return self.closed

    def close(self):
        self.closed = True

    def abort(self):
        self.closed = True


async def eval_buffer(
    server,
    tenant,
    database: str,
    data: bytes,
    conn_params: dict[str, str],
    protocol_version: edbdef.ProtocolVersion,
    auth_data: bytes,
    transport: srvargs.ServerConnTransport,
):
    cdef:
        VirtualTransport vtr
        EdgeConnection proto

    vtr = VirtualTransport()

    proto = new_edge_connection(
        server,
        tenant,
        passive=True,
        auth_data=auth_data,
        transport=transport,
        conn_params=conn_params,
        protocol_version=protocol_version,
    )

    proto.connection_made(vtr)
    if vtr.is_closing() or proto._main_task is None:
        raise RuntimeError(
            'cannot process the request, the server is shutting down')

    try:
        await proto._start_connection(database)
        proto.data_received(data)
        await proto._main_task
    except Exception as ex:
        proto.connection_lost(ex)
    else:
        proto.connection_lost(None)

    data = vtr._get_data()
    return data


def new_edge_connection(
    server,
    tenant,
    *,
    external_auth: bool = False,
    passive: bool = False,
    transport: srvargs.ServerConnTransport = (
        srvargs.ServerConnTransport.TCP),
    auth_data: bytes = b'',
    protocol_version: edbdef.ProtocolVersion = edbdef.CURRENT_PROTOCOL,
    conn_params: dict[str, str] | None = None,
):
    return EdgeConnection(
        server,
        tenant,
        external_auth=external_auth,
        passive=passive,
        transport=transport,
        auth_data=auth_data,
        protocol_version=protocol_version,
        conn_params=conn_params,
    )


async def run_script(
    server,
    tenant,
    database: str,
    user: str,
    script: str,
) -> None:
    cdef:
        EdgeConnection conn
        dbview.CompiledQuery compiled
    conn = new_edge_connection(server, tenant)
    await conn._start_connection(database)
    try:
        compiled = await conn.get_dbview().parse(
            dbview.QueryRequestInfo(
                edgeql.Source.from_string(script),
                conn.protocol_version,
                output_format=FMT_NONE,
            )
        )
        if len(compiled.query_unit_group) > 1:
            await conn._execute_script(compiled, b'')
        else:
            await conn._execute(compiled, b'', use_prep_stmt=0)
<<<<<<< HEAD
    except Exception as e:
        exc, _ = conn.interpret_error(e)
=======
    except pgerror.BackendError as e:
        exc = await conn.interpret_backend_error(e)
>>>>>>> 3eefe84a
        if isinstance(exc, errors.EdgeDBError):
            raise exc from None
        else:
            raise exc
    finally:
        conn.close()<|MERGE_RESOLUTION|>--- conflicted
+++ resolved
@@ -1091,10 +1091,9 @@
             self.get_dbview().tx_error()
             self.buffer.finish_message()
 
-            if isinstance(ex, pgerror.BackendError):
-                ex = await self.interpret_backend_error(ex)
-
-            self.write_error(ex)
+            ex, ex_type = await self.interpret_error(ex)
+
+            self.write_error(ex, ex_type)
             self.flush()
 
             if isinstance(ex, errors.ServerOfflineError):
@@ -1134,10 +1133,13 @@
             else:
                 self.buffer.discard_message()
 
-    cdef write_error(self, exc):
+    cdef write_error(self, exc, exc_type=None):
         cdef:
             WriteBuffer buf
             int16_t fields_len
+
+        if not exc_type:
+            exc_type = type(exc)
 
         if self.debug and not isinstance(exc, errors.BackendUnavailableError):
             self.debug_print('EXCEPTION', type(exc).__name__, exc)
@@ -1158,11 +1160,6 @@
 
         exc_code = None
 
-<<<<<<< HEAD
-        exc, exc_type = self.interpret_error(exc)
-
-=======
->>>>>>> 3eefe84a
         fields = {}
         if isinstance(exc, errors.EdgeDBError):
             fields.update(exc._attrs)
@@ -1202,38 +1199,14 @@
 
         self.write(buf)
 
-<<<<<<< HEAD
-    cdef interpret_error(self, exc):
-        return execute.interpret_error(
+    async def interpret_error(self, exc):
+        dbv = self.get_dbview()
+        return await execute.interpret_error(
             exc,
-            get_schema=lambda: self.get_dbview().get_schema(),
-            tenant=self.tenant,
+            dbv._db,
+            global_schema_pickle=dbv.get_global_schema_pickle(),
+            user_schema_pickle=dbv.get_user_schema_pickle(),
         )
-=======
-    async def interpret_backend_error(self, exc):
-        try:
-            static_exc = errormech.static_interpret_backend_error(
-                exc.fields)
-
-            # only use the backend if schema is required
-            if static_exc is errormech.SchemaRequired:
-                exc = await self.get_dbview().interpret_backend_error(exc)
-            elif isinstance(static_exc, (
-                    errors.DuplicateDatabaseDefinitionError,
-                    errors.UnknownDatabaseError)):
-                tenant_id = self.tenant.tenant_id
-                message = static_exc.args[0].replace(f'{tenant_id}_', '')
-                exc = type(static_exc)(message)
-            else:
-                exc = static_exc
-
-        except Exception:
-            exc = RuntimeError(
-                'unhandled error while calling interpret_backend_error(); '
-                'run with EDGEDB_DEBUG_SERVER to debug.')
-
-        return exc
->>>>>>> 3eefe84a
 
     cdef write_status(self, bytes name, bytes value):
         cdef:
@@ -1889,13 +1862,8 @@
             await conn._execute_script(compiled, b'')
         else:
             await conn._execute(compiled, b'', use_prep_stmt=0)
-<<<<<<< HEAD
     except Exception as e:
-        exc, _ = conn.interpret_error(e)
-=======
-    except pgerror.BackendError as e:
-        exc = await conn.interpret_backend_error(e)
->>>>>>> 3eefe84a
+        exc, _ = await conn.interpret_error(e)
         if isinstance(exc, errors.EdgeDBError):
             raise exc from None
         else:

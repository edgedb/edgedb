--- conflicted
+++ resolved
@@ -85,14 +85,10 @@
         object server
         bint authed
 
-<<<<<<< HEAD
-    cdef _parse_io_format(self, bytes mode)
-=======
         tuple protocol_version
         tuple max_protocol
 
-    cdef parse_json_mode(self, bytes mode)
->>>>>>> 5c27b5a5
+    cdef _parse_io_format(self, bytes mode)
     cdef parse_cardinality(self, bytes card)
     cdef char render_cardinality(self, query_unit) except -1
 

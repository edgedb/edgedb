--- conflicted
+++ resolved
@@ -619,12 +619,8 @@
             subctx.path_scope = scope
             assert isinstance(ir_set.expr, irast.Pointer)
             comp_ir_set = computable_ptr_set(
-<<<<<<< HEAD
-                ir_set.rptr, ir_set.path_id, span=ir_set.span, ctx=subctx)
-=======
-                ir_set.expr, ir_set.path_id, srcctx=ir_set.span, ctx=subctx
+                ir_set.expr, ir_set.path_id, span=ir_set.span, ctx=subctx
             )
->>>>>>> b0e4022d
             i = path_sets.index(ir_set)
             if i != len(path_sets) - 1:
                 prptr = path_sets[i + 1].expr

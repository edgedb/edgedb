#
# This source file is part of the EdgeDB open source project.
#
# Copyright 2008-present MagicStack Inc. and the EdgeDB authors.
#
# Licensed under the Apache License, Version 2.0 (the "License");
# you may not use this file except in compliance with the License.
# You may obtain a copy of the License at
#
#     http://www.apache.org/licenses/LICENSE-2.0
#
# Unless required by applicable law or agreed to in writing, software
# distributed under the License is distributed on an "AS IS" BASIS,
# WITHOUT WARRANTIES OR CONDITIONS OF ANY KIND, either express or implied.
# See the License for the specific language governing permissions and
# limitations under the License.
#


"""EdgeQL shape compilation functions."""


from __future__ import annotations

import collections
import dataclasses
import functools
from typing import (
    Callable,
    Optional,
    Tuple,
    Type,
    Union,
    AbstractSet,
    Mapping,
    Sequence,
    Dict,
    List,
    Set,
    NamedTuple,
    cast,
    TYPE_CHECKING,
)

from edb import errors
from edb.common import ast
from edb.common import parsing
from edb.common import topological
from edb.common.typeutils import downcast, not_none

from edb.ir import ast as irast
from edb.ir import typeutils
from edb.ir import utils as irutils
import edb.ir.typeutils as irtypeutils

from edb.schema import links as s_links
from edb.schema import name as sn
from edb.schema import objtypes as s_objtypes
from edb.schema import objects as s_objects
from edb.schema import pointers as s_pointers
from edb.schema import properties as s_props
from edb.schema import types as s_types

from edb.edgeql import ast as qlast
from edb.edgeql import qltypes

from . import astutils
from . import context
from . import dispatch
from . import eta_expand
from . import inference
from . import pathctx
from . import schemactx
from . import setgen
from . import typegen

if TYPE_CHECKING:
    from edb.schema import sources as s_sources


class ShapeElementDesc(NamedTuple):
    """Annotated QL shape element for processing convenience"""

    #: Shape element AST
    ql: qlast.ShapeElement
    #: Canonical Path AST for the shape element
    path_ql: qlast.Path
    #: The underlying pointer AST
    ptr_ql: qlast.Ptr
    #: The name of the pointer
    ptr_name: str
    #: Pointer source object
    source: s_sources.Source
    #: Target type intersection (if any)
    target_typexpr: Optional[qlast.TypeExpr]
    #: Whether the source is a type intersection
    is_polymorphic: bool
    #: Whether the pointer is a link property
    is_linkprop: bool


class EarlyShapePtr(NamedTuple):
    """Stage 1 shape processing result element"""
    ptrcls: s_pointers.Pointer
    target_set: Optional[irast.Set]
    shape_origin: qlast.ShapeOrigin


class ShapePtr(NamedTuple):
    """Stage 2 shape processing result element"""
    source_set: irast.Set
    ptrcls: s_pointers.Pointer
    shape_op: qlast.ShapeOp
    target_set: Optional[irast.Set]


@dataclasses.dataclass(kw_only=True, frozen=True)
class ShapeContext:
    # a helper object for passing shape compile parameters

    path_id_namespace: Optional[irast.Namespace] = None

    view_rptr: Optional[context.ViewRPtr] = None

    view_name: Optional[sn.QualName] = None

    exprtype: s_types.ExprType = s_types.ExprType.Select


def process_view(
    ir_set: irast.Set,
    *,
    stype: s_objtypes.ObjectType,
    elements: Sequence[qlast.ShapeElement],
    view_rptr: Optional[context.ViewRPtr] = None,
    view_name: Optional[sn.QualName] = None,
    exprtype: s_types.ExprType = s_types.ExprType.Select,
    ctx: context.ContextLevel,
    span: Optional[parsing.Span],
) -> Tuple[s_objtypes.ObjectType, irast.Set]:

    cache_key = (stype, exprtype, tuple(elements))
    view_scls = ctx.env.shape_type_cache.get(cache_key)
    if view_scls is not None:
        return view_scls, ir_set

    # XXX: This is an unfortunate hack to ensure that "cannot
    # reference correlated set" errors get produced correctly,
    # since there needs to be an intervening branch for a
    # factoring fence to be respected.
    hackscope = ctx.path_scope.attach_branch()
    pathctx.register_set_in_scope(ir_set, path_scope=hackscope, ctx=ctx)
    hackscope.remove()
    ctx.path_scope.attach_subtree(hackscope)

    # Make a snapshot of aliased_views that can't be mutated
    # in any parent scopes.
    ctx.aliased_views = collections.ChainMap(dict(ctx.aliased_views))

    s_ctx = ShapeContext(
        path_id_namespace=None,
        view_rptr=view_rptr,
        view_name=view_name,
        exprtype=exprtype,
    )

    view_scls, ir = _process_view(
        ir_set,
        stype=stype,
        elements=elements,
        ctx=ctx,
        s_ctx=s_ctx,
        span=span,
    )

    ctx.env.shape_type_cache[cache_key] = view_scls

    return view_scls, ir


def _process_view(
    ir_set: irast.Set,
    *,
    stype: s_objtypes.ObjectType,
    elements: Optional[Sequence[qlast.ShapeElement]],
    s_ctx: ShapeContext,
    ctx: context.ContextLevel,
    span: Optional[parsing.Span],
) -> Tuple[s_objtypes.ObjectType, irast.Set]:
    path_id = ir_set.path_id
    view_rptr = s_ctx.view_rptr

    view_name = s_ctx.view_name
    needs_real_name = view_name is None and ctx.env.options.schema_view_mode
    generated_name = None
    if needs_real_name and view_rptr is not None:
        # Make sure persistent schema expression aliases have properly formed
        # names as opposed to the usual mangled form of the ephemeral
        # aliases.  This is needed for introspection readability, as well
        # as helps in maintaining proper type names for schema
        # representations that require alphanumeric names, such as
        # GraphQL.
        #
        # We use the name of the source together with the name
        # of the inbound link to form the name, so in e.g.
        #    CREATE ALIAS V := (SELECT Foo { bar: { baz: { ... } })
        # The name of the innermost alias would be "__V__bar__baz".
        source_name = view_rptr.source.get_name(ctx.env.schema).name
        if not source_name.startswith('__'):
            source_name = f'__{source_name}'
        if view_rptr.ptrcls_name is not None:
            ptr_name = view_rptr.ptrcls_name.name
        elif view_rptr.ptrcls is not None:
            ptr_name = view_rptr.ptrcls.get_shortname(ctx.env.schema).name
        else:
            raise errors.InternalServerError(
                '_process_view in schema mode received view_rptr with '
                'neither ptrcls_name, not ptrcls'
            )

        generated_name = f'{source_name}__{ptr_name}'
    elif needs_real_name and ctx.env.alias_result_view_name:
        # If this is a persistent schema expression but we aren't just
        # obviously sitting on an rptr (e.g CREATE ALIAS V := (Foo { x }, 10)),
        # we create a name like __V__Foo__2.
        source_name = ctx.env.alias_result_view_name.name
        type_name = stype.get_name(ctx.env.schema).name
        generated_name = f'__{source_name}__{type_name}'

    if generated_name:
        # If there are multiple, we want to stick a number on, but we'd
        # like to skip the number if there aren't.
        name = ctx.aliases.get(
            generated_name).replace('~1', '').replace('~', '__')
        view_name = sn.QualName(
            module=ctx.derived_target_module or '__derived__',
            name=name,
        )

    view_scls = schemactx.derive_view(
        stype,
        exprtype=s_ctx.exprtype,
        derived_name=view_name,
        ctx=ctx,
    )
    assert isinstance(view_scls, s_objtypes.ObjectType), view_scls
    is_mutation = s_ctx.exprtype.is_insert() or s_ctx.exprtype.is_update()
    is_defining_shape = ctx.expr_exposed or is_mutation

    ir_set = setgen.ensure_set(ir_set, type_override=view_scls, ctx=ctx)
    # Maybe rematerialize the set. The old ir_set might have already
    # been materialized, but the new version would be missing from the
    # use_sets.
    if ir_set.rptr:
        ctx.env.schema, remat_ptrcls = typeutils.ptrcls_from_ptrref(
            ir_set.rptr.ptrref, schema=ctx.env.schema
        )
        setgen.maybe_materialize(remat_ptrcls, ir_set, ctx=ctx)

    if view_rptr is not None and view_rptr.ptrcls is None:
        target_scls = stype if is_mutation else view_scls
        derive_ptrcls(view_rptr, target_scls=target_scls, ctx=ctx)

    pointers: Dict[s_pointers.Pointer, EarlyShapePtr] = {}

    if elements is None:
        elements = []

    shape_desc = []
    # First, find all explicit pointers (i.e. non-splat elements)
    for shape_el in elements:
        if isinstance(shape_el.expr.steps[0], qlast.Splat):
            continue

        shape_desc.append(
            _shape_el_ql_to_shape_el_desc(
                shape_el, source=view_scls, s_ctx=s_ctx, ctx=ctx
            )
        )

    explicit_ptr_names = {
        desc.ptr_name for desc in shape_desc if not desc.is_linkprop
    }

    explicit_lprop_names = {
        desc.ptr_name for desc in shape_desc if desc.is_linkprop
    }

    # Now look for any splats and expand them.
    splat_descs: dict[str, ShapeElementDesc] = {}
    for shape_el in elements:
        if not isinstance(shape_el.expr.steps[0], qlast.Splat):
            continue

        if s_ctx.exprtype is not s_types.ExprType.Select:
            raise errors.QueryError(
                "unexpected splat operator in non-SELECT shape",
                context=shape_el.expr.span,
            )

        if ctx.env.options.func_params is not None:
            raise errors.UnsupportedFeatureError(
                "splat operators in function bodies are not supported",
                context=shape_el.expr.span,
            )

        splat = shape_el.expr.steps[0]
        if splat.type is not None:
            splat_type = typegen.ql_typeexpr_to_type(splat.type, ctx=ctx)
            if not isinstance(splat_type, s_objtypes.ObjectType):
                vn = splat_type.get_verbosename(schema=ctx.env.schema)
                raise errors.QueryError(
                    f"splat operator expects an object type, got {vn}",
                    context=splat.type.span,
                )

            if not stype.issubclass(ctx.env.schema, splat_type):
                vn = stype.get_verbosename(ctx.env.schema)
                vn2 = splat_type.get_verbosename(schema=ctx.env.schema)
                raise errors.QueryError(
                    f"splat type must be {vn} or its parent type, "
                    f"got {vn2}",
                    context=splat.type.span,
                )

            if splat.intersection is not None:
                intersector_type = typegen.ql_typeexpr_to_type(
                    splat.intersection.type, ctx=ctx)
                splat_type = schemactx.apply_intersection(
                    splat_type,
                    intersector_type,
                    ctx=ctx,
                ).stype
                assert isinstance(splat_type, s_objtypes.ObjectType)

        elif splat.intersection is not None:
            splat_type = typegen.ql_typeexpr_to_type(
                splat.intersection.type, ctx=ctx)
            if not isinstance(splat_type, s_objtypes.ObjectType):
                vn = splat_type.get_verbosename(schema=ctx.env.schema)
                raise errors.QueryError(
                    f"splat operator expects an object type, got {vn}",
                    context=splat.intersection.type.span,
                )
        else:
            splat_type = stype

        if (
            view_rptr is not None
            and isinstance(view_rptr.ptrcls, s_links.Link)
        ):
            splat_rlink = view_rptr.ptrcls
        else:
            splat_rlink = None

        expanded_splat = _expand_splat(
            splat_type,
            depth=splat.depth,
            intersection=splat.intersection,
            rlink=splat_rlink,
            skip_ptrs=explicit_ptr_names,
            skip_lprops=explicit_lprop_names,
            ctx=ctx,
        )

        for splat_el in expanded_splat:
            desc = _shape_el_ql_to_shape_el_desc(
                splat_el, source=view_scls, s_ctx=s_ctx, ctx=ctx
            )
            if old_desc := splat_descs.get(desc.ptr_name):
                # If pointers appear in multiple splats, we take the
                # one from the ancestor class. If neither class is an
                # ancestor, we reject it.
                # TODO: Accept it instead, if the types are the same.
                new_source: object = desc.source
                old_source: object = old_desc.source
                if isinstance(new_source, s_links.Link):
                    new_source = new_source.get_source(ctx.env.schema)
                assert isinstance(new_source, s_objtypes.ObjectType)
                if isinstance(old_source, s_links.Link):
                    old_source = old_source.get_source(ctx.env.schema)
                assert isinstance(old_source, s_objtypes.ObjectType)
                new_source = schemactx.concretify(new_source, ctx=ctx)
                old_source = schemactx.concretify(old_source, ctx=ctx)

                if new_source.issubclass(ctx.env.schema, old_source):
                    # Do nothing.
                    pass
                elif old_source.issubclass(ctx.env.schema, new_source):
                    # Take the new one
                    splat_descs[desc.ptr_name] = desc
                else:
                    vn1 = old_source.get_verbosename(schema=ctx.env.schema)
                    vn2 = new_source.get_verbosename(schema=ctx.env.schema)
                    raise errors.QueryError(
                        f"link or property '{desc.ptr_name}' appears in splats "
                        f"for unrelated types: {vn1} and {vn2}",
                        context=splat.span,
                    )

            else:
                splat_descs[desc.ptr_name] = desc

    shape_desc.extend(splat_descs.values())

    for shape_el_desc in shape_desc:
        with ctx.new() as scopectx:
            pointer, ptr_set = _normalize_view_ptr_expr(
                ir_set,
                shape_el_desc,
                view_scls,
                path_id=path_id,
                pending_pointers=pointers,
                s_ctx=s_ctx,
                ctx=scopectx,
            )

            pointers[pointer] = EarlyShapePtr(
                pointer, ptr_set, shape_el_desc.ql.origin)

    # If we are not defining a shape (so we might care about
    # materialization), look through our parent view (if one exists)
    # for materialized properties that are not present in this shape.
    # If any are found, inject them.
    # (See test_edgeql_volatility_rebind_flat_01 for an example.)
    schema = ctx.env.schema
    base = view_scls.get_bases(schema).objects(schema)[0]
    base_ptrs = (view_scls.get_pointers(schema).objects(schema)
                 if not is_defining_shape else ())
    for ptrcls in base_ptrs:
        if ptrcls in pointers or base not in ctx.env.view_shapes:
            continue
        pptr = ptrcls.get_bases(schema).objects(schema)[0]
        if (pptr, qlast.ShapeOp.MATERIALIZE) not in ctx.env.view_shapes[base]:
            continue

        # Make up a dummy shape element
        name = ptrcls.get_shortname(schema).name
        dummy_el = qlast.ShapeElement(expr=qlast.Path(
            steps=[qlast.Ptr(name=name)]))
        dummy_el_desc = _shape_el_ql_to_shape_el_desc(
            dummy_el, source=view_scls, s_ctx=s_ctx, ctx=ctx
        )

        with ctx.new() as scopectx:
            pointer, ptr_set = _normalize_view_ptr_expr(
                ir_set,
                dummy_el_desc,
                view_scls,
                path_id=path_id,
                s_ctx=s_ctx,
                ctx=scopectx,
            )

        pointers[pointer] = EarlyShapePtr(
            pointer, ptr_set, qlast.ShapeOrigin.MATERIALIZATION)

    specified_ptrs = {
        ptrcls.get_local_name(ctx.env.schema) for ptrcls in pointers
    }

    # defaults
    if s_ctx.exprtype.is_insert():
        defaults_ptrs = _gen_pointers_from_defaults(
            specified_ptrs, view_scls, ir_set, stype, s_ctx, ctx
        )
        pointers.update(defaults_ptrs)

    # rewrites
    rewrite_kind = (
        qltypes.RewriteKind.Insert
        if s_ctx.exprtype.is_insert()
        else qltypes.RewriteKind.Update
        if s_ctx.exprtype.is_update()
        else None
    )

    if rewrite_kind:
        rewrites = _compile_rewrites(
            specified_ptrs, rewrite_kind, view_scls, ir_set, stype, s_ctx, ctx
        )
        if rewrites:
            ctx.env.dml_rewrites[ir_set] = rewrites
    else:
        rewrites = None

    if s_ctx.exprtype.is_insert():
        _raise_on_missing(pointers, stype, rewrites, ctx, srcctx=span)

    set_shape = []
    shape_ptrs: List[ShapePtr] = []

    for ptrcls, ptr_set, _ in pointers.values():
        source: Union[s_types.Type, s_pointers.PointerLike]

        if ptrcls.is_link_property(ctx.env.schema):
            assert view_rptr is not None and view_rptr.ptrcls is not None
            source = view_rptr.ptrcls
        else:
            source = view_scls

        if is_defining_shape:
            cinfo = ctx.env.source_map.get(ptrcls)
            if cinfo is not None:
                shape_op = cinfo.shape_op
            else:
                shape_op = qlast.ShapeOp.ASSIGN
        elif ptrcls.get_computable(ctx.env.schema):
            shape_op = qlast.ShapeOp.MATERIALIZE
        else:
            continue

        ctx.env.view_shapes[source].append((ptrcls, shape_op))
        shape_ptrs.append(ShapePtr(ir_set, ptrcls, shape_op, ptr_set))

    rptrcls = view_rptr.ptrcls if view_rptr else None
    shape_ptrs = _get_early_shape_configuration(
        ir_set, shape_ptrs, rptrcls=rptrcls, ctx=ctx)

    # Produce the shape. The main thing here is that we need to fixup
    # all of the rptrs to properly point back at ir_set.
    for _, ptrcls, shape_op, ptr_set in shape_ptrs:
        ptr_span = None
        if ptrcls in ctx.env.pointer_specified_info:
            _, _, ptr_span = ctx.env.pointer_specified_info[ptrcls]

        if ptr_set:
            src_path_id = path_id
            if ptrcls.is_link_property(ctx.env.schema):
                src_path_id = src_path_id.ptr_path()

            ptr_set.path_id = pathctx.extend_path_id(
                src_path_id,
                ptrcls=ptrcls,
                ns=ctx.path_id_namespace,
                ctx=ctx,
            )
            ptr_set.rptr = irast.Pointer(
                source=ir_set,
                direction=s_pointers.PointerDirection.Outbound,
                ptrref=not_none(ptr_set.path_id.rptr()),
                is_definition=True,
            )
            # XXX: We would maybe like to *not* do this when it
            # already has a context, since for explain output that
            # seems nicer, but this is what we want for producing
            # actual error messages.
            ptr_set.span = ptr_span

        else:
            # The set must be something pretty trivial, so just do it
            ptr_set = setgen.extend_path(
                ir_set,
                ptrcls,
                same_computable_scope=True,
                span=ptr_span or span,
                ctx=ctx,
            )

        set_shape.append((ptr_set, shape_op))

    ir_set.shape = tuple(set_shape)

    if (view_rptr is not None and view_rptr.ptrcls is not None and
            view_scls != stype):
        ctx.env.schema = view_scls.set_field_value(
            ctx.env.schema, 'rptr', view_rptr.ptrcls)

    return view_scls, ir_set


def _shape_el_ql_to_shape_el_desc(
    shape_el: qlast.ShapeElement,
    *,
    source: s_sources.Source,
    s_ctx: ShapeContext,
    ctx: context.ContextLevel,
) -> ShapeElementDesc:
    """Look at ShapeElement AST and annotate it for more convenient handing."""

    steps = shape_el.expr.steps
    is_linkprop = False
    is_polymorphic = False
    plen = len(steps)
    target_typexpr = None
    source_intersection = []

    if plen >= 2 and isinstance(steps[-1], qlast.TypeIntersection):
        # Target type intersection: foo: Type
        target_typexpr = steps[-1].type
        plen -= 1
        steps = steps[:-1]

    if plen == 1:
        # regular shape
        lexpr = steps[0]
        assert isinstance(lexpr, qlast.Ptr)
        is_linkprop = lexpr.type == 'property'
        if is_linkprop:
            view_rptr = s_ctx.view_rptr
            if view_rptr is None or view_rptr.ptrcls is None:
                raise errors.QueryError(
                    'invalid reference to link property '
                    'in top level shape', context=lexpr.span)
            assert isinstance(view_rptr.ptrcls, s_links.Link)
            source = view_rptr.ptrcls
    elif plen == 2 and isinstance(steps[0], qlast.TypeIntersection):
        # Source type intersection: [IS Type].foo
        source_intersection = [steps[0]]
        lexpr = steps[1]
        ptype = steps[0].type
        if not isinstance(ptype, qlast.TypeName):
            raise errors.QueryError(
                'complex type expressions are not supported here',
                context=ptype.span,
            )
        source_spec = schemactx.get_schema_type(ptype.maintype, ctx=ctx)
        if not isinstance(source_spec, s_objtypes.ObjectType):
            raise errors.QueryError(
                f"expected object type, got "
                f"{source_spec.get_verbosename(ctx.env.schema)}",
                context=ptype.span,
            )
        source = source_spec
        is_polymorphic = True
    else:  # pragma: no cover
        raise RuntimeError(
            f'unexpected path length in view shape: {len(steps)}')

    assert isinstance(lexpr, qlast.Ptr)
    ptrname = lexpr.name

    if target_typexpr is None:
        path_ql = qlast.Path(
            steps=[
                *source_intersection,
                lexpr,
            ],
            partial=True,
        )
    else:
        path_ql = qlast.Path(
            steps=[
                *source_intersection,
                lexpr,
                qlast.TypeIntersection(type=target_typexpr),
            ],
            partial=True,
        )

    return ShapeElementDesc(
        ql=shape_el,
        path_ql=path_ql,
        ptr_ql=lexpr,
        ptr_name=ptrname,
        source=source,
        target_typexpr=target_typexpr,
        is_polymorphic=is_polymorphic,
        is_linkprop=is_linkprop,
    )


def _expand_splat(
    stype: s_objtypes.ObjectType,
    *,
    depth: int,
    skip_ptrs: AbstractSet[str] = frozenset(),
    skip_lprops: AbstractSet[str] = frozenset(),
    rlink: Optional[s_links.Link] = None,
    intersection: Optional[qlast.TypeIntersection] = None,
    ctx: context.ContextLevel,
) -> List[qlast.ShapeElement]:
    """Expand a splat (possibly recursively) into a list of ShapeElements"""
    elements = []
    pointers = stype.get_pointers(ctx.env.schema)
    path: list[qlast.PathElement] = []
    if intersection is not None:
        path.append(intersection)
    for ptr in pointers.objects(ctx.env.schema):
        if not isinstance(ptr, s_props.Property):
            continue
        if ptr.get_secret(ctx.env.schema):
            continue
        sname = ptr.get_shortname(ctx.env.schema)
        if sname.name in skip_ptrs:
            continue
        step = qlast.Ptr(name=sname.name)
        # Make sure not to overwrite the id property.
        if not ptr.is_id_pointer(ctx.env.schema):
            steps = path + [step]
        else:
            steps = [step]
        elements.append(qlast.ShapeElement(
            expr=qlast.Path(steps=steps),
            origin=qlast.ShapeOrigin.SPLAT_EXPANSION,
        ))

    if rlink is not None:
        for prop in rlink.get_pointers(ctx.env.schema).objects(ctx.env.schema):
            if prop.is_endpoint_pointer(ctx.env.schema):
                continue
            assert isinstance(prop, s_props.Property), \
                "non-property pointer on link?"
            sname = prop.get_shortname(ctx.env.schema)
            if sname.name in skip_lprops:
                continue
            elements.append(
                qlast.ShapeElement(
                    expr=qlast.Path(
                        steps=[qlast.Ptr(
                            name=sname.name,
                            type='property',
                        )]
                    ),
                    origin=qlast.ShapeOrigin.SPLAT_EXPANSION,
                )
            )

    if depth > 1:
        for ptr in pointers.objects(ctx.env.schema):
            if not isinstance(ptr, s_links.Link):
                continue
            pn = ptr.get_shortname(ctx.env.schema)
            if pn.name == '__type__' or pn.name in skip_ptrs:
                continue
            elements.append(
                qlast.ShapeElement(
                    expr=qlast.Path(steps=path + [qlast.Ptr(name=pn.name)]),
                    elements=_expand_splat(
                        ptr.get_target(ctx.env.schema),
                        rlink=ptr,
                        depth=depth - 1,
                        ctx=ctx,
                    ),
                    origin=qlast.ShapeOrigin.SPLAT_EXPANSION,
                )
            )

    return elements


def _gen_pointers_from_defaults(
    specified_ptrs: Set[sn.UnqualName],
    view_scls: s_objtypes.ObjectType,
    ir_set: irast.Set,
    stype: s_objtypes.ObjectType,
    s_ctx: ShapeContext,
    ctx: context.ContextLevel,
) -> Dict[s_pointers.Pointer, EarlyShapePtr]:
    path_id = ir_set.path_id
    result: List[EarlyShapePtr] = []

    if stype in ctx.active_defaults:
        vn = stype.get_verbosename(ctx.env.schema)
        raise errors.QueryError(
            f"default on property of {vn} is part of a default cycle",
        )

    scls_pointers = stype.get_pointers(ctx.env.schema)
    for pn, ptrcls in scls_pointers.items(ctx.env.schema):
        if (
            (pn in specified_ptrs or ptrcls.is_pure_computable(ctx.env.schema))
            and not ptrcls.get_protected(ctx.env.schema)
        ):
            continue

        default_expr = ptrcls.get_default(ctx.env.schema)
        if not default_expr:
            continue

        ptrcls_sn = ptrcls.get_shortname(ctx.env.schema)
        default_ql = qlast.ShapeElement(
            expr=qlast.Path(
                steps=[qlast.Ptr(name=ptrcls_sn.name)],
            ),
            compexpr=qlast.DetachedExpr(
                expr=default_expr.qlast,
                preserve_path_prefix=True,
            ),
            origin=qlast.ShapeOrigin.DEFAULT,
        )
        default_ql_desc = _shape_el_ql_to_shape_el_desc(
            default_ql, source=view_scls, s_ctx=s_ctx, ctx=ctx
        )

        with ctx.new() as scopectx:
            scopectx.active_defaults |= {stype}

            # add __source__ to anchors
            source_set = ir_set
            scopectx.path_scope.attach_path(
                source_set.path_id, span=None,
                optional=False,
            )
            scopectx.iterator_path_ids |= {source_set.path_id}
            scopectx.anchors['__source__'] = source_set

            pointer, ptr_set = _normalize_view_ptr_expr(
                ir_set,
                default_ql_desc,
                view_scls,
                path_id=path_id,
                from_default=True,
                s_ctx=s_ctx,
                ctx=scopectx,
            )

            result.append(EarlyShapePtr(
                pointer, ptr_set, qlast.ShapeOrigin.DEFAULT))

    schema = ctx.env.schema

    # Toposort defaults
    # This is required because defaults may reference each other
    # (and even contain cyclical dependencies).
    # We cannot check or preprocess this at migration time, because some
    # defaults may not be used for some inserts.
    pointer_indexes = {}
    for (index, (pointer, _, _)) in enumerate(result):
        p = pointer.get_nearest_non_derived_parent(schema)
        pointer_indexes[p.get_name(schema).name] = index
    graph = {}
    for (index, (_, irset, _)) in enumerate(result):
        assert irset
        dep_pointers = ast.find_children(irset, irast.Pointer)
        dep_rptrs = (
            # pointer.target_path_id.rptr() for pointer in dep_pointers
            pointer.ptrref for pointer in dep_pointers
            if pointer.source.typeref.id == stype.id
        )
        deps = {
            pointer_indexes[rpts.name.name] for rpts in dep_rptrs
            if rpts and rpts.name.name in pointer_indexes
        }
        graph[index] = topological.DepGraphEntry(
            item=index, deps=deps, extra=False,
        )

    ordered = [
        result[i] for i in topological.sort(graph, allow_unresolved=True)
    ]

    return {v.ptrcls: v for v in ordered}


def _raise_on_missing(
    pointers: Dict[s_pointers.Pointer, EarlyShapePtr],
    stype: s_objtypes.ObjectType,
    rewrites: Optional[irast.Rewrites],
    ctx: context.ContextLevel,
    srcctx: Optional[parsing.Span],
) -> None:
    pointer_names = {
        ptr.get_local_name(ctx.env.schema) for ptr in pointers
    }

    scls_pointers = stype.get_pointers(ctx.env.schema)
    for pn, ptrcls in scls_pointers.items(ctx.env.schema):
        if pn == sn.UnqualName("__type__"):
            continue

        if pn in pointer_names or ptrcls.is_pure_computable(ctx.env.schema):
            continue

        if not ptrcls.get_required(ctx.env.schema):
            continue

        # is it rewritten?
        if rewrites:
            # (inserts must produce rewrites only for stype)
            assert len(rewrites.by_type) == 1
            if pn.name in next(iter(rewrites.by_type.values())):
                continue

        if ptrcls.is_property(ctx.env.schema):
            # If the target is a sequence, there's no need
            # for an explicit value.
            ptrcls_target = ptrcls.get_target(ctx.env.schema)
            assert ptrcls_target is not None
            if ptrcls_target.issubclass(
                ctx.env.schema,
                ctx.env.schema.get(
                    "std::sequence", type=s_objects.SubclassableObject
                ),
            ):
                continue

        vn = ptrcls.get_verbosename(ctx.env.schema, with_parent=True)
        # If this is happening in the context of DDL, report a
        # QueryError because it is weird to report an ExecutionError
        # (MissingRequiredError) when nothing is really executing.
        errcls = (
            errors.SchemaDefinitionError
            if ctx.env.options.schema_object_context
            else errors.MissingRequiredError
        )
        raise errcls(
            f"missing value for required {vn}", context=srcctx
        )


@dataclasses.dataclass(kw_only=True, repr=False, eq=False)
class RewriteContext:
    specified_ptrs: Set[sn.UnqualName]
    kind: qltypes.RewriteKind

    base_type: s_objtypes.ObjectType
    shape_type: s_objtypes.ObjectType


def _compile_rewrites(
    specified_ptrs: Set[sn.UnqualName],
    kind: qltypes.RewriteKind,
    view_scls: s_objtypes.ObjectType,
    ir_set: irast.Set,
    stype: s_objtypes.ObjectType,
    s_ctx: ShapeContext,
    ctx: context.ContextLevel,
) -> Optional[irast.Rewrites]:
    # init
    r_ctx = RewriteContext(
        specified_ptrs=specified_ptrs,
        kind=kind,
        base_type=stype,
        shape_type=view_scls,
    )

    # Computing anchors isn't cheap, so we want to only do it once,
    # and only do it when it is necessary.
    anchors: Dict[s_objtypes.ObjectType, RewriteAnchors] = {}
    def get_anchors(stype: s_objtypes.ObjectType) -> RewriteAnchors:
        if stype not in anchors:
            anchors[stype] = prepare_rewrite_anchors(stype, r_ctx, s_ctx, ctx)
        return anchors[stype]

    rewrites = _compile_rewrites_for_stype(
        stype, kind, ir_set, get_anchors, s_ctx, ctx=ctx
    )

    if kind == qltypes.RewriteKind.Insert:
        type_ref = typegen.type_to_typeref(stype, ctx.env)
        rewrites_by_type = {type_ref: rewrites}

    elif kind == qltypes.RewriteKind.Update:
        # Update may also change objects that are children of stype
        # Here we build a dict of rewrites for each descendent type for each
        # of its pointers.

        # This dict is stored in the context and pulled into the update
        # statement later.

        rewrites_by_type = _compile_rewrites_of_children(
            stype, rewrites, kind, ir_set, get_anchors, s_ctx, ctx
        )

    else:
        raise NotImplementedError()

    schema = ctx.env.schema
    by_type: Dict[irast.TypeRef, irast.RewritesOfType] = {}
    for ty, rewrites_of_type in rewrites_by_type.items():
        ty = ty.real_material_type

        by_type[ty] = {}
        for element in rewrites_of_type.values():
            target = element.target_set
            assert target and target.expr

            ptrref = typegen.ptr_to_ptrref(element.ptrcls, ctx=ctx)
            actual_ptrref = irtypeutils.find_actual_ptrref(ty, ptrref)
            pn = actual_ptrref.shortname.name
            path_id = irast.PathId.from_pointer(
                schema, element.ptrcls, env=ctx.env
            )

            # construct a new set with correct path_id
            ptr_set = setgen.new_set_from_set(
                target,
                path_id=path_id,
                rptr=None,
                ctx=ctx,
            )

            # construct a new set with correct path_id
            ptr_set.rptr = irast.Pointer(
                source=ir_set,
                direction=s_pointers.PointerDirection.Outbound,
                ptrref=actual_ptrref,
                is_definition=True,
            )

            by_type[ty][pn] = (ptr_set, ptrref.real_material_ptr)

    anc = next(iter(anchors.values()), None)
    if not anc:
        return None

    return irast.Rewrites(
        subject_path_id=anc.subject_set.path_id,
        old_path_id=anc.old_set.path_id if anc.old_set else None,
        by_type=by_type,
    )


def _compile_rewrites_of_children(
    stype: s_objtypes.ObjectType,
    parent_rewrites: Dict[sn.UnqualName, EarlyShapePtr],
    kind: qltypes.RewriteKind,
    ir_set: irast.Set,
    get_anchors: Callable[[s_objtypes.ObjectType], RewriteAnchors],
    s_ctx: ShapeContext,
    ctx: context.ContextLevel,
) -> Dict[irast.TypeRef, Dict[sn.UnqualName, EarlyShapePtr]]:
    rewrites_for_type: Dict[
        irast.TypeRef, Dict[sn.UnqualName, EarlyShapePtr]
    ] = {}

    # save parent to result
    type_ref = typegen.type_to_typeref(stype, ctx.env)
    rewrites_for_type[type_ref] = parent_rewrites.copy()

    for child in stype.children(ctx.env.schema):
        if child.get_is_derived(ctx.env.schema):
            continue

        # base on parent rewrites
        child_rewrites = parent_rewrites.copy()
        # override with rewrites defined here
        rewrites_defined_here = _compile_rewrites_for_stype(
            child, kind, ir_set, get_anchors, s_ctx,
            already_defined_rewrites=child_rewrites,
            ctx=ctx
        )
        child_rewrites.update(rewrites_defined_here)

        # recurse for children
        rewrites_for_type.update(
            _compile_rewrites_of_children(
                child,
                child_rewrites,
                kind,
                ir_set,
                get_anchors,
                s_ctx,
                ctx=ctx,
            )
        )

    return rewrites_for_type


def _compile_rewrites_for_stype(
    stype: s_objtypes.ObjectType,
    kind: qltypes.RewriteKind,
    ir_set: irast.Set,
    get_anchors: Callable[[s_objtypes.ObjectType], RewriteAnchors],
    s_ctx: ShapeContext,
    *,
    already_defined_rewrites: Optional[
        Mapping[sn.UnqualName, EarlyShapePtr]] = None,
    ctx: context.ContextLevel,
) -> Dict[sn.UnqualName, EarlyShapePtr]:
    schema = ctx.env.schema

    path_id = ir_set.path_id

    res = {}

    if stype in ctx.active_rewrites:
        vn = stype.get_verbosename(ctx.env.schema)
        raise errors.QueryError(
            f"rewrite rule on {vn} is part of a rewrite rule cycle",
        )

    scls_pointers = stype.get_pointers(schema)
    for pn, ptrcls in scls_pointers.items(schema):
        if ptrcls.is_pure_computable(schema):
            continue

        rewrite = ptrcls.get_rewrite(schema, kind)
        if not rewrite:
            continue
        rewrite_pointer = downcast(
            s_pointers.Pointer, rewrite.get_subject(schema))

        # Because rewrites are not duplicated on inherited properties, the
        # subject this pointer will not be on stype, but on one of its
        # ancestors. Mitigation is to pick the correct pointer from the stype.
        rewrite_pointer = downcast(
            s_pointers.Pointer, stype.get_pointers(schema).get(schema, pn)
        )

        # get_rewrite searches in ancestors for rewrites, but if the rewrite
        # for that ancestor has already been compiled, skip it to avoid
        # duplicating work
        if (
            already_defined_rewrites
            and (existing := already_defined_rewrites.get(pn))
            and (existing[0].get_nearest_non_derived_parent(schema)
                 == rewrite_pointer)
        ):
            continue

        anchors = get_anchors(stype)

        rewrite_expr = rewrite.get_expr(ctx.env.schema)
        assert rewrite_expr

        with ctx.newscope(fenced=True) as scopectx:
            scopectx.active_rewrites |= {stype}

            # prepare context
            scopectx.partial_path_prefix = anchors.subject_set
            nanchors = {}
            nanchors["__specified__"] = anchors.specified_set
            nanchors["__subject__"] = anchors.subject_set
            if anchors.old_set:
                nanchors["__old__"] = anchors.old_set

            for key, anchor in nanchors.items():
                scopectx.path_scope.attach_path(
<<<<<<< HEAD
                    anchor.path_id, span=None,
                    optional=(anchor is subject_set),
=======
                    anchor.path_id, context=None,
                    optional=(anchor is anchors.subject_set),
>>>>>>> 6e9657bc
                )
                scopectx.iterator_path_ids |= {anchor.path_id}
                scopectx.anchors[key] = anchor

            # XXX: I am pretty sure this must be wrong, but we get
            # a failure without due to volatility issues in
            # test_edgeql_rewrites_16
            scopectx.env.singletons.append(anchors.subject_set.path_id)

            ctx.path_scope.factoring_allowlist.add(anchors.subject_set.path_id)

            # prepare expression
            ptrcls_sn = ptrcls.get_shortname(ctx.env.schema)
            shape_ql = qlast.ShapeElement(
                expr=qlast.Path(
                    steps=[qlast.Ptr(name=ptrcls_sn.name)],
                ),
                compexpr=qlast.DetachedExpr(
                    expr=rewrite_expr.qlast,
                    preserve_path_prefix=True,
                ),
            )
            shape_ql_desc = _shape_el_ql_to_shape_el_desc(
                shape_ql,
                source=anchors.rewrite_type,
                s_ctx=s_ctx,
                ctx=scopectx,
            )

            # compile as normal shape element
            pointer, ptr_set = _normalize_view_ptr_expr(
                anchors.subject_set,
                shape_ql_desc,
                anchors.rewrite_type,
                path_id=path_id,
                from_default=True,
                s_ctx=s_ctx,
                ctx=scopectx,
            )
            res[pn] = EarlyShapePtr(
                pointer, ptr_set, qlast.ShapeOrigin.DEFAULT
            )
    return res


@dataclasses.dataclass(kw_only=True, repr=False, eq=False)
class RewriteAnchors:
    subject_set: irast.Set
    specified_set: irast.Set
    old_set: Optional[irast.Set]

    rewrite_type: s_objtypes.ObjectType


def prepare_rewrite_anchors(
    stype: s_objtypes.ObjectType,
    r_ctx: RewriteContext,
    s_ctx: ShapeContext,
    ctx: context.ContextLevel,
) -> RewriteAnchors:
    schema = ctx.env.schema

    # init set for __subject__
    # TODO: Do we really need a separate path id for __subject__?
    subject_name = sn.QualName("__derived__", "__subject__")
    subject_path_id = irast.PathId.from_type(
        schema, stype, typename=subject_name,
        namespace=ctx.path_id_namespace, env=ctx.env,
    )
    subject_set = setgen.class_set(
        stype, path_id=subject_path_id, ctx=ctx
    )

    # init reference to std::bool
    bool_type = schema.get("std::bool", type=s_types.Type)
    bool_path = irast.PathId.from_type(
        schema,
        bool_type,
        typename=sn.QualName(module="std", name="bool"),
        env=ctx.env,
    )

    # init set for __specified__
    specified_pointers: List[irast.TupleElement] = []
    for pn, _ in stype.get_pointers(schema).items(schema):
        pointer_path_id = irast.PathId.from_type(
            schema,
            bool_type,
            typename=sn.QualName(module="__derived__", name=pn.name),
            namespace=ctx.path_id_namespace,
            env=ctx.env,
        )

        specified_pointers.append(
            irast.TupleElement(
                name=pn.name,
                val=setgen.ensure_set(
                    irast.BooleanConstant(
                        value=str(pn in r_ctx.specified_ptrs),
                        typeref=bool_path.target,
                    ),
                    ctx=ctx
                ),
                path_id=pointer_path_id
            )
        )
    specified_set = setgen.new_tuple_set(
        specified_pointers, named=True, ctx=ctx
    )

    # init set for __old__
    if r_ctx.kind == qltypes.RewriteKind.Update:
        old_name = sn.QualName("__derived__", "__old__")
        old_path_id = irast.PathId.from_type(
            schema, stype, typename=old_name,
            namespace=ctx.path_id_namespace, env=ctx.env,
        )
        old_set = setgen.new_set(
            stype=stype, path_id=old_path_id, ctx=ctx
        )
        old_set.expr = irast.TriggerAnchor(typeref=old_set.typeref)
    else:
        old_set = None

    rewrite_type = r_ctx.shape_type
    if stype != r_ctx.shape_type.get_nearest_non_derived_parent(schema):
        rewrite_type = downcast(
            s_objtypes.ObjectType,
            schemactx.derive_view(
                stype,
                exprtype=s_ctx.exprtype,
                ctx=ctx,
            )
        )
        subject_set = setgen.class_set(
            rewrite_type, path_id=subject_set.path_id, ctx=ctx)
        if old_set:
            old_set = setgen.class_set(
                rewrite_type, path_id=old_set.path_id, ctx=ctx)

    return RewriteAnchors(
        subject_set=subject_set,
        specified_set=specified_set,
        old_set=old_set,
        rewrite_type=rewrite_type,
    )


def _compile_qlexpr(
    ir_source: irast.Set,
    qlexpr: qlast.Base,
    view_scls: s_objtypes.ObjectType,
    *,
    ptrcls: Optional[s_pointers.Pointer],
    ptrsource: s_sources.Source,
    ptr_name: sn.QualName,
    is_linkprop: bool,
    should_set_partial_prefix: bool,
    s_ctx: ShapeContext,
    ctx: context.ContextLevel,
) -> Tuple[irast.Set, context.ViewRPtr]:

    with ctx.newscope(fenced=True) as shape_expr_ctx:
        # Put current pointer class in context, so
        # that references to link properties in sub-SELECT
        # can be resolved.  This is necessary for proper
        # evaluation of link properties on computable links,
        # most importantly, in INSERT/UPDATE context.
        shape_expr_ctx.view_rptr = context.ViewRPtr(
            source=ptrsource if is_linkprop else view_scls,
            ptrcls=ptrcls,
            ptrcls_name=ptr_name,
            ptrcls_is_linkprop=is_linkprop,
            exprtype=s_ctx.exprtype,
        )

        shape_expr_ctx.defining_view = view_scls
        shape_expr_ctx.path_scope.unnest_fence = True
        source_set = setgen.fixup_computable_source_set(
            ir_source, ctx=shape_expr_ctx
        )

        if should_set_partial_prefix:
            shape_expr_ctx.partial_path_prefix = source_set

        if s_ctx.exprtype.is_mutation() and ptrcls is not None:
            shape_expr_ctx.expr_exposed = context.Exposure.EXPOSED
            shape_expr_ctx.empty_result_type_hint = \
                ptrcls.get_target(ctx.env.schema)

        shape_expr_ctx.view_map = ctx.view_map.new_child()
        setgen.update_view_map(
            source_set.path_id, source_set, ctx=shape_expr_ctx)

        irexpr = dispatch.compile(qlexpr, ctx=shape_expr_ctx)

    if ctx.expr_exposed:
        irexpr = eta_expand.eta_expand_ir(irexpr, ctx=ctx)

    return irexpr, shape_expr_ctx.view_rptr


def _normalize_view_ptr_expr(
    ir_source: irast.Set,
    shape_el_desc: ShapeElementDesc,
    view_scls: s_objtypes.ObjectType,
    *,
    path_id: irast.PathId,
    from_default: bool = False,
    pending_pointers: Mapping[s_pointers.Pointer, EarlyShapePtr] | None = None,
    s_ctx: ShapeContext,
    ctx: context.ContextLevel,
) -> Tuple[s_pointers.Pointer, Optional[irast.Set]]:
    is_mutation = s_ctx.exprtype.is_insert() or s_ctx.exprtype.is_update()

    materialized = None
    qlexpr: Optional[qlast.Expr] = None
    base_ptrcls_is_alias = False
    irexpr = None

    shape_el = shape_el_desc.ql
    ptrsource = shape_el_desc.source
    ptrname = shape_el_desc.ptr_name
    is_linkprop = shape_el_desc.is_linkprop
    is_polymorphic = shape_el_desc.is_polymorphic
    target_typexpr = shape_el_desc.target_typexpr

    is_independent_polymorphic = False

    compexpr: Optional[qlast.Expr] = shape_el.compexpr
    if compexpr is None and is_mutation:
        raise errors.QueryError(
            "mutation queries must specify values with ':='",
            context=shape_el.expr.steps[-1].span,
        )

    ptrcls: Optional[s_pointers.Pointer]

    if compexpr is None:
        ptrcls = setgen.resolve_ptr(
            ptrsource,
            ptrname,
            track_ref=shape_el_desc.ptr_ql,
            ctx=ctx,
            span=shape_el.span,
        )
        real_ptrcls = None
        if is_polymorphic:
            # For polymorphic pointers, we need to see if the *real*
            # base class has the pointer, because if so we need to use
            # that when doing cardinality inference (since it may need
            # to raise an error, if it is required). If it isn't
            # present on the real type, take note of that so that we
            # suppress the inherited cardinality.
            try:
                real_ptrcls = setgen.resolve_ptr(
                    view_scls,
                    ptrname,
                    track_ref=shape_el_desc.ptr_ql,
                    ctx=ctx,
                    span=shape_el.span,
                )
            except errors.InvalidReferenceError:
                is_independent_polymorphic = True
            ptrcls = schemactx.derive_ptr(ptrcls, view_scls, ctx=ctx)
        real_ptrcls = real_ptrcls or ptrcls

        base_ptrcls = real_ptrcls.get_bases(
            ctx.env.schema).first(ctx.env.schema)
        base_ptr_is_computable = base_ptrcls in ctx.env.source_map
        ptr_name = sn.QualName(
            module='__',
            name=ptrcls.get_shortname(ctx.env.schema).name,
        )

        # Schema computables that point to opaque unions will just have
        # BaseObject as their target, but in order to properly compile
        # it, we need to know the actual type here, so we recompute it.
        # XXX: This is a hack, though, and hopefully we can fix it once
        # the computable/alias rework lands.
        is_opaque_schema_computable = (
            ptrcls.is_pure_computable(ctx.env.schema)
            and (t := ptrcls.get_target(ctx.env.schema))
            and t.get_name(ctx.env.schema) == sn.QualName('std', 'BaseObject')
        )

        base_required = base_ptrcls.get_required(ctx.env.schema)
        base_cardinality = _get_base_ptr_cardinality(base_ptrcls, ctx=ctx)
        base_is_singleton = False
        if base_cardinality is not None and base_cardinality.is_known():
            base_is_singleton = base_cardinality.is_single()

        is_nontrivial = astutils.is_nontrivial_shape_element(shape_el)
        is_obj = not_none(ptrcls.get_target(ctx.env.schema)).is_object_type()

        if (
            is_obj
            or is_nontrivial
            or shape_el.elements

            or base_ptr_is_computable
            or is_polymorphic
            or target_typexpr is not None
            or (ctx.implicit_limit and not base_is_singleton)
            or is_opaque_schema_computable
        ):
            qlexpr = shape_el_desc.path_ql
            if shape_el.elements:
                qlexpr = qlast.Shape(expr=qlexpr, elements=shape_el.elements)

            qlexpr = astutils.ensure_ql_query(qlexpr)
            assert isinstance(qlexpr, qlast.SelectQuery)
            qlexpr.where = shape_el.where
            qlexpr.orderby = shape_el.orderby

            if shape_el.offset or shape_el.limit:
                qlexpr = qlast.SelectQuery(result=qlexpr, implicit=True)
                qlexpr.offset = shape_el.offset
                qlexpr.limit = shape_el.limit

            if (
                (ctx.expr_exposed or ctx.stmt is ctx.toplevel_stmt)
                and not qlexpr.limit
                and ctx.implicit_limit
                and not base_is_singleton
            ):
                qlexpr = qlast.SelectQuery(result=qlexpr, implicit=True)
                qlexpr.limit = qlast.IntegerConstant(
                    value=str(ctx.implicit_limit),
                )

        if target_typexpr is not None:
            assert isinstance(target_typexpr, qlast.TypeName)
            intersector_type = schemactx.get_schema_type(
                target_typexpr.maintype, ctx=ctx)

            int_result = schemactx.apply_intersection(
                ptrcls.get_target(ctx.env.schema),  # type: ignore
                intersector_type,
                ctx=ctx,
            )

            ptr_target = int_result.stype
        else:
            _ptr_target = ptrcls.get_target(ctx.env.schema)
            assert _ptr_target
            ptr_target = _ptr_target

        ptr_required = base_required
        ptr_cardinality = base_cardinality
        if shape_el.where or is_polymorphic:
            # If the shape has a filter on it, we need to force a reinference
            # of the cardinality, to produce an error if needed.
            ptr_cardinality = None
        if ptr_cardinality is None or not ptr_cardinality.is_known():
            # We do not know the parent's pointer cardinality yet.
            ctx.env.pointer_derivation_map[base_ptrcls].append(ptrcls)
            ctx.env.pointer_specified_info[ptrcls] = (
                shape_el.cardinality, shape_el.required, shape_el.span)

        # If we generated qlexpr for the element, we process the
        # subview by just compiling the qlexpr. This is so that we can
        # figure out if it needs materialization and also so that
        # `qlexpr is not None` always implies that we did the
        # compilation.
        if qlexpr:
            irexpr, _ = _compile_qlexpr(
                ir_source,
                qlexpr,
                view_scls,
                ptrcls=ptrcls,
                ptrsource=ptrsource,
                ptr_name=ptr_name,
                is_linkprop=is_linkprop,
                should_set_partial_prefix=True,
                s_ctx=s_ctx,
                ctx=ctx,
            )
            materialized = setgen.should_materialize(
                irexpr, ptrcls=ptrcls,
                materialize_visible=True, skipped_bindings={path_id},
                ctx=ctx)
            ptr_target = setgen.get_set_type(irexpr, ctx=ctx)

    # compexpr is not None
    else:
        base_ptrcls = ptrcls = None

        if (is_mutation
                and ptrname not in ctx.special_computables_in_mutation_shape):
            # If this is a mutation, the pointer must exist.
            ptrcls = setgen.resolve_ptr(
                ptrsource, ptrname, track_ref=shape_el_desc.ptr_ql, ctx=ctx)
            if ptrcls.is_pure_computable(ctx.env.schema) and not from_default:
                ptr_vn = ptrcls.get_verbosename(ctx.env.schema,
                                                with_parent=True)
                raise errors.QueryError(
                    f'modification of computed {ptr_vn} is prohibited',
                    context=shape_el.span)

            base_ptrcls = ptrcls.get_bases(
                ctx.env.schema).first(ctx.env.schema)

            ptr_name = sn.QualName(
                module='__',
                name=ptrcls.get_shortname(ctx.env.schema).name,
            )

        else:
            ptr_name = sn.QualName(
                module='__',
                name=ptrname,
            )

            try:
                is_linkprop_mutation = (
                    is_linkprop
                    and s_ctx.view_rptr is not None
                    and s_ctx.view_rptr.exprtype.is_mutation()
                )

                ptrcls = setgen.resolve_ptr(
                    ptrsource,
                    ptrname,
                    track_ref=(
                        False if not is_linkprop_mutation
                        else shape_el_desc.ptr_ql
                    ),
                    ctx=ctx,
                )

                base_ptrcls = ptrcls.get_bases(
                    ctx.env.schema).first(ctx.env.schema)
            except errors.InvalidReferenceError:
                # Check if we aren't inside of modifying statement
                # for link property, otherwise this is a NEW
                # computable pointer, it's fine.
                if is_linkprop_mutation:
                    raise

        qlexpr = astutils.ensure_ql_query(compexpr)
        # HACK: For scope tree related reasons, DML inside of free objects
        # needs to be wrapped in a SELECT. This is probably fixable.
        if irutils.is_trivial_free_object(ir_source):
            qlexpr = astutils.ensure_ql_select(qlexpr)

        if (
            (ctx.expr_exposed or ctx.stmt is ctx.toplevel_stmt)
            and ctx.implicit_limit
            and isinstance(qlexpr, (qlast.PipelinedQuery, qlast.ShapeElement))
            and not qlexpr.limit
        ):
            qlexpr = qlast.SelectQuery(result=qlexpr, implicit=True)
            qlexpr.limit = qlast.IntegerConstant(value=str(ctx.implicit_limit))

        irexpr, sub_view_rptr = _compile_qlexpr(
            ir_source,
            qlexpr,
            view_scls,
            ptrcls=ptrcls,
            ptrsource=ptrsource,
            ptr_name=ptr_name,
            is_linkprop=is_linkprop,
            # do not set partial path prefix if in the insert
            # shape but not in defaults
            should_set_partial_prefix=(
                not s_ctx.exprtype.is_insert() or from_default),
            s_ctx=s_ctx,
            ctx=ctx,
        )
        materialized = setgen.should_materialize(
            irexpr, ptrcls=ptrcls,
            materialize_visible=True, skipped_bindings={path_id},
            ctx=ctx)
        ptr_target = setgen.get_set_type(irexpr, ctx=ctx)

        if (
            shape_el.operation.op is qlast.ShapeOp.APPEND
            or shape_el.operation.op is qlast.ShapeOp.SUBTRACT
        ):
            if not s_ctx.exprtype.is_update():
                op = (
                    '+=' if shape_el.operation.op is qlast.ShapeOp.APPEND
                    else '-='
                )
                raise errors.EdgeQLSyntaxError(
                    f"unexpected '{op}'",
                    context=shape_el.operation.span,
                )

        irexpr.span = compexpr.span

        is_inbound_alias = False
        if base_ptrcls is None:
            base_ptrcls = sub_view_rptr.base_ptrcls
            base_ptrcls_is_alias = sub_view_rptr.ptrcls_is_alias
            is_inbound_alias = (
                sub_view_rptr.rptr_dir is s_pointers.PointerDirection.Inbound)

        if ptrcls is not None:
            ctx.env.schema = ptrcls.set_field_value(
                ctx.env.schema, 'owned', True)

        ptr_cardinality = None
        ptr_required = False

        _record_created_collection_types(ptr_target, ctx)

        generic_type = ptr_target.find_generic(ctx.env.schema)
        if generic_type is not None:
            raise errors.QueryError(
                'expression returns value of indeterminate type',
                context=ctx.env.type_origins.get(generic_type),
            )

        # Validate that the insert/update expression is
        # of the correct class.
        if is_mutation and ptrcls is not None:
            base_target = ptrcls.get_target(ctx.env.schema)
            assert base_target is not None
            if ptr_target.assignment_castable_to(
                    base_target,
                    schema=ctx.env.schema):
                # Force assignment casts if the target type is not a
                # subclass of the base type and the cast is not to an
                # object type.
                if not (
                    base_target.is_object_type()
                    or s_types.is_type_compatible(
                        base_target, ptr_target, schema=ctx.env.schema
                    )
                ):
                    qlexpr = astutils.ensure_ql_query(
                        qlast.TypeCast(
                            type=typegen.type_to_ql_typeref(
                                base_target, ctx=ctx
                            ),
                            expr=compexpr,
                        )
                    )
                    ptr_target = base_target
                    # We also need to compile the cast to IR.
                    with ctx.new() as subctx:
                        subctx.anchors = subctx.anchors.copy()
                        source_path = subctx.create_anchor(irexpr, 'a')
                        cast_qlexpr = astutils.ensure_ql_query(
                            qlast.TypeCast(
                                type=typegen.type_to_ql_typeref(
                                    base_target, ctx=ctx
                                ),
                                expr=source_path,
                            )
                        )

                        old_rptr = irexpr.rptr
                        irexpr.rptr = None
                        irexpr = dispatch.compile(cast_qlexpr, ctx=subctx)
                        irexpr.rptr = old_rptr

            else:
                expected = [
                    repr(str(base_target.get_displayname(ctx.env.schema)))
                ]

                ercls: Type[errors.EdgeDBError]
                if ptrcls.is_property(ctx.env.schema):
                    ercls = errors.InvalidPropertyTargetError
                else:
                    ercls = errors.InvalidLinkTargetError

                ptr_vn = ptrcls.get_verbosename(ctx.env.schema,
                                                with_parent=True)

                raise ercls(
                    f'invalid target for {ptr_vn}: '
                    f'{str(ptr_target.get_displayname(ctx.env.schema))!r} '
                    f'(expecting {" or ".join(expected)})'
                )

    # Prohibit update of readonly
    if (
        s_ctx.exprtype.is_update()
        and ptrcls
        and ptrcls.get_readonly(ctx.env.schema)
    ):
        raise errors.QueryError(
            f'cannot update {ptrcls.get_verbosename(ctx.env.schema)}: '
            f'it is declared as read-only',
            context=compexpr and compexpr.span,
        )

    if (
        s_ctx.exprtype.is_mutation()
        and ptrcls
        and ptrcls.get_protected(ctx.env.schema)
        and not from_default
    ):
        # 4.0 shipped with a bug where dumps included protected fields
        # in config values, so we need to suppress the error in that
        # case.  Default value injection is set up to *always* inject
        # on protected pointers.
        if ctx.env.options.dump_restore_mode:
            return ptrcls, None
        raise errors.QueryError(
            f'cannot assign to {ptrcls.get_verbosename(ctx.env.schema)}: '
            f'it is protected',
            context=compexpr and compexpr.span,
        )

    # Prohibit invalid operations on id
    id_access = (
        ptrcls
        and ptrcls.is_id_pointer(ctx.env.schema)
        and (
            not ctx.env.options.allow_user_specified_id
            or not s_ctx.exprtype.is_mutation()
        )
    )
    if (
        (compexpr is not None or is_polymorphic)
        and id_access and not from_default and ptrcls
    ):
        vn = ptrcls.get_verbosename(ctx.env.schema)
        if is_polymorphic:
            msg = (f'cannot access {vn} on a polymorphic '
                   f'shape element')
        else:
            msg = f'cannot assign to {vn}'
        if (
            not ctx.env.options.allow_user_specified_id
            and s_ctx.exprtype.is_mutation()
        ):
            hint = (
                'consider enabling the "allow_user_specified_id" '
                'configuration parameter to allow setting custom object ids'
            )
        else:
            hint = None

        raise errors.QueryError(msg, context=shape_el.span, hint=hint)

    # Common code for computed/not computed

    if (
        pending_pointers is not None and ptrcls is not None
        and (prev := pending_pointers.get(ptrcls)) is not None
        and prev.shape_origin is not qlast.ShapeOrigin.SPLAT_EXPANSION
    ):
        vnp = ptrcls.get_verbosename(ctx.env.schema, with_parent=True)
        raise errors.QueryError(
            f'duplicate definition of {vnp}',
            context=shape_el.span)

    if qlexpr is not None or ptrcls is None:
        src_scls: s_sources.Source

        if is_linkprop:
            # Proper checking was done when is_linkprop is defined.
            assert s_ctx.view_rptr is not None
            assert isinstance(s_ctx.view_rptr.ptrcls, s_links.Link)
            src_scls = s_ctx.view_rptr.ptrcls
        else:
            src_scls = view_scls

        if ptr_target.is_object_type():
            base = ctx.env.get_schema_object_and_track(
                sn.QualName('std', 'link'), expr=None)
        else:
            base = ctx.env.get_schema_object_and_track(
                sn.QualName('std', 'property'), expr=None)

        if base_ptrcls is not None:
            derive_from = base_ptrcls
        else:
            derive_from = base

        derived_name = schemactx.derive_view_name(
            base_ptrcls,
            derived_name_base=ptr_name,
            derived_name_quals=[str(src_scls.get_name(ctx.env.schema))],
            ctx=ctx,
        )

        existing = ctx.env.schema.get(
            derived_name, default=None, type=s_pointers.Pointer)
        if existing is not None:
            existing_target = existing.get_target(ctx.env.schema)
            assert existing_target is not None
            if ctx.recompiling_schema_alias:
                ptr_cardinality = existing.get_cardinality(ctx.env.schema)
                ptr_required = existing.get_required(ctx.env.schema)
            if ptr_target == existing_target:
                ptrcls = existing
            elif ptr_target.implicitly_castable_to(
                    existing_target, ctx.env.schema):

                ctx.env.ptr_ref_cache.pop(existing, None)
                ctx.env.schema = existing.set_target(
                    ctx.env.schema, ptr_target)
                ptrcls = existing
            else:
                vnp = existing.get_verbosename(
                    ctx.env.schema, with_parent=True)

                t1_vn = existing_target.get_verbosename(ctx.env.schema)
                t2_vn = ptr_target.get_verbosename(ctx.env.schema)

                if compexpr is not None:
                    span = compexpr.span
                else:
                    span = shape_el.expr.steps[-1].span
                raise errors.SchemaError(
                    f'cannot redefine {vnp} as {t2_vn}',
                    details=f'{vnp} is defined as {t1_vn}',
                    context=span,
                )
        else:
            ptrcls = schemactx.derive_ptr(
                derive_from, src_scls, ptr_target,
                derive_backlink=is_inbound_alias,
                derived_name=derived_name,
                ctx=ctx)

    elif ptrcls.get_target(ctx.env.schema) != ptr_target:
        ctx.env.ptr_ref_cache.pop(ptrcls, None)
        ctx.env.schema = ptrcls.set_target(ctx.env.schema, ptr_target)

    assert ptrcls is not None

    if materialized and is_mutation and any(
        x.is_binding == irast.BindingKind.With
        and x.expr
        and inference.infer_volatility(
            x.expr, ctx.env, exclude_dml=True).is_volatile()

        for reason in materialized
        if isinstance(reason, irast.MaterializeVisible)
        for _, x in reason.sets
    ):
        raise errors.QueryError(
            f'cannot refer to volatile WITH bindings from DML',
            context=compexpr and compexpr.span,
        )

    if materialized and not is_mutation and ctx.qlstmt:
        assert ptrcls not in ctx.env.materialized_sets
        ctx.env.materialized_sets[ptrcls] = ctx.qlstmt, materialized

        if irexpr:
            setgen.maybe_materialize(ptrcls, irexpr, ctx=ctx)

    if qlexpr is not None:
        ctx.env.schema = ptrcls.set_field_value(
            ctx.env.schema, 'defined_here', True
        )

    if qlexpr is not None:
        ctx.env.source_map[ptrcls] = irast.ComputableInfo(
            qlexpr=qlexpr,
            irexpr=irexpr,
            context=ctx,
            path_id=path_id,
            path_id_ns=s_ctx.path_id_namespace,
            shape_op=shape_el.operation.op,
            should_materialize=materialized or [],
        )

    if compexpr is not None or is_polymorphic or materialized:
        if (old_ptrref := ctx.env.ptr_ref_cache.get(ptrcls)):
            old_ptrref.is_computable = True

        ctx.env.schema = ptrcls.set_field_value(
            ctx.env.schema,
            'computable',
            True,
        )

        ctx.env.schema = ptrcls.set_field_value(
            ctx.env.schema,
            'owned',
            True,
        )

    if ptr_cardinality is not None:
        ctx.env.schema = ptrcls.set_field_value(
            ctx.env.schema, 'cardinality', ptr_cardinality)
        ctx.env.schema = ptrcls.set_field_value(
            ctx.env.schema, 'required', ptr_required)
    else:
        if qlexpr is None and ptrcls is not base_ptrcls:
            ctx.env.pointer_derivation_map[base_ptrcls].append(ptrcls)

        base_cardinality = None
        base_required = None
        if (
            base_ptrcls is not None
            and not base_ptrcls_is_alias
            and not is_independent_polymorphic
        ):
            base_cardinality = _get_base_ptr_cardinality(base_ptrcls, ctx=ctx)
            base_required = base_ptrcls.get_required(ctx.env.schema)

        if base_cardinality is None or not base_cardinality.is_known():
            # If the base cardinality is not known the we can't make
            # any checks here and will rely on validation in the
            # cardinality inferer.
            specified_cardinality = shape_el.cardinality
            specified_required = shape_el.required
        else:
            specified_cardinality = base_cardinality

            # Inferred optionality overrides that of the base pointer
            # if base pointer is not `required`, hence the is True check.
            if shape_el.required is not None:
                specified_required = shape_el.required
            elif base_required is True:
                specified_required = base_required
            else:
                specified_required = None

            if (
                shape_el.cardinality is not None
                and base_ptrcls is not None
                and shape_el.cardinality != base_cardinality
            ):
                base_src = base_ptrcls.get_source(ctx.env.schema)
                assert base_src is not None
                base_src_name = base_src.get_verbosename(ctx.env.schema)
                raise errors.SchemaError(
                    f'cannot redefine the cardinality of '
                    f'{ptrcls.get_verbosename(ctx.env.schema)}: '
                    f'it is defined as {base_cardinality.as_ptr_qual()!r} '
                    f'in the base {base_src_name}',
                    context=compexpr and compexpr.span,
                )

            if (
                shape_el.required is False
                and base_ptrcls is not None
                and base_required
            ):
                base_src = base_ptrcls.get_source(ctx.env.schema)
                assert base_src is not None
                base_src_name = base_src.get_verbosename(ctx.env.schema)
                raise errors.SchemaError(
                    f'cannot redefine '
                    f'{ptrcls.get_verbosename(ctx.env.schema)} '
                    f'as optional: it is defined as required '
                    f'in the base {base_src_name}',
                    context=compexpr and compexpr.span,
                )

        ctx.env.pointer_specified_info[ptrcls] = (
            specified_cardinality, specified_required, shape_el.span)

        ctx.env.schema = ptrcls.set_field_value(
            ctx.env.schema, 'cardinality', qltypes.SchemaCardinality.Unknown)

    if irexpr and not irexpr.span:
        irexpr.span = shape_el.span

    return ptrcls, irexpr


def derive_ptrcls(
    view_rptr: context.ViewRPtr, *,
    target_scls: s_types.Type,
    ctx: context.ContextLevel
) -> s_pointers.Pointer:

    if view_rptr.ptrcls is None:
        if view_rptr.base_ptrcls is None:
            if target_scls.is_object_type():
                base = ctx.env.get_schema_object_and_track(
                    sn.QualName('std', 'link'), expr=None)
                view_rptr.base_ptrcls = cast(s_links.Link, base)
            else:
                base = ctx.env.get_schema_object_and_track(
                    sn.QualName('std', 'property'), expr=None)
                view_rptr.base_ptrcls = cast(s_props.Property, base)

        derived_name = schemactx.derive_view_name(
            view_rptr.base_ptrcls,
            derived_name_base=view_rptr.ptrcls_name,
            derived_name_quals=(
                str(view_rptr.source.get_name(ctx.env.schema)),
            ),
            ctx=ctx)

        is_inbound_alias = (
            view_rptr.rptr_dir is s_pointers.PointerDirection.Inbound)
        view_rptr.ptrcls = schemactx.derive_ptr(
            view_rptr.base_ptrcls, view_rptr.source, target_scls,
            derived_name=derived_name,
            derive_backlink=is_inbound_alias,
            ctx=ctx
        )

    else:
        view_rptr.ptrcls = schemactx.derive_ptr(
            view_rptr.ptrcls, view_rptr.source, target_scls,
            derived_name_quals=(
                str(view_rptr.source.get_name(ctx.env.schema)),
            ),
            ctx=ctx
        )

    return view_rptr.ptrcls


def _link_has_shape(
        ptrcls: s_pointers.PointerLike, *,
        ctx: context.ContextLevel) -> bool:
    if not isinstance(ptrcls, s_links.Link):
        return False

    ptr_shape = {p for p, _ in ctx.env.view_shapes[ptrcls]}
    for p in ptrcls.get_pointers(ctx.env.schema).objects(ctx.env.schema):
        if p.is_special_pointer(ctx.env.schema) or p not in ptr_shape:
            continue
        else:
            return True

    return False


def _get_base_ptr_cardinality(
    ptrcls: s_pointers.Pointer,
    *,
    ctx: context.ContextLevel,
) -> Optional[qltypes.SchemaCardinality]:
    ptr_name = ptrcls.get_name(ctx.env.schema)
    if ptr_name in {
        sn.QualName('std', 'link'),
        sn.QualName('std', 'property')
    }:
        return None
    else:
        return ptrcls.get_cardinality(ctx.env.schema)


def has_implicit_tid(
        stype: s_types.Type, *,
        is_mutation: bool,
        ctx: context.ContextLevel) -> bool:

    return (
        stype.is_object_type()
        and not is_mutation
        and ctx.implicit_tid_in_shapes
    )


def has_implicit_tname(
        stype: s_types.Type, *,
        is_mutation: bool,
        ctx: context.ContextLevel) -> bool:

    return (
        stype.is_object_type()
        and not is_mutation
        and ctx.implicit_tname_in_shapes
    )


def has_implicit_type_computables(
        stype: s_types.Type, *,
        is_mutation: bool,
        ctx: context.ContextLevel) -> bool:

    return (
        has_implicit_tid(stype, is_mutation=is_mutation, ctx=ctx)
        or has_implicit_tname(stype, is_mutation=is_mutation, ctx=ctx)
    )


def _inline_type_computable(
    ir_set: irast.Set,
    stype: s_objtypes.ObjectType,
    compname: str,
    propname: str,
    *,
    shape_ptrs: List[ShapePtr],
    ctx: context.ContextLevel,
) -> None:
    assert isinstance(stype, s_objtypes.ObjectType)
    # Injecting into non-view objects /almost/ works, but it fails if the
    # object is in the std library, and is dodgy always.
    # Prevent it in general to find bugs faster.
    assert stype.is_view(ctx.env.schema)

    ptr: Optional[s_pointers.Pointer]
    try:
        ptr = setgen.resolve_ptr(stype, compname, track_ref=False, ctx=ctx)
        # The pointer might exist on the base type. That doesn't count,
        # and we need to re-inject it.
        if ptr not in ctx.env.source_map:
            ptr = None
    except errors.InvalidReferenceError:
        ptr = None

    ptr_set = None
    if ptr is None:
        ql = qlast.ShapeElement(
            required=True,
            expr=qlast.Path(
                steps=[qlast.Ptr(
                    name=compname,
                    direction=s_pointers.PointerDirection.Outbound,
                )],
            ),
            compexpr=qlast.Path(
                steps=[
                    qlast.Source(),
                    qlast.Ptr(
                        name='__type__',
                        direction=s_pointers.PointerDirection.Outbound,
                    ),
                    qlast.Ptr(
                        name=propname,
                        direction=s_pointers.PointerDirection.Outbound,
                    )
                ]
            )
        )
        ql_desc = _shape_el_ql_to_shape_el_desc(
            ql, source=stype, s_ctx=ShapeContext(), ctx=ctx
        )

        with ctx.new() as scopectx:
            scopectx.anchors = scopectx.anchors.copy()
            # Use the actual base type as the root of the injection, so that
            # if a user has overridden `__type__` in a computable,
            # we see through that.
            base_stype = stype.get_nearest_non_derived_parent(ctx.env.schema)
            base_ir_set = setgen.ensure_set(
                ir_set, type_override=base_stype, ctx=scopectx)

            scopectx.anchors[qlast.Source().name] = base_ir_set
            ptr, ptr_set = _normalize_view_ptr_expr(
                base_ir_set,
                ql_desc,
                stype,
                path_id=ir_set.path_id,
                s_ctx=ShapeContext(),
                ctx=scopectx
            )

    # even if the pointer was not created here, or was already present in
    # the shape, we set defined_here, so it is not inlined in `extend_path`.
    ctx.env.schema = ptr.set_field_value(
        ctx.env.schema, 'defined_here', True
    )

    view_shape = ctx.env.view_shapes[stype]
    view_shape_ptrs = {p for p, _ in view_shape}
    if ptr not in view_shape_ptrs:
        if ptr not in ctx.env.pointer_specified_info:
            ctx.env.pointer_specified_info[ptr] = (None, None, None)
        view_shape.insert(0, (ptr, qlast.ShapeOp.ASSIGN))
        shape_ptrs.insert(
            0, ShapePtr(ir_set, ptr, qlast.ShapeOp.ASSIGN, ptr_set))


def _get_shape_configuration_inner(
    ir_set: irast.Set,
    shape_ptrs: List[ShapePtr],
    stype: s_types.Type,
    *,
    parent_view_type: Optional[s_types.ExprType]=None,
    ctx: context.ContextLevel
) -> None:
    is_objtype = ir_set.path_id.is_objtype_path()
    all_materialize = all(
        op == qlast.ShapeOp.MATERIALIZE for _, _, op, _ in shape_ptrs)

    if is_objtype:
        assert isinstance(stype, s_objtypes.ObjectType)

        view_type = stype.get_expr_type(ctx.env.schema)
        is_mutation = view_type in (s_types.ExprType.Insert,
                                    s_types.ExprType.Update)
        is_parent_update = parent_view_type is s_types.ExprType.Update

        implicit_id = (
            # shape is not specified at all
            not shape_ptrs
            # implicit ids are always wanted
            or (ctx.implicit_id_in_shapes and not is_mutation)
            # we are inside an UPDATE shape and this is
            # an explicit expression (link target update)
            or (is_parent_update and ir_set.expr is not None)
            or all_materialize
        )
        # We actually *always* inject an implicit id, but it's just
        # there in case materialization needs it, in many cases.
        implicit_op = qlast.ShapeOp.ASSIGN
        if not implicit_id:
            implicit_op = qlast.ShapeOp.MATERIALIZE

        # We want the id in this shape and it's not already there,
        # so insert it in the first position.
        pointers = stype.get_pointers(ctx.env.schema).objects(
            ctx.env.schema)
        view_shape = ctx.env.view_shapes[stype]
        view_shape_ptrs = {p for p, _ in view_shape}
        for ptr in pointers:
            if ptr.is_id_pointer(ctx.env.schema):
                if ptr not in view_shape_ptrs:
                    shape_metadata = ctx.env.view_shapes_metadata[stype]
                    view_shape.insert(0, (ptr, implicit_op))
                    shape_metadata.has_implicit_id = True
                    shape_ptrs.insert(
                        0, ShapePtr(ir_set, ptr, implicit_op, None))
                break

    is_mutation = parent_view_type in {
        s_types.ExprType.Insert,
        s_types.ExprType.Update
    }

    if (
        stype is not None
        and has_implicit_tid(stype, is_mutation=is_mutation, ctx=ctx)
    ):
        assert isinstance(stype, s_objtypes.ObjectType)
        _inline_type_computable(
            ir_set, stype, '__tid__', 'id', ctx=ctx, shape_ptrs=shape_ptrs)

    if (
        stype is not None
        and has_implicit_tname(stype, is_mutation=is_mutation, ctx=ctx)
    ):
        assert isinstance(stype, s_objtypes.ObjectType)
        _inline_type_computable(
            ir_set, stype, '__tname__', 'name', ctx=ctx, shape_ptrs=shape_ptrs)


def _get_early_shape_configuration(
    ir_set: irast.Set,
    in_shape_ptrs: List[ShapePtr],
    *,
    rptrcls: Optional[s_pointers.Pointer],
    parent_view_type: Optional[s_types.ExprType]=None,
    ctx: context.ContextLevel
) -> List[ShapePtr]:
    """Return a list of (source_set, ptrcls) pairs as a shape for a given set.
    """

    stype = setgen.get_set_type(ir_set, ctx=ctx)

    # HACK: For some reason, all the link properties need to go last or
    # things choke in native output mode?
    shape_ptrs = sorted(
        in_shape_ptrs,
        key=lambda arg: arg.ptrcls.is_link_property(ctx.env.schema),
    )

    _get_shape_configuration_inner(
        ir_set, shape_ptrs, stype, parent_view_type=parent_view_type, ctx=ctx)

    return shape_ptrs


def _get_late_shape_configuration(
    ir_set: irast.Set,
    *,
    rptr: Optional[irast.Pointer]=None,
    parent_view_type: Optional[s_types.ExprType]=None,
    ctx: context.ContextLevel
) -> List[ShapePtr]:

    """Return a list of (source_set, ptrcls) pairs as a shape for a given set.
    """

    stype = setgen.get_set_type(ir_set, ctx=ctx)

    sources: List[Union[s_types.Type, s_pointers.PointerLike]] = []
    link_view = False
    is_objtype = ir_set.path_id.is_objtype_path()

    if rptr is None:
        rptr = ir_set.rptr
    # If we have a specified rptr but no rptr on the set itself,
    # construct a version of the set with the rptr added to use
    # as the path tip for applying pointers. This ensures that
    # we can find link properties on late shapes.
    elif ir_set.rptr is None and ir_set.expr:
        ir_set = setgen.new_set_from_set(ir_set, rptr=rptr, ctx=ctx)
        assert ir_set.rptr
        ir_set.rptr = ir_set.rptr.replace(target=ir_set, is_phony=True)

    rptrcls: Optional[s_pointers.PointerLike]
    if rptr is not None:
        rptrcls = typegen.ptrcls_from_ptrref(rptr.ptrref, ctx=ctx)
    else:
        rptrcls = None

    link_view = (
        rptrcls is not None and
        not rptrcls.is_link_property(ctx.env.schema) and
        _link_has_shape(rptrcls, ctx=ctx)
    )

    if is_objtype or not link_view:
        sources.append(stype)

    if link_view:
        assert rptrcls is not None
        sources.append(rptrcls)

    shape_ptrs: List[ShapePtr] = []

    for source in sources:
        for ptr, shape_op in ctx.env.view_shapes[source]:
            shape_ptrs.append(ShapePtr(ir_set, ptr, shape_op, None))

    _get_shape_configuration_inner(
        ir_set, shape_ptrs, stype, parent_view_type=parent_view_type, ctx=ctx)

    return shape_ptrs


@functools.singledispatch
def late_compile_view_shapes(
        expr: irast.Base, *,
        rptr: Optional[irast.Pointer]=None,
        parent_view_type: Optional[s_types.ExprType]=None,
        ctx: context.ContextLevel) -> None:
    """Do a late insertion of any unprocessed shapes.

    We mainly compile shapes in process_view, but late_compile_view_shapes
    is responsible for compiling implicit exposed shapes (containing
    only id) and in cases like accessing a semi-joined shape.

    """
    pass


@late_compile_view_shapes.register(irast.Set)
def _late_compile_view_shapes_in_set(
        ir_set: irast.Set, *,
        rptr: Optional[irast.Pointer]=None,
        parent_view_type: Optional[s_types.ExprType]=None,
        ctx: context.ContextLevel) -> None:

    shape_ptrs = _get_late_shape_configuration(
        ir_set, rptr=rptr, parent_view_type=parent_view_type, ctx=ctx)

    # We want to push down the shape to better correspond with where it
    # appears in the query (rather than lifting it up to the first
    # place the view_type appears---this is a little hacky, because
    # letting it be lifted up is the natural thing with our view type-driven
    # shape compilation).
    #
    # This is to avoid losing subquery distinctions (in cases
    # like test_edgeql_scope_tuple_15), and generally seems more natural.
    if (
            isinstance(ir_set.expr, (irast.SelectStmt, irast.GroupStmt))
            and not (ir_set.rptr and not ir_set.rptr.is_definition)
            and (setgen.get_set_type(ir_set, ctx=ctx) ==
                 setgen.get_set_type(ir_set.expr.result, ctx=ctx))):
        child = ir_set.expr.result
        set_scope = pathctx.get_set_scope(ir_set, ctx=ctx)

        if shape_ptrs:
            pathctx.register_set_in_scope(ir_set, ctx=ctx)
        with ctx.new() as scopectx:
            if set_scope is not None:
                scopectx.path_scope = set_scope
            late_compile_view_shapes(
                child,
                rptr=rptr or ir_set.rptr,
                parent_view_type=parent_view_type,
                ctx=scopectx)

        ir_set.shape_source = child if child.shape else child.shape_source
        return

    if shape_ptrs:
        pathctx.register_set_in_scope(ir_set, ctx=ctx)
        stype = setgen.get_set_type(ir_set, ctx=ctx)

        # If the shape has already been populated (because the set is
        # referenced multiple times), then we've got nothing to do.
        if ir_set.shape:
            # We want to make sure anything inside of the shape gets
            # processed, though, so we do need to look through the
            # internals.
            for element, _ in ir_set.shape:
                element_scope = pathctx.get_set_scope(element, ctx=ctx)
                with ctx.new() as scopectx:
                    if element_scope:
                        scopectx.path_scope = element_scope
                    late_compile_view_shapes(
                        element,
                        parent_view_type=stype.get_expr_type(ctx.env.schema),
                        ctx=scopectx)

            return

        shape = []
        for path_tip, ptr, shape_op, _ in shape_ptrs:
            srcctx = None
            if ptr in ctx.env.pointer_specified_info:
                _, _, srcctx = ctx.env.pointer_specified_info[ptr]

            element = setgen.extend_path(
                path_tip,
                ptr,
                same_computable_scope=True,
                span=srcctx,
                ctx=ctx,
            )

            element_scope = pathctx.get_set_scope(element, ctx=ctx)

            if element_scope is None:
                element_scope = ctx.path_scope.attach_fence()
                pathctx.assign_set_scope(element, element_scope, ctx=ctx)

            if element_scope.namespaces:
                element.path_id = element.path_id.merge_namespace(
                    element_scope.namespaces)

            with ctx.new() as scopectx:
                scopectx.path_scope = element_scope
                late_compile_view_shapes(
                    element,
                    parent_view_type=stype.get_expr_type(ctx.env.schema),
                    ctx=scopectx)

            shape.append((element, shape_op))

        ir_set.shape = tuple(shape)

    elif ir_set.expr is not None:
        set_scope = pathctx.get_set_scope(ir_set, ctx=ctx)
        if set_scope is not None:
            with ctx.new() as scopectx:
                scopectx.path_scope = set_scope
                late_compile_view_shapes(ir_set.expr, ctx=scopectx)
        else:
            late_compile_view_shapes(ir_set.expr, ctx=ctx)

    elif isinstance(ir_set.rptr, irast.TupleIndirectionPointer):
        late_compile_view_shapes(ir_set.rptr.source, ctx=ctx)


@late_compile_view_shapes.register(irast.SelectStmt)
def _late_compile_view_shapes_in_select(
        stmt: irast.SelectStmt, *,
        rptr: Optional[irast.Pointer]=None,
        parent_view_type: Optional[s_types.ExprType]=None,
        ctx: context.ContextLevel) -> None:
    late_compile_view_shapes(
        stmt.result, rptr=rptr, parent_view_type=parent_view_type, ctx=ctx)


@late_compile_view_shapes.register(irast.Call)
def _late_compile_view_shapes_in_call(
        expr: irast.Call, *,
        rptr: Optional[irast.Pointer]=None,
        parent_view_type: Optional[s_types.ExprType]=None,
        ctx: context.ContextLevel) -> None:

    if expr.func_polymorphic:
        for call_arg in expr.args:
            arg = call_arg.expr
            arg_scope = pathctx.get_set_scope(arg, ctx=ctx)
            if arg_scope is not None:
                with ctx.new() as scopectx:
                    scopectx.path_scope = arg_scope
                    late_compile_view_shapes(arg, ctx=scopectx)
            else:
                late_compile_view_shapes(arg, ctx=ctx)


@late_compile_view_shapes.register(irast.Tuple)
def _late_compile_view_shapes_in_tuple(
        expr: irast.Tuple, *,
        rptr: Optional[irast.Pointer]=None,
        parent_view_type: Optional[s_types.ExprType]=None,
        ctx: context.ContextLevel) -> None:
    for element in expr.elements:
        late_compile_view_shapes(element.val, ctx=ctx)


@late_compile_view_shapes.register(irast.Array)
def _late_compile_view_shapes_in_array(
        expr: irast.Array, *,
        rptr: Optional[irast.Pointer]=None,
        parent_view_type: Optional[s_types.ExprType]=None,
        ctx: context.ContextLevel) -> None:
    for element in expr.elements:
        late_compile_view_shapes(element, ctx=ctx)


def _record_created_collection_types(
    type: s_types.Type, ctx: context.ContextLevel
) -> None:
    """
    Record references to implicitly defined collection types,
    so that the alias delta machinery can pick them up.
    """

    if isinstance(
        type, s_types.Collection
    ) and not ctx.env.orig_schema.get_by_id(type.id, default=None):
        ctx.env.created_schema_objects.add(type)

        for sub_type in type.get_subtypes(ctx.env.schema):
            _record_created_collection_types(sub_type, ctx)<|MERGE_RESOLUTION|>--- conflicted
+++ resolved
@@ -1119,13 +1119,9 @@
 
             for key, anchor in nanchors.items():
                 scopectx.path_scope.attach_path(
-<<<<<<< HEAD
-                    anchor.path_id, span=None,
-                    optional=(anchor is subject_set),
-=======
-                    anchor.path_id, context=None,
+                    anchor.path_id,
                     optional=(anchor is anchors.subject_set),
->>>>>>> 6e9657bc
+                    span=None,
                 )
                 scopectx.iterator_path_ids |= {anchor.path_id}
                 scopectx.anchors[key] = anchor

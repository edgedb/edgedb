--- conflicted
+++ resolved
@@ -44,11 +44,7 @@
 
 
 # Increment this whenever the database layout or stdlib changes.
-<<<<<<< HEAD
-EDGEDB_CATALOG_VERSION = 2022_06_21_00_00
-=======
-EDGEDB_CATALOG_VERSION = 2022_06_17_00_00
->>>>>>> ebfb0e26
+EDGEDB_CATALOG_VERSION = 2022_06_22_00_00
 EDGEDB_MAJOR_VERSION = 2
 
 

--- conflicted
+++ resolved
@@ -44,11 +44,7 @@
 
 
 # Increment this whenever the database layout or stdlib changes.
-<<<<<<< HEAD
-EDGEDB_CATALOG_VERSION = 2022_05_13_00_01
-=======
-EDGEDB_CATALOG_VERSION = 2022_05_13_00_03
->>>>>>> ef86d4f2
+EDGEDB_CATALOG_VERSION = 2022_05_13_00_04
 EDGEDB_MAJOR_VERSION = 2
 
 

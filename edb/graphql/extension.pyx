#
# This source file is part of the EdgeDB open source project.
#
# Copyright 2019-present MagicStack Inc. and the EdgeDB authors.
#
# Licensed under the Apache License, Version 2.0 (the "License");
# you may not use this file except in compliance with the License.
# You may obtain a copy of the License at
#
#     http://www.apache.org/licenses/LICENSE-2.0
#
# Unless required by applicable law or agreed to in writing, software
# distributed under the License is distributed on an "AS IS" BASIS,
# WITHOUT WARRANTIES OR CONDITIONS OF ANY KIND, either express or implied.
# See the License for the specific language governing permissions and
# limitations under the License.
#

from typing import (
    Any,
    Dict,
    Tuple,
    List,
    Optional,
    Union,
)

import cython
import http
import json
import logging
import urllib.parse

from graphql.language import lexer as gql_lexer

from edb import _graphql_rewrite
from edb import errors
from edb.graphql import errors as gql_errors
from edb.server.dbview cimport dbview
from edb.server import compiler
from edb.server import defines as edbdef
from edb.server.pgcon import errors as pgerrors
from edb.server.protocol import execute
from edb.server.compiler import errormech

from edb.schema import schema as s_schema

from edb.common import debug
from edb.common import markup

from . import explore
from . import translator


logger = logging.getLogger(__name__)
_USER_ERRORS = (
    _graphql_rewrite.LexingError,
    _graphql_rewrite.SyntaxError,
    _graphql_rewrite.NotFoundError,
)

@cython.final
cdef class CacheRedirect:
    cdef public list key_vars  # List[str],  must be sorted

    def __init__(self, key_vars: List[str]):
        self.key_vars = key_vars


CacheEntry = Union[
    CacheRedirect,
    Tuple[compiler.QueryUnitGroup, translator.TranspiledOperation],
]


async def handle_request(
    object request,
    object response,
    object db,
    list args,
    object tenant,
):
    if args == ['explore'] and request.method == b'GET':
        response.body = explore.EXPLORE_HTML
        response.content_type = b'text/html'
        return

    if args != []:
        response.body = b'Unknown path'
        response.status = http.HTTPStatus.NOT_FOUND
        response.close_connection = True
        return

    operation_name = None
    variables = None
    globals = None
    query = None

    try:
        if request.method == b'POST':
            if request.content_type and b'json' in request.content_type:
                body = json.loads(request.body)
                if not isinstance(body, dict):
                    raise TypeError(
                        'the body of the request must be a JSON object')
                query = body.get('query')
                operation_name = body.get('operationName')
                variables = body.get('variables')
                globals = body.get('globals')
            elif request.content_type == 'application/graphql':
                query = request.body.decode('utf-8')
            else:
                raise TypeError(
                    'unable to interpret GraphQL POST request')

        elif request.method == b'GET':
            if request.url.query:
                url_query = request.url.query.decode('ascii')
                qs = urllib.parse.parse_qs(url_query)

                query = qs.get('query')
                if query is not None:
                    query = query[0]

                operation_name = qs.get('operationName')
                if operation_name is not None:
                    operation_name = operation_name[0]

                variables = qs.get('variables')
                if variables is not None:
                    try:
                        variables = json.loads(variables[0])
                    except Exception:
                        raise TypeError(
                            '"variables" must be a JSON object')

                globals = qs.get('globals')
                if globals is not None:
                    try:
                        globals = json.loads(globals[0])
                    except Exception:
                        raise TypeError(
                            '"globals" must be a JSON object')

        else:
            raise TypeError('expected a GET or a POST request')

        if not query:
            raise TypeError('invalid GraphQL request: query is missing')

        if (operation_name is not None and
                not isinstance(operation_name, str)):
            raise TypeError('operationName must be a string')

        if variables is not None and not isinstance(variables, dict):
            raise TypeError('"variables" must be a JSON object')

        if globals is not None and not isinstance(globals, dict):
            raise TypeError('"globals" must be a JSON object')

    except Exception as ex:
        if debug.flags.server:
            markup.dump(ex)

        response.body = str(ex).encode()
        response.status = http.HTTPStatus.BAD_REQUEST
        response.close_connection = True
        return

    response.status = http.HTTPStatus.OK
    response.content_type = b'application/json'
    try:
        result = await _execute(
            db, tenant, query, operation_name, variables, globals)
    except Exception as ex:
        if debug.flags.server:
            markup.dump(ex)

        ex_type = type(ex)
        if issubclass(ex_type, gql_errors.GraphQLError):
            # XXX Fix this when LSP "location" objects are implemented
            ex_type = errors.QueryError
<<<<<<< HEAD
        else:
            def _get_schema():
                return s_schema.ChainedSchema(
                    tenant.server.get_std_schema(),
                    db.user_schema,
                    tenant.get_global_schema(),
=======
        elif issubclass(ex_type, pgerrors.BackendError):
            static_exc = errormech.static_interpret_backend_error(
                ex.fields, from_graphql=True)

            # only use the backend if schema is required
            if static_exc is errormech.SchemaRequired:
                compiler_pool = tenant.server.get_compiler_pool()
                ex = await compiler_pool.interpret_backend_error(
                    db.user_schema_pickle,
                    tenant.get_global_schema_pickle(),
                    ex.fields,
                    True,
>>>>>>> 3eefe84a
                )

            ex, ex_type = execute.interpret_error(
                ex, get_schema=_get_schema, tenant=tenant, from_graphql=True
            )

        err_dct = {
            'message': f'{ex_type.__name__}: {ex}',
        }

        if (isinstance(ex, errors.EdgeDBError) and
                hasattr(ex, 'line') and
                hasattr(ex, 'col')):
            err_dct['locations'] = [{'line': ex.line, 'column': ex.col}]

        response.body = json.dumps({'errors': [err_dct]}).encode()
    else:
        response.body = b'{"data":' + result + b'}'


async def compile(
    dbview.Database db,
    tenant,
    query: str,
    tokens: Optional[List[Tuple[int, int, int, str]]],
    substitutions: Optional[Dict[str, Tuple[str, int, int]]],
    operation_name: Optional[str],
    variables: Dict[str, Any],
):
    server = tenant.server
    compiler_pool = server.get_compiler_pool()
    return await compiler_pool.compile_graphql(
        db.name,
        db.user_schema_pickle,
        tenant.get_global_schema_pickle(),
        db.reflection_cache,
        db.db_config,
        db._index.get_compilation_system_config(),
        query,
        tokens,
        substitutions,
        operation_name,
        variables,
        client_id=tenant.client_id,
    )


async def _execute(db, tenant, query, operation_name, variables, globals):
    dbver = db.dbver
    query_cache = tenant.server._http_query_cache

    if variables:
        for var_name in variables:
            if var_name.startswith('_edb_arg__'):
                raise errors.QueryError(
                    f"Variables starting with '_edb_arg__' are prohibited")

    query_cache_enabled = not (
        debug.flags.disable_qcache or debug.flags.graphql_compile)

    if debug.flags.graphql_compile:
        debug.header('Input graphql')
        print(query)
        print(f'variables: {variables}')

    try:
        rewritten = _graphql_rewrite.rewrite(operation_name, query)

        vars = rewritten.variables().copy()
        if variables:
            vars.update(variables)
        key_var_names = rewritten.key_vars()
        # on bad queries the following line can trigger KeyError
        key_vars = tuple(vars[k] for k in key_var_names)
    except _graphql_rewrite.QueryError as e:
        raise errors.QueryError(e.args[0])
    except Exception as e:
        if isinstance(e, _USER_ERRORS):
            logger.info("Error rewriting graphql query: %r", e)
        else:
            logger.warning("Error rewriting graphql query: %r", e)
        rewritten = None
        rewrite_error = e
        prepared_query = query
        vars = variables.copy() if variables else {}
        key_var_names = []
        key_vars = ()
    else:
        prepared_query = rewritten.key()

        if debug.flags.graphql_compile:
            debug.header('GraphQL optimized query')
            print(rewritten.key())
            print(f'key_vars: {key_var_names}')
            print(f'variables: {vars}')

    cache_key = ('graphql', prepared_query, key_vars, operation_name, dbver)
    use_prep_stmt = False

    entry: CacheEntry = None
    if query_cache_enabled:
        entry = query_cache.get(cache_key, None)

    if isinstance(entry, CacheRedirect):
        key_vars2 = tuple(vars[k] for k in entry.key_vars)
        cache_key2 = (prepared_query, key_vars2, operation_name, dbver)
        entry = query_cache.get(cache_key2, None)

    await db.introspection()

    if entry is None:
        if rewritten is not None:
            qug, gql_op = await compile(
                db,
                tenant,
                query,
                rewritten.tokens(gql_lexer.TokenKind),
                rewritten.substitutions(),
                operation_name,
                vars,
            )
        else:
            qug, gql_op = await compile(
                db,
                tenant,
                query,
                None,
                None,
                operation_name,
                vars,
            )

        key_var_set = set(key_var_names)
        if gql_op.cache_deps_vars and gql_op.cache_deps_vars != key_var_set:
            key_var_set.update(gql_op.cache_deps_vars)
            key_var_names = sorted(key_var_set)
            redir = CacheRedirect(key_vars=key_var_names)
            query_cache[cache_key] = redir
            key_vars2 = tuple(vars[k] for k in key_var_names)
            cache_key2 = (
                'graphql', prepared_query, key_vars2, operation_name, dbver
            )
            query_cache[cache_key2] = qug, gql_op
        else:
            query_cache[cache_key] = qug, gql_op
    else:
        qug, gql_op = entry
        # This is at least the second time this query is used
        # and it's safe to cache.
        use_prep_stmt = True

    compiled = dbview.CompiledQuery(query_unit_group=qug)

    dbv = await tenant.new_dbview(
        dbname=db.name,
        query_cache=False,
        protocol_version=edbdef.CURRENT_PROTOCOL,
    )

    pgcon = await tenant.acquire_pgcon(db.name)
    try:
        return await execute.execute_json(
            pgcon,
            dbv,
            compiled,
            variables={**gql_op.variables_desc, **vars},
            globals_=globals or {},
            fe_conn=None,
            use_prep_stmt=use_prep_stmt,
        )
    finally:
        tenant.release_pgcon(db.name, pgcon)<|MERGE_RESOLUTION|>--- conflicted
+++ resolved
@@ -180,31 +180,9 @@
         if issubclass(ex_type, gql_errors.GraphQLError):
             # XXX Fix this when LSP "location" objects are implemented
             ex_type = errors.QueryError
-<<<<<<< HEAD
-        else:
-            def _get_schema():
-                return s_schema.ChainedSchema(
-                    tenant.server.get_std_schema(),
-                    db.user_schema,
-                    tenant.get_global_schema(),
-=======
-        elif issubclass(ex_type, pgerrors.BackendError):
-            static_exc = errormech.static_interpret_backend_error(
-                ex.fields, from_graphql=True)
-
-            # only use the backend if schema is required
-            if static_exc is errormech.SchemaRequired:
-                compiler_pool = tenant.server.get_compiler_pool()
-                ex = await compiler_pool.interpret_backend_error(
-                    db.user_schema_pickle,
-                    tenant.get_global_schema_pickle(),
-                    ex.fields,
-                    True,
->>>>>>> 3eefe84a
-                )
-
-            ex, ex_type = execute.interpret_error(
-                ex, get_schema=_get_schema, tenant=tenant, from_graphql=True
+        else:
+            ex, ex_type = await execute.interpret_error(
+                ex, db, from_graphql=True
             )
 
         err_dct = {

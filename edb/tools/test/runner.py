--- conflicted
+++ resolved
@@ -59,14 +59,11 @@
 from . import cpython_state
 from . import mproc_fixes
 from . import styles
-<<<<<<< HEAD
 from edb.tools.experimental_interpreter import new_interpreter as model
-=======
 from . import results
 
 if TYPE_CHECKING:
     import edb.server.cluster as edb_cluster
->>>>>>> 259af703
 
 result: Optional[unittest.result.TestResult] = None
 coverage_run: Optional[Any] = None
@@ -963,27 +960,17 @@
         cases = tb.get_cases_by_shard(
             cases, selected_shard, total_shards, self.verbosity, stats,
         )
-<<<<<<< HEAD
         setup = tb.get_test_cases_setup(
             cases,
-            use_experimental_interpreter=self.use_experimental_interpreter)
-        server_used = (False if self.use_experimental_interpreter
-                       else tb.test_cases_use_server(cases))
-        should_preload_parser = tb_lang.should_preload_parser(cases)
-        worker_init = tb_lang.preload_parser if should_preload_parser else None
-        bootstrap_time_taken = 0
-        tests_time_taken = 0
-        result = None
-        cluster = None
-=======
-        setup = tb.get_test_cases_setup(cases)
-        server_used = tb.test_cases_use_server(cases)
+            use_experimental_interpreter=self.use_experimental_interpreter)                            )
+        server_used = (
+            False if self.use_experimental_interpreter
+            else tb.test_cases_use_server(cases))
         worker_init = None
         bootstrap_time_taken = 0.0
         tests_time_taken = 0.0
         result: Optional[ParallelTextTestResult] = None
         cluster: Optional[edb_cluster.BaseCluster] = None
->>>>>>> 259af703
         conn = None
         tempdir = None
         setup_stats = []
@@ -1141,7 +1128,7 @@
             all_tests = list(itertools.chain.from_iterable(
                 tests for tests in cases.values()))
 
-<<<<<<< HEAD
+            suite: unittest.TestSuite
             if self.use_experimental_interpreter:
                 # self._sort_tests(cases)
                 def sort_tests_func(cases2):
@@ -1149,10 +1136,6 @@
                 suite = ExperimentalInterpreterTestSuite(
                     cases, sort_tests_func)
             elif self.num_workers > 1:
-=======
-            suite: unittest.TestSuite
-            if self.num_workers > 1:
->>>>>>> 259af703
                 suite = ParallelTestSuite(
                     self._sort_tests(cases),
                     conn,
@@ -1219,114 +1202,114 @@
         if self.verbosity > 0:
             click.secho(s, file=self.stream, **kwargs)
 
-<<<<<<< HEAD
-    def _fill(self, char, **kwargs):
-        self._echo(char * self._get_term_width(), **kwargs)
-
-    def _format_time(self, seconds):
-        hours = int(seconds // 3600)
-        seconds %= 3600
-        minutes = int(seconds // 60)
-        seconds %= 60
-
-        return f'{hours:02d}:{minutes:02d}:{seconds:04.1f}'
-
-    def _print_errors(self, result):
-        uxsuccesses = ((s, '') for s in result.unexpectedSuccesses)
-        data = zip(
-            ('WARNING', 'ERROR', 'FAIL', 'UNEXPECTED SUCCESS'),
-            ('yellow', 'red', 'red', 'red'),
-            (result.warnings, result.errors, result.failures, uxsuccesses)
-        )
-
-        for kind, fg, errors in data:
-            for test, err in errors:
-                self._fill('=', fg=fg)
-                self._echo(f'{kind}: {result.getDescription(test)}',
-                           fg=fg, bold=True)
-                self._fill('-', fg=fg)
-
-                if annos := result.get_test_annotations(test):
-                    if phs := annos.get('py-hash-secret'):
-                        phs_hex = binascii.hexlify(phs).decode()
-                        self._echo(f'Py_HashSecret: {phs_hex}')
-                    if prs := annos.get('py-random-seed'):
-                        prs_hex = binascii.hexlify(prs).decode()
-                        self._echo(f'random.seed(): {prs_hex}')
-                    self._fill('-', fg=fg)
-
-                srv_tb = None
-                if _is_exc_info(err):
-                    if isinstance(err[1], edgedb.EdgeDBError):
-                        srv_tb = err[1].get_server_context()
-                    err = unittest.result.TestResult._exc_info_to_string(
-                        result, err, test)
-                elif isinstance(err, SerializedServerError):
-                    err, srv_tb = err.test_error, err.server_error
-                if srv_tb:
-                    self._echo('Server Traceback:',
-                               fg='red', bold=True)
-                    self._echo(srv_tb)
-                    self._echo('Test Traceback:',
-                               fg='red', bold=True)
-                self._echo(err)
-
-    def _render_result(self, result, boot_time_taken, tests_time_taken):
-        self._echo()
-
-        if self.verbosity > 0:
-            self._print_errors(result)
-
-        if result.wasSuccessful():
-            fg = 'green'
-            outcome = 'SUCCESS'
-        else:
-            fg = 'red'
-            outcome = 'FAILURE'
-
-        if self.verbosity > 1:
-            self._fill('=', fg=fg)
-        self._echo(outcome, fg=fg, bold=True)
-
-        counts = [('tests ran', result.testsRun)]
-
-        display = {
-            'successes': 'successes',
-            'expectedFailures': 'expected failures',
-            'notImplemented': 'not implemented',
-            'unexpectedSuccesses': 'unexpected successes',
-        }
-
-        for bit in ['successes', 'failures', 'errors', 'expectedFailures',
-                    'notImplemented', 'unexpectedSuccesses', 'skipped']:
-            count = len(getattr(result, bit))
-            if count:
-                counts.append((display.get(bit, bit), count))
-
-        for bit, count in counts:
-            self._echo(f'  {bit}: ', nl=False)
-            self._echo(f'{count}', bold=True)
-
-        self._echo()
-        self._echo(f'Running times: ')
-        if boot_time_taken:
-            self._echo('  bootstrap: ', nl=False)
-            self._echo(self._format_time(boot_time_taken), bold=True)
-
-        self._echo('  tests: ', nl=False)
-        self._echo(self._format_time(tests_time_taken), bold=True)
-
-        if boot_time_taken:
-            self._echo('  total: ', nl=False)
-            self._echo(self._format_time(boot_time_taken + tests_time_taken),
-                       bold=True)
-
-        self._echo()
-
-        return result
-
-=======
->>>>>>> 259af703
+# <<<<<<< HEAD
+#     def _fill(self, char, **kwargs):
+#         self._echo(char * self._get_term_width(), **kwargs)
+
+#     def _format_time(self, seconds):
+#         hours = int(seconds // 3600)
+#         seconds %= 3600
+#         minutes = int(seconds // 60)
+#         seconds %= 60
+
+#         return f'{hours:02d}:{minutes:02d}:{seconds:04.1f}'
+
+#     def _print_errors(self, result):
+#         uxsuccesses = ((s, '') for s in result.unexpectedSuccesses)
+#         data = zip(
+#             ('WARNING', 'ERROR', 'FAIL', 'UNEXPECTED SUCCESS'),
+#             ('yellow', 'red', 'red', 'red'),
+#             (result.warnings, result.errors, result.failures, uxsuccesses)
+#         )
+
+#         for kind, fg, errors in data:
+#             for test, err in errors:
+#                 self._fill('=', fg=fg)
+#                 self._echo(f'{kind}: {result.getDescription(test)}',
+#                            fg=fg, bold=True)
+#                 self._fill('-', fg=fg)
+
+#                 if annos := result.get_test_annotations(test):
+#                     if phs := annos.get('py-hash-secret'):
+#                         phs_hex = binascii.hexlify(phs).decode()
+#                         self._echo(f'Py_HashSecret: {phs_hex}')
+#                     if prs := annos.get('py-random-seed'):
+#                         prs_hex = binascii.hexlify(prs).decode()
+#                         self._echo(f'random.seed(): {prs_hex}')
+#                     self._fill('-', fg=fg)
+
+#                 srv_tb = None
+#                 if _is_exc_info(err):
+#                     if isinstance(err[1], edgedb.EdgeDBError):
+#                         srv_tb = err[1].get_server_context()
+#                     err = unittest.result.TestResult._exc_info_to_string(
+#                         result, err, test)
+#                 elif isinstance(err, SerializedServerError):
+#                     err, srv_tb = err.test_error, err.server_error
+#                 if srv_tb:
+#                     self._echo('Server Traceback:',
+#                                fg='red', bold=True)
+#                     self._echo(srv_tb)
+#                     self._echo('Test Traceback:',
+#                                fg='red', bold=True)
+#                 self._echo(err)
+
+#     def _render_result(self, result, boot_time_taken, tests_time_taken):
+#         self._echo()
+
+#         if self.verbosity > 0:
+#             self._print_errors(result)
+
+#         if result.wasSuccessful():
+#             fg = 'green'
+#             outcome = 'SUCCESS'
+#         else:
+#             fg = 'red'
+#             outcome = 'FAILURE'
+
+#         if self.verbosity > 1:
+#             self._fill('=', fg=fg)
+#         self._echo(outcome, fg=fg, bold=True)
+
+#         counts = [('tests ran', result.testsRun)]
+
+#         display = {
+#             'successes': 'successes',
+#             'expectedFailures': 'expected failures',
+#             'notImplemented': 'not implemented',
+#             'unexpectedSuccesses': 'unexpected successes',
+#         }
+
+#         for bit in ['successes', 'failures', 'errors', 'expectedFailures',
+#                     'notImplemented', 'unexpectedSuccesses', 'skipped']:
+#             count = len(getattr(result, bit))
+#             if count:
+#                 counts.append((display.get(bit, bit), count))
+
+#         for bit, count in counts:
+#             self._echo(f'  {bit}: ', nl=False)
+#             self._echo(f'{count}', bold=True)
+
+#         self._echo()
+#         self._echo(f'Running times: ')
+#         if boot_time_taken:
+#             self._echo('  bootstrap: ', nl=False)
+#             self._echo(self._format_time(boot_time_taken), bold=True)
+
+#         self._echo('  tests: ', nl=False)
+#         self._echo(self._format_time(tests_time_taken), bold=True)
+
+#         if boot_time_taken:
+#             self._echo('  total: ', nl=False)
+#             self._echo(self._format_time(boot_time_taken + tests_time_taken),
+#                        bold=True)
+
+#         self._echo()
+
+#         return result
+
+# =======
+# >>>>>>> origin/master
     def _sort_tests(self, cases):
         serialized_suites = {}
         exclusive_suites = set()

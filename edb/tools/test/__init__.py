#
# This source file is part of the EdgeDB open source project.
#
# Copyright 2016-present MagicStack Inc. and the EdgeDB authors.
#
# Licensed under the Apache License, Version 2.0 (the "License");
# you may not use this file except in compliance with the License.
# You may obtain a copy of the License at
#
#     http://www.apache.org/licenses/LICENSE-2.0
#
# Unless required by applicable law or agreed to in writing, software
# distributed under the License is distributed on an "AS IS" BASIS,
# WITHOUT WARRANTIES OR CONDITIONS OF ANY KIND, either express or implied.
# See the License for the specific language governing permissions and
# limitations under the License.
#


from __future__ import annotations

import contextlib
import os
import pathlib
import shutil
import sys
import tempfile
import unittest
import typing

import click
import psutil

import edb
from edb.common import devmode
from edb.testbase.server import get_test_cases
from edb.tools.edb import edbcommands

from .decorators import not_implemented
from .decorators import _xfail
from .decorators import xfail
from .decorators import xerror
from .decorators import skip

from . import loader
from . import mproc_fixes
from . import runner
from . import styles
from . import results


__all__ = ('not_implemented', 'xerror', 'xfail', '_xfail', 'skip')


@edbcommands.command()
@click.argument('files', nargs=-1, metavar='[file or directory]...')
@click.option('-v', '--verbose', is_flag=True,
              help='increase verbosity')
@click.option('-q', '--quiet', is_flag=True,
              help='decrease verbosity')
@click.option('--debug', is_flag=True,
              help='output internal debug logs')
@click.option('--output-format',
              type=click.Choice(runner.OutputFormat),  # type: ignore
              help='test progress output style',
              default=runner.OutputFormat.auto)
@click.option('--warnings/--no-warnings',
              help='enable or disable warnings (enabled by default)',
              default=True)
@click.option('-j', '--jobs', type=int,
              default=0,
              help='number of parallel processes to use, default is 0, which '
                   'means choose automatically based on the number of '
                   'available CPU cores')
@click.option('-s', '--shard', type=str,
              default='1/1',
              help='run tests in shards (current/total)')
@click.option('-k', '--include', type=str, multiple=True, metavar='REGEXP',
              help='only run tests which match the given regular expression')
@click.option('-e', '--exclude', type=str, multiple=True, metavar='REGEXP',
              help='do not run tests which match the given regular expression')
@click.option('-x', '--failfast', is_flag=True,
              help='stop tests after a first failure/error')
@click.option('--shuffle', is_flag=True,
              help='shuffle the order in which tests are run')
@click.option('--repeat', type=int, default=1,
              help='repeat tests N times or until first unsuccessful run')
@click.option('--cov', type=str, multiple=True,
              help='package name to measure code coverage for, '
                   'can be specified multiple times '
                   '(e.g --cov edb.common --cov edb.server)')
@click.option('--running-times-log', 'running_times_log_file',
              type=click.File('a+'), metavar='FILEPATH',
              help='maintain a running time log file at FILEPATH')
@click.option('--log-result/--no-log-result', is_flag=True,
              help='write the test result to a log file',
              default=True)
@click.option('--include-unsuccessful', is_flag=True,
              help='include the tests that were not successful in the last run')
@click.option('--list', 'list_tests', is_flag=True,
              help='list all the tests and exit')
@click.option('--backend-dsn', type=str,
              help='use the specified backend cluster instead of starting a '
                   'temporary local one.')
@click.option('--use-db-cache', is_flag=True,
              help='attempt to use a cache of the test databases (unsound!)')
@click.option('--data-dir', type=str,
<<<<<<< HEAD
              help='Use a specified data dir')
@click.option('--use-experimental-interpreter', is_flag=True, default=False,
              help='Use a experimental interpreter to run the tests')
def test(*, files, jobs, shard, include, exclude, verbose, quiet, debug,
         output_format, warnings, failfast, shuffle, cov, repeat,
         running_times_log_file, list_tests, backend_dsn, use_db_cache,
         data_dir, use_experimental_interpreter):
=======
              help='use a specified data dir')
def test(
    *,
    files: typing.Sequence[str],
    jobs: int,
    shard: str,
    include: typing.Sequence[str],
    exclude: typing.Sequence[str],
    verbose: bool,
    quiet: bool,
    debug: bool,
    output_format: runner.OutputFormat,
    warnings: bool,
    failfast: bool,
    shuffle: bool,
    cov: typing.Sequence[str],
    repeat: int,
    running_times_log_file: typing.Optional[typing.TextIO],
    list_tests: bool,
    backend_dsn: typing.Optional[str],
    use_db_cache: bool,
    data_dir: typing.Optional[str],
    log_result: bool,
    include_unsuccessful: bool,
):
>>>>>>> 259af703
    """Run EdgeDB test suite.

    Discovers and runs tests in the specified files or directories.
    If no files or directories are specified, current directory is assumed.
    """
    if quiet:
        if verbose:
            click.secho(
                'Warning: both --quiet and --verbose are '
                'specified, assuming --quiet.', fg='yellow')
        verbosity = 0
    elif verbose:
        verbosity = 2
    else:
        verbosity = 1

    if jobs == 0:
        jobs = psutil.cpu_count(logical=False)

    mproc_fixes.patch_multiprocessing(debug=debug)

    if verbosity > 1 and output_format is runner.OutputFormat.stacked:
        click.secho(
            'Error: cannot use stacked output format in verbose mode.',
            fg='red')
        sys.exit(1)

    if repeat < 1:
        click.secho(
            'Error: --repeat must be a positive non-zero number.', fg='red')
        sys.exit(1)

    if not files:
        cwd = os.path.abspath(os.getcwd())
        if os.path.exists(os.path.join(cwd, 'tests')):
            files = ('tests',)
        else:
            click.secho(
                'Error: no test path specified and no "tests" directory found',
                fg='red')
            sys.exit(1)

    for file in files:
        if not os.path.exists(file):
            click.secho(
                f'Error: test path {file!r} does not exist', fg='red')
            sys.exit(1)

    try:
        selected_shard, total_shards = map(int, shard.split('/'))
    except Exception:
        click.secho(f'Error: --shard {shard} must match format e.g. 2/5')
        sys.exit(1)

    if selected_shard < 1 or selected_shard > total_shards:
        click.secho(f'Error: --shard {shard} is out of bound')
        sys.exit(1)

    run = lambda: _run(
        include=include,
        exclude=exclude,
        verbosity=verbosity,
        files=files,
        jobs=jobs,
        output_format=output_format,
        warnings=warnings,
        failfast=failfast,
        shuffle=shuffle,
        repeat=repeat,
        selected_shard=selected_shard,
        total_shards=total_shards,
        running_times_log_file=running_times_log_file,
        list_tests=list_tests,
        backend_dsn=backend_dsn,
        try_cached_db=use_db_cache,
        data_dir=data_dir,
<<<<<<< HEAD
        use_experimental_interpreter=use_experimental_interpreter
=======
        log_result=log_result,
        include_unsuccessful=include_unsuccessful,
>>>>>>> 259af703
    )

    if cov:
        for pkg in cov:
            if '\\' in pkg or '/' in pkg or pkg.endswith('.py'):
                click.secho(
                    f'Error: --cov argument {pkg!r} looks like a path, '
                    f'expected a Python package name', fg='red')
                sys.exit(1)

        with _coverage_wrapper(cov):
            result = run()
    else:
        result = run()

    sys.exit(result)


@contextlib.contextmanager
def _coverage_wrapper(paths):
    try:
        import coverage  # NoQA
    except ImportError:
        click.secho(
            'Error: "coverage" package is missing, cannot run tests '
            'with --cov')
        sys.exit(1)

    for path in edb.__path__:
        cov_rc = pathlib.Path(path).parent / 'pyproject.toml'
        if cov_rc.exists():
            break
    else:
        raise RuntimeError('cannot locate the pyproject.toml file')

    with tempfile.TemporaryDirectory() as td:
        cov_config = devmode.CoverageConfig(
            paths=paths,
            config=str(cov_rc),
            datadir=td)
        cov_config.save_to_environ()

        main_cov = cov_config.new_coverage_object()
        main_cov.start()

        try:
            yield
        finally:
            main_cov.stop()
            main_cov.save()

            covfile = str(pathlib.Path(td) / '.coverage')
            data = coverage.CoverageData(covfile)

            with os.scandir(td) as it:
                for entry in it:
                    new_data = coverage.CoverageData(entry.path)
                    new_data.read()
                    data.update(new_data)

            data.write()
            report_cov = cov_config.new_custom_coverage_object(
                config_file=str(cov_rc),
                data_file=covfile,
            )
            report_cov.load()
            click.secho('Coverage:')
            report_cov.report()
            # store the coverage file in cwd, so it can be used to produce
            # additional reports with coverage cli
            shutil.copy(covfile, '.')


<<<<<<< HEAD
def _run(*, include, exclude, verbosity, files, jobs, output_format,
         warnings, failfast, shuffle, repeat, selected_shard, total_shards,
         running_times_log_file, list_tests, backend_dsn, try_cached_db,
         data_dir, use_experimental_interpreter):
    if use_experimental_interpreter:
        click.echo("Running tests using the experimental interpreter ...")
        # return 0
=======
def _run(
    *,
    include: typing.Sequence[str],
    exclude: typing.Sequence[str],
    verbosity: int,
    files: typing.Sequence[str],
    jobs: int,
    output_format: str,
    warnings: bool,
    failfast: bool,
    shuffle: bool,
    repeat: int,
    selected_shard: int,
    total_shards: int,
    running_times_log_file: typing.Optional[typing.TextIO],
    list_tests: bool,
    backend_dsn: typing.Optional[str],
    try_cached_db: bool,
    data_dir: typing.Optional[str],
    log_result: bool,
    include_unsuccessful: bool,
):
>>>>>>> 259af703
    suite = unittest.TestSuite()

    total = 0
    total_unfiltered = 0

    _update_progress: typing.Callable[[int, int], None] | None
    if verbosity > 0:

        def _update_progress(n: int, unfiltered_n: int):
            nonlocal total, total_unfiltered
            total += n
            total_unfiltered += unfiltered_n
            click.echo(styles.status(
                f'Collected {total}/{total_unfiltered} tests.\r'),
                nl=False, err=list_tests)
    else:
        _update_progress = None

    if include_unsuccessful:
        unsuccessful = results.read_unsuccessful()
        include = list(include) + unsuccessful + ['a_non_existing_test']

    test_loader = loader.TestLoader(
        verbosity=verbosity,
        exclude=exclude,
        include=include,
        progress_cb=_update_progress,
    )

    for file in files:
        if not os.path.exists(file) and verbosity > 0:
            click.echo(styles.warning(
                f'Warning: {file}: no such file or directory.'))

        if os.path.isdir(file):
            tests = test_loader.discover(file)
        else:
            tests = test_loader.discover(
                os.path.dirname(file),
                pattern=os.path.basename(file))

        suite.addTest(tests)

    if list_tests:
        click.echo(err=True)
        cases = get_test_cases([suite])
        for tests in cases.values():
            for test in tests:
                click.echo(str(test))
        return 0

    jobs = max(min(total, jobs), 1)

    if use_experimental_interpreter:
        jobs = 1

    if verbosity > 0:
        click.echo()
        if jobs > 1:
            click.echo(styles.status(
                f'Using up to {jobs} processes to run tests.'))

    for rnum in range(repeat):
        if repeat > 1:
            click.echo(styles.status(
                f'Repeat #{rnum + 1} out of {repeat}.'))

        test_runner = runner.ParallelTextTestRunner(
            verbosity=verbosity, output_format=output_format,
            warnings=warnings, num_workers=jobs,
            failfast=failfast, shuffle=shuffle, backend_dsn=backend_dsn,
            try_cached_db=try_cached_db, data_dir=data_dir,
            use_experimental_interpreter=use_experimental_interpreter)

        result = test_runner.run(
            suite, selected_shard, total_shards, running_times_log_file,
        )

        if verbosity > 0:
            results.render_result(test_runner.stream, result)

        if not result.was_successful:
            break

    if log_result:
        results.write_result(result)

    return 0 if result.was_successful else 1<|MERGE_RESOLUTION|>--- conflicted
+++ resolved
@@ -105,16 +105,9 @@
 @click.option('--use-db-cache', is_flag=True,
               help='attempt to use a cache of the test databases (unsound!)')
 @click.option('--data-dir', type=str,
-<<<<<<< HEAD
-              help='Use a specified data dir')
+              help='use a specified data dir')
 @click.option('--use-experimental-interpreter', is_flag=True, default=False,
               help='Use a experimental interpreter to run the tests')
-def test(*, files, jobs, shard, include, exclude, verbose, quiet, debug,
-         output_format, warnings, failfast, shuffle, cov, repeat,
-         running_times_log_file, list_tests, backend_dsn, use_db_cache,
-         data_dir, use_experimental_interpreter):
-=======
-              help='use a specified data dir')
 def test(
     *,
     files: typing.Sequence[str],
@@ -138,8 +131,8 @@
     data_dir: typing.Optional[str],
     log_result: bool,
     include_unsuccessful: bool,
+    use_experimental_interpreter: bool,
 ):
->>>>>>> 259af703
     """Run EdgeDB test suite.
 
     Discovers and runs tests in the specified files or directories.
@@ -216,12 +209,9 @@
         backend_dsn=backend_dsn,
         try_cached_db=use_db_cache,
         data_dir=data_dir,
-<<<<<<< HEAD
-        use_experimental_interpreter=use_experimental_interpreter
-=======
         log_result=log_result,
         include_unsuccessful=include_unsuccessful,
->>>>>>> 259af703
+        use_experimental_interpreter=use_experimental_interpreter
     )
 
     if cov:
@@ -295,15 +285,6 @@
             shutil.copy(covfile, '.')
 
 
-<<<<<<< HEAD
-def _run(*, include, exclude, verbosity, files, jobs, output_format,
-         warnings, failfast, shuffle, repeat, selected_shard, total_shards,
-         running_times_log_file, list_tests, backend_dsn, try_cached_db,
-         data_dir, use_experimental_interpreter):
-    if use_experimental_interpreter:
-        click.echo("Running tests using the experimental interpreter ...")
-        # return 0
-=======
 def _run(
     *,
     include: typing.Sequence[str],
@@ -325,8 +306,11 @@
     data_dir: typing.Optional[str],
     log_result: bool,
     include_unsuccessful: bool,
+    use_experimental_interpreter: bool,
 ):
->>>>>>> 259af703
+    if use_experimental_interpreter:
+        click.echo("Running tests using the experimental interpreter ...")
+
     suite = unittest.TestSuite()
 
     total = 0

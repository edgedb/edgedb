--- conflicted
+++ resolved
@@ -52,13 +52,11 @@
     # apply access policies to select & dml statements
     apply_access_policies: bool
 
-<<<<<<< HEAD
+    # whether to generate an EdgeQL-compatible single-column output variant.
+    include_edgeql_io_format_alternative: Optional[bool]
+
     # makes sure that output does not contain duplicated column names
     disambiguate_column_names: bool
-=======
-    # whether to generate an EdgeQL-compatible single-column output variant.
-    include_edgeql_io_format_alternative: Optional[bool]
->>>>>>> 4b339e54
 
 
 @dataclass(kw_only=True)
